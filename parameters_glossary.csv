id,label,unit,definition,definitionSource,ACLTag
algo_options,Algorithm options,,Options for the chosen optimization algorithm ,,
builder_mode,Builder Model,-,,,
approximate_jacobian,approximate_jacobian,[-],,,
cache_file_path,Cache File Path,,Path for the cache file id the option cache type is set to Hdf5Cache,,
cache_type,Cache Type,,"Type of cache in GEMS (could be simple, full memory or stored in a Hdf5 file",,
chain_linearize,Chain Linearize Option,,"Linearize the chain of execution, if True, Otherwise, linearize the oveall MDA with base class method",,
checkjac_n_processes,checkjac_n_processes,[-],,,
data_details_df,Data Details,,,,
debug_mode,Debug Mode,,Expert Debug Mode Option to test your process,,
df_in,df_in,kg,,,
df_out,df_out,kg,,,
dict_df_out,dict_df_out,kg,,,
dict_in,dict_in,kg,,,
differentiation_method,Differentiation Method,,"Differentiation Method for the optimizer to compute needed gradients to find the optimum, finite differences and complex step impose the choice of differentiation, user let MDA or discipline parameters choose the linearize method. ",,
doe_samples_dataframe,Samples,,scenarii samples,,
dump_jac_path,dump_jac_path,[-],,,
epsilon0,Zero Definition,,Define the value of the zero in the MDA in order to converge MDA loops ,,
eq_constraints,Equality Constraints,,Equality constraints in the optimization problem formulation,,
eval_inputs,Evaluated Inputs,,"Inputs to evaluate for the analysis (Sensitivity, Gradient, FORM ...)",,D - Nominal property
eval_jac,Jacobian Evaluation,,"If True, and Evaluation mode is True, evaluate also the jacobian of the functions of the optimization problem ",,
eval_mode,Evaluation Mode,,"If True, functions (constraints and objective) of the optimization problem are evaluated with values from the design space",,
eval_outputs,Evaluated Outputs,,"Outputs to evaluate for the analysis (Sensitivity, Gradient, FORM ...)",,D - Nominal property
formulation,Formulation,,,,
function_df,Objective functions,,,,
generated_samples,Generated Samples,-,,,
gradient_outputs,Gradient Results,,Results of the Gradient Analysis,,
instance_reference,Instance Reference,-,,,
ineq_constraint,Inequality constraint,,,,
ineq_constraints,Inequality constraints,,Equality constraints in the optimization problem formulation,,
input_column,input_column,[-],,,
input_distribution_parameters_df,Inputs Distribution Parameters,,,,
input_parameters_samples_df,Inputs Parameters Samples,,,,
inputs,inputs,[-],,,
jacobian,jacobian,[-],,,
jacobian_is_valid,jacobian_is_valid,[-],,,
linear_solver_MDA,Linear solver MDA,,,,
linear_solver_MDA_options,Linear solver MDA options,,,,
linear_solver_MDA_preconditioner,Linear solver MDA preconditioner,,,,
linear_solver_MDO,Linear solver MDO,,,,
linear_solver_MDO_options,Linear solver MDO options,,,,
linear_solver_MDO_preconditioner,Linear solver MDO preconditioner,,,,
linearization_mode,Linearization Mode,,,,
load_jac_path,load_jac_path,[-],,,
max_iter,Maximum nb of iterations,,,,
max_mda_iter,MDA Max nb of iterations,,Maximum number of iterations for the Multi-disciplinary Design Analysis,,"CA - Denumerable quantities, counts"
n_processes,Number of Processes,,Number of Processes used for this node,,"CA - Denumerable quantities, counts"
objective_lagrangian,Objective Lagrangian,,,,
objective_name,Objective Function,,Objective function of the optimization problem,,
optim_output_df,Optimization outputs,,,,
oss_df_dict,OSS Data,,,,
output_column,output_column,[-],,,
output_interpolated_values_df,Output Interpolated Values,,,,
outputs,outputs,[-],,,
parallel_options,Parallel Options,,Parallel options of the optimization problem ,,
power,Power,,,,
Product_list,List of Products,,List of Products,,
repo_of_sub_processes,Repository of subprocesses,,Folder root of the sub processes to be nested inside the DoE. If 'None' then it uses the sos_processes python for doe creation.,,
<<<<<<< HEAD
resource_list,Resource List,,"coal, gas, oil, uranium",,
sale_price_dict,Sale price per program,,Sale price of an aircraft per program,,CC - Costs
sales_qty_all_scenario_df_dict,Sales Qty Scenario Aggregate,,,,
sales_qty_all_scenario_dict,Sales Qty Scenario Dict,,,,
sales_qty_df,A/C sales per year,#A/C/year,Number of aircraft sold for each year,,"CA - Denumerable quantities, counts"
sales_qty_df_dict,A/C sales per year per program,,Number of aircraft sold for each year per program,,"CA - Denumerable quantities, counts"
sales_qty_df_dict_dict,A/C sales per year Aggregate,,,,
sales_qty_df_ramped,A/C sales per year ramp-up,#A/C/year,,,
sales_qty_df_ramped_dict,A/C sales per year ramp-up Aggregate,,,,
=======
samples_df,Samples,,,,
>>>>>>> f2667313
samples_inputs_df,Input Samples Data,-,Samples of the evaluated inputs,,
samples_outputs_df,Output Samples Data,-,Samples of the evaluated outputs,,
samples_size,Sample Size,,,,
sampling_algo,Algo of sampling,,Method of defining the sampling input dataset for the variable chosen in 'eval_inputs',,
scenario_df,Scenario Choice,,,,
scenario_dict,Scenario Dict,,,,
scenario_list,Scenario List,,,,
scenario_name,Scenario Name,,,,
scenario_name_dict,Scenarii Dict,,,,
scenario_name_trade,Scenario Name Trade,,,,
sensitivity_outputs,Sensitivity Outputs,,,,D - Nominal property
sub_mda_class,Sub MDA Class,,The class to instantiate for sub Multi-disciplinary Design Analysis,,D - Nominal property
sub_process_folder_name,Folder name of the subprocess,,Selected process folder name to be nested inside the DoE.If 'None' then it uses the sos_processes python for doe creation.,,
subsystems_list,SubSystems List,,,,
tolerance,Tolerance,,"Tolerance of the iterative direct coupling solver, norm of the current residuals divided by initial residuals norm shall be lower than the tolerance to stop iterating",,
trade_variables,Trades Variables,,,,
use_lu_fact,Use LU factorization,,"if True, when using adjoint/forward differenciation, store a LU factorization of the matrix to solve faster multiple RHS problem",,D - Nominal property
usecase_of_sub_process,Usecase of the subprocess,,Usecase of the subprocess,,
variation_list,Variation List,,List of variations for the sensitivity analysis,,
vb_dict,Value Block Configuration,$/year,,,
vb_dict_trade,Value Block Trade,,,,
wait_time_between_fork,Wait time between fork,,,,
warm_start,Warm Start,,If True the MDA starts with the result of the last executed MDA (really useful to compute gradient of MDA in finite differences for example) ,,
weather,Weather,,,,
x,x,,,,AAAAAH - distance
y,y,,,,AAAAAH - distance
year_end,Ending year,year,Final year of the study,,D - Nominal property
year_start,Starting year,year,Initial year of the study,,D - Nominal property
usecase_data,Usecase data,,,,<|MERGE_RESOLUTION|>--- conflicted
+++ resolved
@@ -56,7 +56,6 @@
 power,Power,,,,
 Product_list,List of Products,,List of Products,,
 repo_of_sub_processes,Repository of subprocesses,,Folder root of the sub processes to be nested inside the DoE. If 'None' then it uses the sos_processes python for doe creation.,,
-<<<<<<< HEAD
 resource_list,Resource List,,"coal, gas, oil, uranium",,
 sale_price_dict,Sale price per program,,Sale price of an aircraft per program,,CC - Costs
 sales_qty_all_scenario_df_dict,Sales Qty Scenario Aggregate,,,,
@@ -66,9 +65,7 @@
 sales_qty_df_dict_dict,A/C sales per year Aggregate,,,,
 sales_qty_df_ramped,A/C sales per year ramp-up,#A/C/year,,,
 sales_qty_df_ramped_dict,A/C sales per year ramp-up Aggregate,,,,
-=======
 samples_df,Samples,,,,
->>>>>>> f2667313
 samples_inputs_df,Input Samples Data,-,Samples of the evaluated inputs,,
 samples_outputs_df,Output Samples Data,-,Samples of the evaluated outputs,,
 samples_size,Sample Size,,,,
