--- conflicted
+++ resolved
@@ -1,1492 +1,754 @@
-<<<<<<< HEAD
-'''
-Copyright 2022 Airbus SAS
-
-Licensed under the Apache License, Version 2.0 (the "License");
-you may not use this file except in compliance with the License.
-You may obtain a copy of the License at
-
-    http://www.apache.org/licenses/LICENSE-2.0
-
-Unless required by applicable law or agreed to in writing, software
-distributed under the License is distributed on an "AS IS" BASIS,
-WITHOUT WARRANTIES OR CONDITIONS OF ANY KIND, either express or implied.
-See the License for the specific language governing permissions and
-limitations under the License.
-'''
-'''
-mode: python; py-indent-offset: 4; tab-width: 8; coding: utf-8
-'''
-from itertools import product
-from numpy import can_cast, arange, isin
-from uuid import uuid4
-
-from sos_trades_core.api import get_sos_logger
-from sos_trades_core.tools.tree.treeview import TreeView
-from sos_trades_core.execution_engine.sos_discipline import SoSDiscipline
-
-from copy import copy
-from sos_trades_core.tools.tree.serializer import DataSerializer
-
-TYPE = SoSDiscipline.TYPE
-VALUE = SoSDiscipline.VALUE
-RANGE = SoSDiscipline.RANGE
-ORIGIN = SoSDiscipline.ORIGIN
-DEFAULT = SoSDiscipline.DEFAULT
-OPTIONAL = SoSDiscipline.OPTIONAL
-COUPLING = SoSDiscipline.COUPLING
-EDITABLE = SoSDiscipline.EDITABLE
-IO_TYPE = SoSDiscipline.IO_TYPE
-IO_TYPE_IN = SoSDiscipline.IO_TYPE_IN
-IO_TYPE_OUT = SoSDiscipline.IO_TYPE_OUT
-COMPOSED_OF = SoSDiscipline.COMPOSED_OF
-NS_REFERENCE = SoSDiscipline.NS_REFERENCE
-POSSIBLE_VALUES = SoSDiscipline.POSSIBLE_VALUES
-INTERNAL_VISIBILITY = SoSDiscipline.INTERNAL_VISIBILITY
-DISCIPLINES_DEPENDENCIES = SoSDiscipline.DISCIPLINES_DEPENDENCIES
-VAR_NAME = SoSDiscipline.VAR_NAME
-DATAFRAME_DESCRIPTOR = SoSDiscipline.DATAFRAME_DESCRIPTOR
-DATAFRAME_EDITION_LOCKED = SoSDiscipline.DATAFRAME_EDITION_LOCKED
-TYPE_METADATA = SoSDiscipline.TYPE_METADATA
-
-
-class DataManager:
-    """
-    Specification: DataManager class collects inputs/outputs and disciplines
-    """
-    VALUE = 'value'
-    DISC_REF = 'reference'
-    STATUS = 'status'
-
-    def __init__(self, name,
-                 root_dir=None,
-                 rw_object=None,
-                 study_filename=None,
-                 ns_manager=None,
-                 logger=None):
-        '''
-        Constructor
-        '''
-        self.no_change = True
-        self.name = name
-        self.rw_object = rw_object
-        self.root_dir = root_dir
-        self.study_filename = study_filename
-        self.ns_manager = ns_manager
-        self.data_dict = None
-        self.data_id_map = None
-        self.disciplines_dict = None
-        self.disciplines_id_map = None
-        self.treeview = None
-        self.reset()
-
-        if logger is None:
-            self.logger = get_sos_logger('SoS.EE.DataManager')
-        else:
-            self.logger = logger
-
-    @staticmethod
-    def get_an_uuid():
-        ''' generate a random UUID to make data_dict keys unique '''
-        return str(uuid4())
-
-    def reset(self):
-        self.data_dict = {}
-        self.data_id_map = {}
-        self.data_cache = {}
-        self.disciplines_dict = {}
-        self.disciplines_id_map = {}
-
-    def get_data(self, var_f_name, attr=None):
-        ''' Get attr value of var_f_name or all data_dict value of var_f_name (if attr=None)
-        '''
-        if attr is None:
-            return self.data_dict[self.get_data_id(var_f_name)]
-        else:
-            return self.data_dict[self.get_data_id(var_f_name)][attr]
-
-    def delete_complex_in_df_and_arrays(self):
-
-        for dataa in self.data_dict.values():
-            if dataa['type'] == 'dataframe' and dataa[self.VALUE] is not None:
-                for col in dataa[self.VALUE].columns:
-                    dataa[self.VALUE][col] = dataa[self.VALUE][col].values.real
-            elif dataa['type'] == 'array':
-                try:
-                    dataa[self.VALUE] = dataa[self.VALUE].real
-                except:
-                    pass
-
-    def check_data_in_dm(self, var_f_name):
-        '''
-        Check if the data is in the DM with its full name 
-
-        :params: var_f_name, full variable name to check 
-        :type : string 
-
-        :returns: boolean True or False 
-        '''
-        data_in_dm = False
-
-        if var_f_name in self.data_id_map:
-            if self.get_data_id(var_f_name) in self.data_dict:
-                data_in_dm = True
-
-        return data_in_dm
-
-    def set_data(self, var_f_name, attr, val, check_value=True):
-        ''' Set attr value of var_f_name in data_dict 
-        '''
-        if self.get_data_id(var_f_name) in self.data_dict:
-            if check_value:
-                if self.data_dict[self.get_data_id(var_f_name)][attr] != val:
-                    self.data_dict[self.get_data_id(var_f_name)][attr] = val
-                    self.no_change = False
-            else:
-                self.data_dict[self.get_data_id(var_f_name)][attr] = val
-        else:
-            msg = f"Try to update metadata of variable {var_f_name} that does"
-            msg += f" not exists as I/O of any discipline"
-            raise KeyError(msg)
-
-    def get_io_data_of_disciplines(self, disciplines):
-        ''' get i/o value and metadata of provided disciplines
-        '''
-        data = {}
-        data[VALUE] = {}
-        data[TYPE_METADATA] = {}
-        data["local_data"] = {}
-        for d in disciplines:
-            # input values and metadata
-            var_list = d.get_data_io_dict_keys(io_type=IO_TYPE_IN)
-            for v in var_list:
-                fname = d.get_var_full_name(v, d.get_data_in())
-                data[VALUE][fname] = self.get_data(fname, VALUE)
-                data[TYPE_METADATA][fname] = self.get_data(
-                    fname, TYPE_METADATA)
-            # output values and metadata
-            var_list = d.get_data_io_dict_keys(io_type=IO_TYPE_OUT)
-            for v in var_list:
-                fname = d.get_var_full_name(v, d.get_data_out())
-                data[VALUE][fname] = self.get_data(fname, VALUE)
-                data[TYPE_METADATA][fname] = self.get_data(
-                    fname, TYPE_METADATA)
-            # local data update
-            data["local_data"].update(d.local_data)
-        return data
-
-    def get_value(self, var_f_name):
-        ''' Get value of var_f_name from data_dict 
-        '''
-        return self.get_data(var_f_name, SoSDiscipline.VALUE)
-
-    def get_discipline(self, disc_id):
-        ''' Get discipline with disc_id from disciplines_dict 
-        '''
-        if disc_id in self.disciplines_dict:
-            return self.disciplines_dict[disc_id][self.DISC_REF]
-        else:
-            return None
-
-    def get_disciplines_with_name(self, disc_f_name):
-        ''' Get discipline with disc_id from disciplines_dict 
-        '''
-        disc_list = []
-        disc_id_list = self.get_discipline_ids_list(disc_f_name)
-
-        for disc_id in disc_id_list:
-            disc_list.append(self.disciplines_dict[disc_id][self.DISC_REF])
-
-        return disc_list
-
-    def get_all_namespaces_from_var_name(self, var_name):
-        ''' Get all namespaces containing var_name in data_dict 
-        '''
-        namespace_list = []
-        for key in self.data_id_map.keys():
-            if key.endswith('.' + var_name):
-                namespace_list.append(key)
-
-        return namespace_list
-
-    def get_all_var_name_with_ns_key(self, var_name):
-        ''' Get all namespaces containing var_name in data_dict plus their namespace key as a dict
-        '''
-        namespace_list = []
-        for key in self.data_id_map.keys():
-            if key.endswith('.' + var_name):
-                namespace_list.append(key)
-        if len(namespace_list) > 0:
-            ns_dict_obj = self.get_data_dict_attr('ns_reference')
-            return {ns: ns_dict_obj[ns].name for ns in namespace_list}
-        else:
-            return {}
-
-    def get_data_id(self, var_f_name):
-        ''' Get data id with var_f_name
-        '''
-        return self.data_id_map[var_f_name]
-
-    def get_discipline_ids_list(self, disc_f_name):
-        ''' Get discipline id list with disc_f_name
-        '''
-        return self.disciplines_id_map[disc_f_name]
-
-    def generate_data_id_map(self):
-        ''' Generate data_id_map with data_dict
-        '''
-        self.data_id_map = {}
-        data_dict = copy(self.data_dict)
-        for var_id in data_dict.keys():
-            var_f_name = self.get_var_full_name(var_id)
-            self.data_id_map[var_f_name] = var_id
-
-    def generate_disciplines_id_map(self):
-        ''' Generate disciplines_id_map with disciplines_dict
-        '''
-        self.disciplines_id_map = {}
-        for disc_id in self.disciplines_dict.keys():
-            disc_f_name = self.get_disc_full_name(disc_id)
-            self.add_disc_id_to_disc_id_map(disc_f_name, disc_id)
-
-    def set_values_from_dict(self, values_dict, full_ns_keys=True):
-        ''' Set values in data_dict from dict with namespaced keys 
-            if full_ns_keys (not uuid), try to get its uuid correspondency through get_data_id function
-        '''
-        keys_to_map = self.data_id_map.keys() if full_ns_keys else self.data_id_map.values()
-        for key, value in values_dict.items():
-            if not key in keys_to_map:
-                raise ValueError(f'{key} does not exist in data manager')
-            k = self.get_data_id(key) if full_ns_keys else key
-            # if self.data_dict[k][SoSDiscipline.VISIBILITY] == INTERNAL_VISIBILITY:
-            #     raise Exception(f'It is not possible to update the variable {k} which has a visibility Internal')
-            self.data_dict[k][VALUE] = value
-
-    def convert_data_dict_with_full_name(self):
-        ''' Return data_dict with namespaced keys
-        '''
-        return self.convert_dict_with_maps(self.data_dict, self.data_id_map, keys='full_names')
-
-    def get_data_dict_values(self, excepted=[]):
-        '''
-        Return a dictionaries with all full named keys in the dm and the value of each key from the dm 
-        '''
-        return self.get_data_dict_attr(self.VALUE, excepted)
-
-    def get_data_dict_attr(self, attr, excepted=[]):
-        '''
-        Return a dictionaries with all full named keys in the dm and the value of each key from the dm 
-        '''
-        data_dict = self.convert_data_dict_with_full_name()
-        exception_list = []
-        if 'numerical' in excepted:
-            exception_list = list(SoSDiscipline.NUM_DESC_IN.keys())
-
-        if 'None' in excepted:
-            data_dict_values = {key: value.get(attr, None)
-                                for key, value in data_dict.items() if key.split('.')[-1] not in exception_list}
-        else:
-            data_dict_values = {key: value.get(attr, None)
-                                for key, value in data_dict.items() if key.split('.')[-1] not in exception_list}
-
-        return data_dict_values
-
-    def get_data_dict_list_attr(self, list_attr, excepted=[]):
-        """
-         Return a dictionary of dictionary with all full named keys in the dm and the value of each key from the dm
-         output : dict[key][attr] for each attr in list_attr
-        """
-        data_dict_values_dict = {}
-        data_dict_values_list = [self.get_data_dict_attr(attr, excepted) for attr in list_attr]
-
-        for key in data_dict_values_list[0].keys():
-            data_dict_values_dict[key] = {}
-            for index, attr in enumerate(list_attr):
-                data_dict_values_dict[key][attr] = data_dict_values_list[index][key]
-
-        return data_dict_values_dict
-
-    def convert_data_dict_with_ids(self, dict_to_convert):
-        ''' Return data_dict with ids keys
-        '''
-        return self.convert_dict_with_maps(dict_to_convert,
-                                           self.data_id_map, keys='ids')
-
-    def convert_disciplines_dict_with_full_name(self):
-        ''' Return disciplines dict with namespaced keys
-        '''
-
-        converted_dict = {}
-
-        for key, val in self.disciplines_id_map.items():
-            if key not in converted_dict:
-                converted_dict[key] = []
-
-            if isinstance(val, list):
-                for val_element in val:
-                    if val_element in self.disciplines_dict:
-                        converted_dict[key].append(
-                            self.disciplines_dict[val_element])
-            else:
-                if val in self.disciplines_dict:
-                    converted_dict[key].append(self.disciplines_dict[val])
-        return converted_dict
-
-    def convert_dict_with_maps(self, dict_to_convert, map_full_names_ids, keys='full_names'):
-        ''' Convert dict keys with ids to full_names or full_names to ids
-            keys: 'full_names' or 'ids'
-        '''
-        converted_dict = {}
-        if keys == 'full_names':
-            for key, val in map_full_names_ids.items():
-                if isinstance(val, list):
-                    for val_element in val:
-                        if val_element in dict_to_convert:
-                            # The last val_element overwrites the others ...
-                            converted_dict[key] = dict_to_convert[val_element]
-
-                else:
-                    if val in dict_to_convert:
-                        converted_dict[key] = dict_to_convert[val]
-
-        elif keys == 'ids':
-            for key, val in map_full_names_ids.items():
-                if key in dict_to_convert:
-                    if isinstance(val, list):
-                        for val_element in val:
-                            converted_dict[val_element] = dict_to_convert[key]
-                    else:
-                        converted_dict[val] = dict_to_convert[key]
-
-        return converted_dict
-
-    def update_with_discipline_dict(self, disc_id, disc_dict):
-        ''' Store and update the discipline data into the DM dictionary
-        '''
-        self.logger.debug(
-            f'store and update the discipline data into the DM dictionary {list(disc_dict.keys())[:10]} ...')
-
-        def _dm_update(var_name, io_type, var_f_name):
-
-            if var_f_name in self.data_id_map.keys():
-                # If data already exists in DM
-                var_id = self.get_data_id(var_f_name)
-                # IO_TYPE_IN HANDLING
-                if io_type == IO_TYPE_IN:
-                    if self.data_dict[var_id][IO_TYPE] != IO_TYPE_OUT:
-                        # reference the parameter from the data manager to the
-                        # discipline
-                        disc_dict[var_name] = self.data_dict[var_id]
-                    # else data already exist as OUTPUT and has priority!
-                    # => do nothing
-                else:
-                    # io_type == IO_TYPE_OUT
-                    if self.data_dict[var_id][IO_TYPE] == IO_TYPE_OUT:
-
-                        # if already existing data was an OUTPUT
-                        if disc_id in self.data_dict[var_id][DISCIPLINES_DEPENDENCIES]:
-                            if self.data_dict[var_id][ORIGIN] == disc_id:
-                                # if same discipline: just an update
-                                self.data_dict[var_id].update(
-                                    disc_dict[var_name])
-                                #self.no_change = False
-                        else:
-                            if self.get_disc_full_name(self.data_dict[var_id][ORIGIN]) is None:
-                                # Quick fix to solve cases when
-                                self.logger.warning(
-                                    f"Discipline with id {self.data_dict[var_id][ORIGIN]} does not exist in the DM.")
-                            else:
-                                # Data cannot be the OUTPUT of several
-                                # disciplines
-                                raise ValueError(
-                                    f'Model key: {self.get_var_full_name(var_id)} of discipline {self.get_disc_full_name(disc_id)} already exists from disc {self.get_disc_full_name(self.data_dict[var_id][ORIGIN])}')
-                    else:
-                        # Overwrite OUTPUT information over INPUT information
-                        # (OUTPUT has priority)
-                        disc_dict[var_name][ORIGIN] = disc_id
-                        disc_dict[var_name][DISCIPLINES_DEPENDENCIES] = self.data_dict[var_id][DISCIPLINES_DEPENDENCIES]
-                        self.no_change = False
-                        # Fix introduced to avoid a particular problem where the input value which is properly set is
-                        # overwritten by a null output.
-                        # The case was encountered when loading the pickle of an optim study and on an output variable
-                        # from a discipline which shared a node with another
-                        # one ('techno invest level').
-                        if self.data_dict[var_id][VALUE] is not None:
-                            disc_dict[var_name][VALUE] = self.data_dict[var_id][VALUE]
-                        self.data_dict[var_id] = disc_dict[var_name]
-                if not disc_id in self.data_dict[var_id][DISCIPLINES_DEPENDENCIES]:
-                    self.data_dict[var_id][DISCIPLINES_DEPENDENCIES].append(
-                        disc_id)
-                    self.no_change = False
-            else:
-                # data does not exist yet, add it DM
-                disc_dict[var_name][ORIGIN] = disc_id
-                disc_dict[var_name][DISCIPLINES_DEPENDENCIES] = [disc_id]
-                var_id = self.get_an_uuid()
-                self.no_change = False
-                self.data_dict[var_id] = disc_dict[var_name]
-                self.data_id_map[var_f_name] = var_id
-            # END update method
-
-        for var_name in disc_dict.keys():
-            io_type = disc_dict[var_name][IO_TYPE]
-            ns_reference = disc_dict[var_name][NS_REFERENCE]
-            complete_var_name = disc_dict[var_name][VAR_NAME]
-            var_f_name = self.ns_manager.compose_ns([ns_reference.value,
-                                                     complete_var_name])
-            _dm_update(var_name, io_type, var_f_name)
-
-    def update_disciplines_dict(self, disc_id, reference, disc_f_name):
-        ''' Store and update discipline into disciplines_dicts
-        '''
-        self.logger.debug(
-            f'store the discipline instances as references for {disc_id}')
-
-        if disc_id is not None:
-            # Update already existing discipline with reference
-            self.disciplines_dict[disc_id].update(reference)
-
-        else:
-            # Create new discipline with unique id in disciplines_dict
-            disc_id = self.get_an_uuid()
-            self.disciplines_dict[disc_id] = reference
-            self.add_disc_id_to_disc_id_map(disc_f_name, disc_id)
-
-        return disc_id
-
-    def add_disc_id_to_disc_id_map(self, disc_f_name, disc_id):
-
-        if disc_f_name in self.disciplines_id_map:
-            self.disciplines_id_map[disc_f_name].append(disc_id)
-        else:
-            self.disciplines_id_map[disc_f_name] = [disc_id]
-
-    def update_disciplines_dict_with_id(self, disc_id, reference):
-        '''
-        Update the discipline_dict of a specific disc_id with the dict reference
-        '''
-        self.disciplines_dict[disc_id].update(reference)
-
-    def update_data_dict_with_id(self, var_id, data_dict):
-        '''
-        Update the discipline_dict of a specific disc_id with the dict reference
-        '''
-        self.no_change = False
-        self.data_dict[var_id].update(data_dict)
-
-    def create_treeview(self, root_process, process_module, no_data=False, read_only=False):
-        '''
-        Function that builds a composite structure
-        regarding the DataManager stored data
-        '''
-        self.treeview = TreeView(
-            name=self.name, no_data=no_data, read_only=read_only)
-        self.treeview.create_tree_node(data_manager=self,
-                                       root_process=root_process,
-                                       process_module=process_module,
-                                       ns_manager=self.ns_manager)
-
-    def export_data_dict_and_zip(self, export_dir):
-        '''
-        method that exports the DM data dict to csv files
-        by a treatment delegated to the TreeView class (using strategy object)
-
-        :params: anonymize_function, a function that map a given key of the data
-        dictionary using rule given by the execution engine for the saving process
-        :type: function
-        '''
-        self.logger.debug('export data in exported csv files')
-        # retrieve only key unit and value from data_dict
-        dict_to_export = {}
-        for k, v in self.convert_data_dict_with_full_name().items():
-            dict_to_export[k] = {'unit': v.get('unit'),
-                                 'value': v.get('value')}
-
-        serializer = DataSerializer()
-        return serializer.export_data_dict_and_zip(dict_to_export,
-                                                   export_dir)
-
-    def remove_keys(self, disc_id, data_d):
-        ''' Clean namespaced keys in data_dict and remove discipline dependencies
-        '''
-        list_data_d = [data_d] if isinstance(data_d, str) else data_d
-
-        for var_f_name in list_data_d:
-            # -- Only remove variables discid is reponsible for !
-            if var_f_name in self.data_id_map.keys():
-                var_id = self.get_data_id(var_f_name)
-
-                # -- Some variables has more than one dependencies on variables.
-                # -- Dependencies are ketp into DISCIPLINES_DEPENDENCIES list
-                # -- When asked for a remove, this list is use to determine if the discipline was one of
-                # -- the dependencies and it removed from the the list.
-                # -- once the list is empty the variables is removed from the data manager.
-
-                if disc_id in self.data_dict[var_id][SoSDiscipline.DISCIPLINES_DEPENDENCIES]:
-                    self.no_change = False
-                    self.data_dict[var_id][SoSDiscipline.DISCIPLINES_DEPENDENCIES].remove(
-                        disc_id)
-
-                    if len(self.data_dict[var_id][SoSDiscipline.DISCIPLINES_DEPENDENCIES]) == 0:
-                        # remove data in data_dict and data_id_map if no other
-                        # discipline dependency
-                        del self.data_dict[var_id]
-                        del self.data_id_map[var_f_name]
-                else:
-                    pass
-
-    def clean_from_disc(self, disc_id, clean_keys=True):
-        ''' Clean disc in disciplines_dict and data_in/data_out keys in data_dict
-        '''
-        disc_f_name = self.get_disc_full_name(disc_id)
-        if disc_f_name not in self.disciplines_id_map:
-            msg = "Discipline " + str(disc_f_name) + \
-                " not found in DataManager, "
-            msg += "it is not possible to delete it."
-            raise KeyError(msg)
-
-        # remove discipline in disciplines_dict and disciplines_id_map
-
-        disc_ref = self.get_discipline(disc_id)
-
-        if clean_keys:
-            self.clean_keys(disc_id)
-        else:
-            keys_to_remove = []
-            for key in disc_ref.DEFAULT_NUMERICAL_PARAM:
-                keys_to_remove.append(
-                    disc_ref._convert_to_namespace_name(key, disc_ref.IO_TYPE_IN))
-            self.remove_keys(
-                disc_id, keys_to_remove)
-
-        # remove discipline in disciplines_dict and disciplines_id_map
-        self.disciplines_id_map[disc_f_name].remove(disc_id)
-        if len(self.disciplines_id_map[disc_f_name]) == 0:
-            self.disciplines_id_map.pop(disc_f_name)
-        self.disciplines_dict.pop(disc_id)
-
-    def clean_keys(self, disc_id):
-        '''
-        Clean data_in/out of disc_id in data_dict
-        '''
-        disc_ref = self.get_discipline(disc_id)
-        # clean input keys from dm
-        self.remove_keys(disc_id, list(disc_ref.apply_visibility_ns(
-            SoSDiscipline.IO_TYPE_IN)))
-        # clean output keys from dm
-        self.remove_keys(disc_id, list(disc_ref.apply_visibility_ns(
-            SoSDiscipline.IO_TYPE_OUT)))
-
-    def export_couplings(self, in_csv=False, f_name=None):
-        ''' Export couplings of all disciplines registered in the DM
-        '''
-        d_dict = self.disciplines_dict
-        # gather disciplines references
-        disc_list = [d_dict[key][self.DISC_REF] for key in d_dict]
-        # filter sos_couplings
-        sosc_list = [disc for disc in disc_list if disc.is_sos_coupling]
-        # loop on sosc and append couplings data
-        if sosc_list != []:
-            sosc = sosc_list.pop()
-            df = sosc.export_couplings()
-            for sosc in sosc_list:
-                df_sosc = sosc.export_couplings()
-                df = df.append(df_sosc, ignore_index=True)
-            # write data or return dataframe
-            if in_csv:
-                # writing of the file
-                if f_name is None:
-                    f_name = f"{self.name}.csv"
-                df.to_csv(f_name, index=False)
-            else:
-                return df
-        else:
-            return None
-
-    def build_disc_status_dict(self, disciplines_to_keep=None):
-        ''' build a containing disc/status info into dictionary) '''
-        disc_status = {}
-        for namespace, disciplines in self.convert_disciplines_dict_with_full_name().items():
-            if namespace not in disc_status:
-                disc_status[namespace] = {}
-
-            for discipline in disciplines:
-                if disciplines_to_keep is not None:
-                    if discipline['reference'] in disciplines_to_keep:
-                        disc_status[namespace].update(
-                            {discipline['classname']: discipline[DataManager.STATUS]})
-                else:
-                    disc_status[namespace].update(
-                        {discipline['classname']: discipline[DataManager.STATUS]})
-        return disc_status
-
-    def get_parameter_data(self, parameter_key):
-        # TO DO: convert parameter_key into uid
-        ''' returns BytesIO of the data value from a namespaced key based of string table format '''
-        self.logger.debug(f'get BytesIO of data {parameter_key}')
-        # use cache to get parameter data value
-        param_data = self.convert_data_dict_with_full_name()[parameter_key]
-        param_value = param_data[SoSDiscipline.VALUE]
-        if param_value is None:
-            return None
-        else:
-            serializer = DataSerializer()
-            return serializer.convert_to_dataframe_and_bytes_io(param_value,
-                                                                parameter_key)
-
-    def get_var_name_from_uid(self, var_id):
-        ''' Get namespace and var_name and return namespaced variable
-        '''
-        return self.data_dict[var_id][SoSDiscipline.VAR_NAME]
-
-    def get_var_full_name(self, var_id):
-        ''' Get namespace and var_name and return namespaced variable
-        '''
-        var_name = self.get_var_name_from_uid(var_id)
-        ns_reference = self.data_dict[var_id][SoSDiscipline.NS_REFERENCE]
-        var_f_name = self.ns_manager.compose_ns([ns_reference.value, var_name])
-        return var_f_name
-
-    def get_disc_full_name(self, disc_id):
-        ''' Get full discipline name
-        '''
-        if disc_id in self.disciplines_dict:
-            return self.disciplines_dict[disc_id][SoSDiscipline.NS_REFERENCE].value
-        else:
-            return None
-    # -- Check if datamanager is usable or not
-
-    def check_inputs(self, raise_exeption=True):
-        '''Check if all inputs are filled
-        '''
-        errors_in_dm_msg = None
-        for var_id in self.data_dict.keys():
-            var_f_name = self.get_var_full_name(var_id)
-            io_type = self.data_dict[var_id][IO_TYPE]
-            vtype = self.data_dict[var_id][TYPE]
-            optional = self.data_dict[var_id][OPTIONAL]
-            value = self.data_dict[var_id][VALUE]
-            prange = self.data_dict[var_id][RANGE]
-            possible_values = self.data_dict[var_id][POSSIBLE_VALUES]
-
-            if vtype not in SoSDiscipline.VAR_TYPE_MAP.keys():
-                errors_in_dm_msg = f'Variable: {var_f_name} of type {vtype} not in allowed type {list(SoSDiscipline.VAR_TYPE_MAP.keys())}'
-                self.logger.error(errors_in_dm_msg)
-            # check if data is and input and is not optional
-            if io_type == IO_TYPE_IN and not optional:
-                if value is None:
-                    errors_in_dm_msg = f'Variable: {var_f_name} value is not set!'
-                    self.logger.error(errors_in_dm_msg)
-                else:
-                    if prange is not None:
-                        check_range = True
-                        if vtype in ['int', 'float', 'string']:
-
-                            if not can_cast(type(value), type(prange[0])):
-                                errors_in_dm_msg = f'Variable: {var_f_name}: {value} ({type(value)}) not the same as {prange[0]} ({type(prange[0])})'
-                                check_range = False
-                                self.logger.error(errors_in_dm_msg)
-                            if not can_cast(type(value), type(prange[1])):
-                                errors_in_dm_msg = f'Variable: {var_f_name}: {value} ({type(value)}) not the same as {prange[0]} ({type(prange[1])})'
-                                check_range = False
-                                self.logger.error(errors_in_dm_msg)
-                            if check_range:
-                                if prange[0] <= value <= prange[1]:
-                                    pass
-                                else:
-                                    errors_in_dm_msg = f'Variable: {var_f_name} : {value} is not in range {prange}'
-                                    self.logger.error(errors_in_dm_msg)
-                        elif vtype in ['string_list', 'float_list', 'int_list']:
-                            for sub_value in value:
-                                if not can_cast(type(sub_value), type(prange[0])):
-                                    errors_in_dm_msg = f'Variable: {var_f_name}: {sub_value} ({type(sub_value)}) in list {value} not the same as {prange[0]} ({type(prange[0])})'
-                                    check_range = False
-                                    self.logger.error(errors_in_dm_msg)
-                                if not can_cast(type(sub_value), type(prange[1])):
-                                    errors_in_dm_msg = f'Variable: {var_f_name}: {sub_value} ({type(sub_value)}) in list {value} not the same as {prange[0]} ({type(prange[0])})'
-                                    check_range = False
-                                    self.logger.error(errors_in_dm_msg)
-                                if check_range:
-                                    if prange[0] <= sub_value <= prange[1]:
-                                        pass
-                                    else:
-                                        errors_in_dm_msg = f'Variable: {var_f_name} : {sub_value} in list {value} is not in range {prange}'
-                                        self.logger.error(errors_in_dm_msg)
-                        else:
-                            errors_in_dm_msg = f'Variable: {var_f_name} type {vtype} does not support *range*'
-                            self.logger.error(errors_in_dm_msg)
-                    if possible_values is not None:
-                        if vtype in ['int', 'float', 'string', 'bool']:
-                            if value not in possible_values:
-                                errors_in_dm_msg = f'Variable: {var_f_name} : {value} not in *possible values* {possible_values}'
-                                self.logger.error(errors_in_dm_msg)
-                        elif vtype in ['string_list', 'float_list', 'int_list']:
-                            for sub_value in value:
-                                if sub_value not in possible_values:
-                                    errors_in_dm_msg = f'Variable: {var_f_name} : {sub_value} in list {value} not in *possible values* {possible_values}'
-                                    self.logger.error(errors_in_dm_msg)
-                        else:
-                            errors_in_dm_msg = f'Variable: {var_f_name}: type {vtype} does not support *possible values*'
-                            self.logger.error(errors_in_dm_msg)
-                    if vtype in ['array', 'dict', 'dataframe']:
-                        dataframe_descriptor = self.data_dict[var_id][DATAFRAME_DESCRIPTOR]
-                        dataframe_edition_locked = self.data_dict[var_id][DATAFRAME_EDITION_LOCKED]
-                        # Dataframe editable in GUI but no dataframe descriptor
-                        if dataframe_descriptor is None and not dataframe_edition_locked:
-                            errors_in_dm_msg = f'Variable: {var_f_name} of type {vtype} has no dataframe descriptor set'
-                            self.logger.error(errors_in_dm_msg)
-                        elif not dataframe_edition_locked:
-                            for key in dataframe_descriptor:
-                                # Check column data well described
-                                if len(dataframe_descriptor[key]) != 3:
-                                    errors_in_dm_msg = f'Variable: {var_f_name} of type {vtype} has a partial dataframe descriptor set up'
-                                    self.logger.error(errors_in_dm_msg)
-                                # Check column type authorised
-                                if dataframe_descriptor[key][0] not in SoSDiscipline.VAR_TYPE_MAP.keys():
-                                    errors_in_dm_msg = f'Variable: {var_f_name}, with dataframe descriptor has a column type ' \
-                                                       f'{dataframe_descriptor[key][0]} not in allowed type {list(SoSDiscipline.VAR_TYPE_MAP.keys())}'
-                                    self.logger.error(errors_in_dm_msg)
-        has_errors_in_dm = errors_in_dm_msg is not None
-        if has_errors_in_dm and raise_exeption:
-            raise ValueError(
-                f'DataManager contains *value errors*: {errors_in_dm_msg}')
-        return has_errors_in_dm
-=======
-'''
-Copyright 2022 Airbus SAS
-
-Licensed under the Apache License, Version 2.0 (the "License");
-you may not use this file except in compliance with the License.
-You may obtain a copy of the License at
-
-    http://www.apache.org/licenses/LICENSE-2.0
-
-Unless required by applicable law or agreed to in writing, software
-distributed under the License is distributed on an "AS IS" BASIS,
-WITHOUT WARRANTIES OR CONDITIONS OF ANY KIND, either express or implied.
-See the License for the specific language governing permissions and
-limitations under the License.
-'''
-'''
-mode: python; py-indent-offset: 4; tab-width: 8; coding: utf-8
-'''
-from itertools import product
-from numpy import can_cast, arange, isin
-from uuid import uuid4
-
-from sos_trades_core.api import get_sos_logger
-from sos_trades_core.tools.tree.treeview import TreeView
-from sos_trades_core.execution_engine.sos_discipline import SoSDiscipline
-
-from copy import copy
-from sos_trades_core.tools.tree.serializer import DataSerializer
-
-TYPE = SoSDiscipline.TYPE
-VALUE = SoSDiscipline.VALUE
-RANGE = SoSDiscipline.RANGE
-ORIGIN = SoSDiscipline.ORIGIN
-DEFAULT = SoSDiscipline.DEFAULT
-OPTIONAL = SoSDiscipline.OPTIONAL
-COUPLING = SoSDiscipline.COUPLING
-EDITABLE = SoSDiscipline.EDITABLE
-IO_TYPE = SoSDiscipline.IO_TYPE
-IO_TYPE_IN = SoSDiscipline.IO_TYPE_IN
-IO_TYPE_OUT = SoSDiscipline.IO_TYPE_OUT
-COMPOSED_OF = SoSDiscipline.COMPOSED_OF
-NS_REFERENCE = SoSDiscipline.NS_REFERENCE
-POSSIBLE_VALUES = SoSDiscipline.POSSIBLE_VALUES
-INTERNAL_VISIBILITY = SoSDiscipline.INTERNAL_VISIBILITY
-DISCIPLINES_DEPENDENCIES = SoSDiscipline.DISCIPLINES_DEPENDENCIES
-VAR_NAME = SoSDiscipline.VAR_NAME
-DATAFRAME_DESCRIPTOR = SoSDiscipline.DATAFRAME_DESCRIPTOR
-DATAFRAME_EDITION_LOCKED = SoSDiscipline.DATAFRAME_EDITION_LOCKED
-TYPE_METADATA = SoSDiscipline.TYPE_METADATA
-
-
-class DataManager:
-    """
-    Specification: DataManager class collects inputs/outputs and disciplines
-    """
-    VALUE = 'value'
-    DISC_REF = 'reference'
-    STATUS = 'status'
-
-    def __init__(self, name,
-                 root_dir=None,
-                 rw_object=None,
-                 study_filename=None,
-                 ns_manager=None,
-                 logger=None):
-        '''
-        Constructor
-        '''
-        self.no_change = True
-        self.name = name
-        self.rw_object = rw_object
-        self.root_dir = root_dir
-        self.study_filename = study_filename
-        self.ns_manager = ns_manager
-        self.data_dict = None
-        self.data_id_map = None
-        self.disciplines_dict = None
-        self.disciplines_id_map = None
-        self.treeview = None
-        self.reset()
-
-        if logger is None:
-            self.logger = get_sos_logger('SoS.EE.DataManager')
-        else:
-            self.logger = logger
-
-    @staticmethod
-    def get_an_uuid():
-        ''' generate a random UUID to make data_dict keys unique '''
-        return str(uuid4())
-
-    def reset(self):
-        self.data_dict = {}
-        self.data_id_map = {}
-        self.data_cache = {}
-        self.disciplines_dict = {}
-        self.disciplines_id_map = {}
-
-    def get_data(self, var_f_name, attr=None):
-        ''' Get attr value of var_f_name or all data_dict value of var_f_name (if attr=None)
-        '''
-        if attr is None:
-            return self.data_dict[self.get_data_id(var_f_name)]
-        else:
-            return self.data_dict[self.get_data_id(var_f_name)][attr]
-
-    def delete_complex_in_df_and_arrays(self):
-
-        for dataa in self.data_dict.values():
-            if dataa['type'] == 'dataframe' and dataa[self.VALUE] is not None:
-                for col in dataa[self.VALUE].columns:
-                    dataa[self.VALUE][col] = dataa[self.VALUE][col].values.real
-            elif dataa['type'] == 'array':
-                try:
-                    dataa[self.VALUE] = dataa[self.VALUE].real
-                except:
-                    pass
-
-    def check_data_in_dm(self, var_f_name):
-        '''
-        Check if the data is in the DM with its full name 
-
-        :params: var_f_name, full variable name to check 
-        :type : string 
-
-        :returns: boolean True or False 
-        '''
-        data_in_dm = False
-
-        if var_f_name in self.data_id_map:
-            if self.get_data_id(var_f_name) in self.data_dict:
-                data_in_dm = True
-
-        return data_in_dm
-
-    def set_data(self, var_f_name, attr, val, check_value=True):
-        ''' Set attr value of var_f_name in data_dict 
-        '''
-        if self.get_data_id(var_f_name) in self.data_dict:
-            if check_value:
-                if self.data_dict[self.get_data_id(var_f_name)][attr] != val:
-                    self.data_dict[self.get_data_id(var_f_name)][attr] = val
-                    self.no_change = False
-            else:
-                self.data_dict[self.get_data_id(var_f_name)][attr] = val
-        else:
-            msg = f"Try to update metadata of variable {var_f_name} that does"
-            msg += f" not exists as I/O of any discipline"
-            raise KeyError(msg)
-
-    def get_io_data_of_disciplines(self, disciplines):
-        ''' get i/o value and metadata of provided disciplines
-        '''
-        data = {}
-        data[VALUE] = {}
-        data[TYPE_METADATA] = {}
-        data["local_data"] = {}
-        for d in disciplines:
-            # input values and metadata
-            var_list = d.get_data_io_dict_keys(io_type=IO_TYPE_IN)
-            for v in var_list:
-                fname = d.get_var_full_name(v, d.get_data_in())
-                data[VALUE][fname] = self.get_data(fname, VALUE)
-                data[TYPE_METADATA][fname] = self.get_data(
-                    fname, TYPE_METADATA)
-            # output values and metadata
-            var_list = d.get_data_io_dict_keys(io_type=IO_TYPE_OUT)
-            for v in var_list:
-                fname = d.get_var_full_name(v, d.get_data_out())
-                data[VALUE][fname] = self.get_data(fname, VALUE)
-                data[TYPE_METADATA][fname] = self.get_data(
-                    fname, TYPE_METADATA)
-            # local data update
-            data["local_data"].update(d.local_data)
-        return data
-
-    def get_value(self, var_f_name):
-        ''' Get value of var_f_name from data_dict 
-        '''
-        return self.get_data(var_f_name, SoSDiscipline.VALUE)
-
-    def get_discipline(self, disc_id):
-        ''' Get discipline with disc_id from disciplines_dict 
-        '''
-        if disc_id in self.disciplines_dict:
-            return self.disciplines_dict[disc_id][self.DISC_REF]
-        else:
-            return None
-
-    def get_disciplines_with_name(self, disc_f_name):
-        ''' Get discipline with disc_id from disciplines_dict 
-        '''
-        disc_list = []
-        disc_id_list = self.get_discipline_ids_list(disc_f_name)
-
-        for disc_id in disc_id_list:
-            disc_list.append(self.disciplines_dict[disc_id][self.DISC_REF])
-
-        return disc_list
-
-    def get_all_namespaces_from_var_name(self, var_name):
-        ''' Get all namespaces containing var_name in data_dict 
-        '''
-        namespace_list = []
-        for key in self.data_id_map.keys():
-            if key.endswith('.' + var_name):
-                namespace_list.append(key)
-
-        return namespace_list
-
-    def get_all_var_name_with_ns_key(self, var_name):
-        ''' Get all namespaces containing var_name in data_dict plus their namespace key as a dict
-        '''
-        namespace_list = []
-        for key in self.data_id_map.keys():
-            if key.endswith('.' + var_name):
-                namespace_list.append(key)
-        if len(namespace_list) > 0:
-            ns_dict_obj = self.get_data_dict_attr('ns_reference')
-            return {ns: ns_dict_obj[ns].name for ns in namespace_list}
-        else:
-            return {}
-
-    def get_data_id(self, var_f_name):
-        ''' Get data id with var_f_name
-        '''
-        return self.data_id_map[var_f_name]
-
-    def get_discipline_ids_list(self, disc_f_name):
-        ''' Get discipline id list with disc_f_name
-        '''
-        return self.disciplines_id_map[disc_f_name]
-
-    def generate_data_id_map(self):
-        ''' Generate data_id_map with data_dict
-        '''
-        self.data_id_map = {}
-        data_dict = copy(self.data_dict)
-        for var_id in data_dict.keys():
-            var_f_name = self.get_var_full_name(var_id)
-            self.data_id_map[var_f_name] = var_id
-
-    def generate_disciplines_id_map(self):
-        ''' Generate disciplines_id_map with disciplines_dict
-        '''
-        self.disciplines_id_map = {}
-        for disc_id in self.disciplines_dict.keys():
-            disc_f_name = self.get_disc_full_name(disc_id)
-            self.add_disc_id_to_disc_id_map(disc_f_name, disc_id)
-
-    def set_values_from_dict(self, values_dict, full_ns_keys=True):
-        ''' Set values in data_dict from dict with namespaced keys 
-            if full_ns_keys (not uuid), try to get its uuid correspondency through get_data_id function
-        '''
-        keys_to_map = self.data_id_map.keys() if full_ns_keys else self.data_id_map.values()
-        for key, value in values_dict.items():
-            if not key in keys_to_map:
-                raise ValueError(f'{key} does not exist in data manager')
-            k = self.get_data_id(key) if full_ns_keys else key
-            # if self.data_dict[k][SoSDiscipline.VISIBILITY] == INTERNAL_VISIBILITY:
-            #     raise Exception(f'It is not possible to update the variable {k} which has a visibility Internal')
-            self.data_dict[k][VALUE] = value
-
-    def convert_data_dict_with_full_name(self):
-        ''' Return data_dict with namespaced keys
-        '''
-        return self.convert_dict_with_maps(self.data_dict, self.data_id_map, keys='full_names')
-
-    def get_data_dict_values(self, excepted=[]):
-        '''
-        Return a dictionaries with all full named keys in the dm and the value of each key from the dm 
-        '''
-        return self.get_data_dict_attr(self.VALUE, excepted)
-
-    def get_data_dict_attr(self, attr, excepted=[]):
-        '''
-        Return a dictionaries with all full named keys in the dm and the value of each key from the dm 
-        '''
-        data_dict = self.convert_data_dict_with_full_name()
-        exception_list = []
-        if 'numerical' in excepted:
-            exception_list = list(SoSDiscipline.NUM_DESC_IN.keys())
-
-        if 'None' in excepted:
-            data_dict_values = {key: value.get(attr, None)
-                                for key, value in data_dict.items() if key.split('.')[-1] not in exception_list}
-        else:
-            data_dict_values = {key: value.get(attr, None)
-                                for key, value in data_dict.items() if key.split('.')[-1] not in exception_list}
-
-        return data_dict_values
-
-    def convert_data_dict_with_ids(self, dict_to_convert):
-        ''' Return data_dict with ids keys
-        '''
-        return self.convert_dict_with_maps(dict_to_convert,
-                                           self.data_id_map, keys='ids')
-
-    def convert_disciplines_dict_with_full_name(self):
-        ''' Return disciplines dict with namespaced keys
-        '''
-
-        converted_dict = {}
-
-        for key, val in self.disciplines_id_map.items():
-            if key not in converted_dict:
-                converted_dict[key] = []
-
-            if isinstance(val, list):
-                for val_element in val:
-                    if val_element in self.disciplines_dict:
-                        converted_dict[key].append(
-                            self.disciplines_dict[val_element])
-            else:
-                if val in self.disciplines_dict:
-                    converted_dict[key].append(self.disciplines_dict[val])
-        return converted_dict
-
-    def convert_dict_with_maps(self, dict_to_convert, map_full_names_ids, keys='full_names'):
-        ''' Convert dict keys with ids to full_names or full_names to ids
-            keys: 'full_names' or 'ids'
-        '''
-        converted_dict = {}
-        if keys == 'full_names':
-            for key, val in map_full_names_ids.items():
-                if isinstance(val, list):
-                    for val_element in val:
-                        if val_element in dict_to_convert:
-                            # The last val_element overwrites the others ...
-                            converted_dict[key] = dict_to_convert[val_element]
-
-                else:
-                    if val in dict_to_convert:
-                        converted_dict[key] = dict_to_convert[val]
-
-        elif keys == 'ids':
-            for key, val in map_full_names_ids.items():
-                if key in dict_to_convert:
-                    if isinstance(val, list):
-                        for val_element in val:
-                            converted_dict[val_element] = dict_to_convert[key]
-                    else:
-                        converted_dict[val] = dict_to_convert[key]
-
-        return converted_dict
-
-    def update_with_discipline_dict(self, disc_id, disc_dict):
-        ''' Store and update the discipline data into the DM dictionary
-        '''
-        self.logger.debug(
-            f'store and update the discipline data into the DM dictionary {list(disc_dict.keys())[:10]} ...')
-
-        def _dm_update(var_name, io_type, var_f_name):
-
-            if var_f_name in self.data_id_map.keys():
-                # If data already exists in DM
-                var_id = self.get_data_id(var_f_name)
-                # IO_TYPE_IN HANDLING
-                if io_type == IO_TYPE_IN:
-                    if self.data_dict[var_id][IO_TYPE] != IO_TYPE_OUT:
-                        # reference the parameter from the data manager to the
-                        # discipline
-                        disc_dict[var_name] = self.data_dict[var_id]
-                    # else data already exist as OUTPUT and has priority!
-                    # => do nothing
-                else:
-                    # io_type == IO_TYPE_OUT
-                    if self.data_dict[var_id][IO_TYPE] == IO_TYPE_OUT:
-
-                        # if already existing data was an OUTPUT
-                        if disc_id in self.data_dict[var_id][DISCIPLINES_DEPENDENCIES]:
-                            if self.data_dict[var_id][ORIGIN] == disc_id:
-                                # if same discipline: just an update
-                                self.data_dict[var_id].update(
-                                    disc_dict[var_name])
-                                #self.no_change = False
-                        else:
-                            if self.get_disc_full_name(self.data_dict[var_id][ORIGIN]) is None:
-                                # Quick fix to solve cases when
-                                self.logger.warning(
-                                    f"Discipline with id {self.data_dict[var_id][ORIGIN]} does not exist in the DM.")
-                            else:
-                                # Data cannot be the OUTPUT of several
-                                # disciplines
-                                raise ValueError(
-                                    f'Model key: {self.get_var_full_name(var_id)} of discipline {self.get_disc_full_name(disc_id)} already exists from disc {self.get_disc_full_name(self.data_dict[var_id][ORIGIN])}')
-                    else:
-                        # Overwrite OUTPUT information over INPUT information
-                        # (OUTPUT has priority)
-                        disc_dict[var_name][ORIGIN] = disc_id
-                        disc_dict[var_name][DISCIPLINES_DEPENDENCIES] = self.data_dict[var_id][DISCIPLINES_DEPENDENCIES]
-                        self.no_change = False
-                        # Fix introduced to avoid a particular problem where the input value which is properly set is
-                        # overwritten by a null output.
-                        # The case was encountered when loading the pickle of an optim study and on an output variable
-                        # from a discipline which shared a node with another
-                        # one ('techno invest level').
-                        if self.data_dict[var_id][VALUE] is not None:
-                            disc_dict[var_name][VALUE] = self.data_dict[var_id][VALUE]
-                        self.data_dict[var_id] = disc_dict[var_name]
-                if not disc_id in self.data_dict[var_id][DISCIPLINES_DEPENDENCIES]:
-                    self.data_dict[var_id][DISCIPLINES_DEPENDENCIES].append(
-                        disc_id)
-                    self.no_change = False
-            else:
-                # data does not exist yet, add it DM
-                disc_dict[var_name][ORIGIN] = disc_id
-                disc_dict[var_name][DISCIPLINES_DEPENDENCIES] = [disc_id]
-                var_id = self.get_an_uuid()
-                self.no_change = False
-                self.data_dict[var_id] = disc_dict[var_name]
-                self.data_id_map[var_f_name] = var_id
-            # END update method
-
-        for var_name in disc_dict.keys():
-            io_type = disc_dict[var_name][IO_TYPE]
-            ns_reference = disc_dict[var_name][NS_REFERENCE]
-            complete_var_name = disc_dict[var_name][VAR_NAME]
-            var_f_name = self.ns_manager.compose_ns([ns_reference.value,
-                                                     complete_var_name])
-            _dm_update(var_name, io_type, var_f_name)
-
-    def update_disciplines_dict(self, disc_id, reference, disc_f_name):
-        ''' Store and update discipline into disciplines_dicts
-        '''
-        self.logger.debug(
-            f'store the discipline instances as references for {disc_id}')
-
-        if disc_id is not None:
-            # Update already existing discipline with reference
-            self.disciplines_dict[disc_id].update(reference)
-
-        else:
-            # Create new discipline with unique id in disciplines_dict
-            disc_id = self.get_an_uuid()
-            self.disciplines_dict[disc_id] = reference
-            self.add_disc_id_to_disc_id_map(disc_f_name, disc_id)
-
-        return disc_id
-
-    def add_disc_id_to_disc_id_map(self, disc_f_name, disc_id):
-
-        if disc_f_name in self.disciplines_id_map:
-            self.disciplines_id_map[disc_f_name].append(disc_id)
-        else:
-            self.disciplines_id_map[disc_f_name] = [disc_id]
-
-    def update_disciplines_dict_with_id(self, disc_id, reference):
-        '''
-        Update the discipline_dict of a specific disc_id with the dict reference
-        '''
-        self.disciplines_dict[disc_id].update(reference)
-
-    def update_data_dict_with_id(self, var_id, data_dict):
-        '''
-        Update the discipline_dict of a specific disc_id with the dict reference
-        '''
-        self.no_change = False
-        self.data_dict[var_id].update(data_dict)
-
-    def create_treeview(self, root_process, process_module, no_data=False, read_only=False):
-        '''
-        Function that builds a composite structure
-        regarding the DataManager stored data
-        '''
-        self.treeview = TreeView(
-            name=self.name, no_data=no_data, read_only=read_only)
-        self.treeview.create_tree_node(data_manager=self,
-                                       root_process=root_process,
-                                       process_module=process_module,
-                                       ns_manager=self.ns_manager)
-
-    def export_data_dict_and_zip(self, export_dir):
-        '''
-        method that exports the DM data dict to csv files
-        by a treatment delegated to the TreeView class (using strategy object)
-
-        :params: anonymize_function, a function that map a given key of the data
-        dictionary using rule given by the execution engine for the saving process
-        :type: function
-        '''
-        self.logger.debug('export data in exported csv files')
-        # retrieve only key unit and value from data_dict
-        dict_to_export = {}
-        for k, v in self.convert_data_dict_with_full_name().items():
-            dict_to_export[k] = {'unit': v.get('unit'),
-                                 'value': v.get('value')}
-
-        serializer = DataSerializer()
-        return serializer.export_data_dict_and_zip(dict_to_export,
-                                                   export_dir)
-
-    def remove_keys(self, disc_id, data_d):
-        ''' Clean namespaced keys in data_dict and remove discipline dependencies
-        '''
-        list_data_d = [data_d] if isinstance(data_d, str) else data_d
-
-        for var_f_name in list_data_d:
-            # -- Only remove variables discid is reponsible for !
-            if var_f_name in self.data_id_map.keys():
-                var_id = self.get_data_id(var_f_name)
-
-                # -- Some variables has more than one dependencies on variables.
-                # -- Dependencies are ketp into DISCIPLINES_DEPENDENCIES list
-                # -- When asked for a remove, this list is use to determine if the discipline was one of
-                # -- the dependencies and it removed from the the list.
-                # -- once the list is empty the variables is removed from the data manager.
-
-                if disc_id in self.data_dict[var_id][SoSDiscipline.DISCIPLINES_DEPENDENCIES]:
-                    self.no_change = False
-                    self.data_dict[var_id][SoSDiscipline.DISCIPLINES_DEPENDENCIES].remove(
-                        disc_id)
-
-                    if len(self.data_dict[var_id][SoSDiscipline.DISCIPLINES_DEPENDENCIES]) == 0:
-                        # remove data in data_dict and data_id_map if no other
-                        # discipline dependency
-                        del self.data_dict[var_id]
-                        del self.data_id_map[var_f_name]
-                else:
-                    pass
-
-    def clean_from_disc(self, disc_id, clean_keys=True):
-        ''' Clean disc in disciplines_dict and data_in/data_out keys in data_dict
-        '''
-        disc_f_name = self.get_disc_full_name(disc_id)
-        if disc_f_name not in self.disciplines_id_map:
-            msg = "Discipline " + str(disc_f_name) + \
-                " not found in DataManager, "
-            msg += "it is not possible to delete it."
-            raise KeyError(msg)
-
-        # remove discipline in disciplines_dict and disciplines_id_map
-
-        disc_ref = self.get_discipline(disc_id)
-
-        if clean_keys:
-            self.clean_keys(disc_id)
-        else:
-            keys_to_remove = []
-            for key in disc_ref.DEFAULT_NUMERICAL_PARAM:
-                keys_to_remove.append(
-                    disc_ref._convert_to_namespace_name(key, disc_ref.IO_TYPE_IN))
-            self.remove_keys(
-                disc_id, keys_to_remove)
-
-        # remove discipline in disciplines_dict and disciplines_id_map
-        self.disciplines_id_map[disc_f_name].remove(disc_id)
-        if len(self.disciplines_id_map[disc_f_name]) == 0:
-            self.disciplines_id_map.pop(disc_f_name)
-        self.disciplines_dict.pop(disc_id)
-
-    def clean_keys(self, disc_id):
-        '''
-        Clean data_in/out of disc_id in data_dict
-        '''
-        disc_ref = self.get_discipline(disc_id)
-        # clean input keys from dm
-        self.remove_keys(disc_id, list(disc_ref.apply_visibility_ns(
-            SoSDiscipline.IO_TYPE_IN)))
-        # clean output keys from dm
-        self.remove_keys(disc_id, list(disc_ref.apply_visibility_ns(
-            SoSDiscipline.IO_TYPE_OUT)))
-
-    def export_couplings(self, in_csv=False, f_name=None):
-        ''' Export couplings of all disciplines registered in the DM
-        '''
-        d_dict = self.disciplines_dict
-        # gather disciplines references
-        disc_list = [d_dict[key][self.DISC_REF] for key in d_dict]
-        # filter sos_couplings
-        sosc_list = [disc for disc in disc_list if disc.is_sos_coupling]
-        # loop on sosc and append couplings data
-        if sosc_list != []:
-            sosc = sosc_list.pop()
-            df = sosc.export_couplings()
-            for sosc in sosc_list:
-                df_sosc = sosc.export_couplings()
-                df = df.append(df_sosc, ignore_index=True)
-            # write data or return dataframe
-            if in_csv:
-                # writing of the file
-                if f_name is None:
-                    f_name = f"{self.name}.csv"
-                df.to_csv(f_name, index=False)
-            else:
-                return df
-        else:
-            return None
-
-    def build_disc_status_dict(self, disciplines_to_keep=None):
-        ''' build a containing disc/status info into dictionary) '''
-        disc_status = {}
-        for namespace, disciplines in self.convert_disciplines_dict_with_full_name().items():
-            if namespace not in disc_status:
-                disc_status[namespace] = {}
-
-            for discipline in disciplines:
-                if disciplines_to_keep is not None:
-                    if discipline['reference'] in disciplines_to_keep:
-                        disc_status[namespace].update(
-                            {discipline['classname']: discipline[DataManager.STATUS]})
-                else:
-                    disc_status[namespace].update(
-                        {discipline['classname']: discipline[DataManager.STATUS]})
-        return disc_status
-
-    def get_parameter_data(self, parameter_key):
-        # TO DO: convert parameter_key into uid
-        ''' returns BytesIO of the data value from a namespaced key based of string table format '''
-        self.logger.debug(f'get BytesIO of data {parameter_key}')
-        # use cache to get parameter data value
-        param_data = self.convert_data_dict_with_full_name()[parameter_key]
-        param_value = param_data[SoSDiscipline.VALUE]
-        if param_value is None:
-            return None
-        else:
-            serializer = DataSerializer()
-            return serializer.convert_to_dataframe_and_bytes_io(param_value,
-                                                                parameter_key)
-
-    def get_var_name_from_uid(self, var_id):
-        ''' Get namespace and var_name and return namespaced variable
-        '''
-        return self.data_dict[var_id][SoSDiscipline.VAR_NAME]
-
-    def get_var_full_name(self, var_id):
-        ''' Get namespace and var_name and return namespaced variable
-        '''
-        var_name = self.get_var_name_from_uid(var_id)
-        ns_reference = self.data_dict[var_id][SoSDiscipline.NS_REFERENCE]
-        var_f_name = self.ns_manager.compose_ns([ns_reference.value, var_name])
-        return var_f_name
-
-    def get_disc_full_name(self, disc_id):
-        ''' Get full discipline name
-        '''
-        if disc_id in self.disciplines_dict:
-            return self.disciplines_dict[disc_id][SoSDiscipline.NS_REFERENCE].value
-        else:
-            return None
-    # -- Check if datamanager is usable or not
-
-    def check_inputs(self, raise_exeption=True):
-        '''Check if all inputs are filled
-        '''
-        errors_in_dm_msg = None
-        for var_id in self.data_dict.keys():
-            var_f_name = self.get_var_full_name(var_id)
-            io_type = self.data_dict[var_id][IO_TYPE]
-            vtype = self.data_dict[var_id][TYPE]
-            optional = self.data_dict[var_id][OPTIONAL]
-            value = self.data_dict[var_id][VALUE]
-            prange = self.data_dict[var_id][RANGE]
-            possible_values = self.data_dict[var_id][POSSIBLE_VALUES]
-
-            if vtype not in SoSDiscipline.VAR_TYPE_MAP.keys():
-                errors_in_dm_msg = f'Variable: {var_f_name} of type {vtype} not in allowed type {list(SoSDiscipline.VAR_TYPE_MAP.keys())}'
-                self.logger.error(errors_in_dm_msg)
-            # check if data is and input and is not optional
-            if io_type == IO_TYPE_IN and not optional:
-                if value is None:
-                    errors_in_dm_msg = f'Variable: {var_f_name} value is not set!'
-                    self.logger.error(errors_in_dm_msg)
-                else:
-                    if prange is not None:
-                        check_range = True
-                        if vtype in ['int', 'float', 'string']:
-
-                            if not can_cast(type(value), type(prange[0])):
-                                errors_in_dm_msg = f'Variable: {var_f_name}: {value} ({type(value)}) not the same as {prange[0]} ({type(prange[0])})'
-                                check_range = False
-                                self.logger.error(errors_in_dm_msg)
-                            if not can_cast(type(value), type(prange[1])):
-                                errors_in_dm_msg = f'Variable: {var_f_name}: {value} ({type(value)}) not the same as {prange[0]} ({type(prange[1])})'
-                                check_range = False
-                                self.logger.error(errors_in_dm_msg)
-                            if check_range:
-                                if prange[0] <= value <= prange[1]:
-                                    pass
-                                else:
-                                    errors_in_dm_msg = f'Variable: {var_f_name} : {value} is not in range {prange}'
-                                    self.logger.error(errors_in_dm_msg)
-                        elif vtype in ['string_list', 'float_list', 'int_list']:
-                            for sub_value in value:
-                                if not can_cast(type(sub_value), type(prange[0])):
-                                    errors_in_dm_msg = f'Variable: {var_f_name}: {sub_value} ({type(sub_value)}) in list {value} not the same as {prange[0]} ({type(prange[0])})'
-                                    check_range = False
-                                    self.logger.error(errors_in_dm_msg)
-                                if not can_cast(type(sub_value), type(prange[1])):
-                                    errors_in_dm_msg = f'Variable: {var_f_name}: {sub_value} ({type(sub_value)}) in list {value} not the same as {prange[0]} ({type(prange[0])})'
-                                    check_range = False
-                                    self.logger.error(errors_in_dm_msg)
-                                if check_range:
-                                    if prange[0] <= sub_value <= prange[1]:
-                                        pass
-                                    else:
-                                        errors_in_dm_msg = f'Variable: {var_f_name} : {sub_value} in list {value} is not in range {prange}'
-                                        self.logger.error(errors_in_dm_msg)
-                        else:
-                            errors_in_dm_msg = f'Variable: {var_f_name} type {vtype} does not support *range*'
-                            self.logger.error(errors_in_dm_msg)
-                    if possible_values is not None:
-                        if vtype in ['int', 'float', 'string', 'bool']:
-                            if value not in possible_values:
-                                errors_in_dm_msg = f'Variable: {var_f_name} : {value} not in *possible values* {possible_values}'
-                                self.logger.error(errors_in_dm_msg)
-                        elif vtype in ['string_list', 'float_list', 'int_list']:
-                            for sub_value in value:
-                                if sub_value not in possible_values:
-                                    errors_in_dm_msg = f'Variable: {var_f_name} : {sub_value} in list {value} not in *possible values* {possible_values}'
-                                    self.logger.error(errors_in_dm_msg)
-                        else:
-                            errors_in_dm_msg = f'Variable: {var_f_name}: type {vtype} does not support *possible values*'
-                            self.logger.error(errors_in_dm_msg)
-                    if vtype in ['array', 'dict', 'dataframe']:
-                        dataframe_descriptor = self.data_dict[var_id][DATAFRAME_DESCRIPTOR]
-                        dataframe_edition_locked = self.data_dict[var_id][DATAFRAME_EDITION_LOCKED]
-                        # Dataframe editable in GUI but no dataframe descriptor
-                        if dataframe_descriptor is None and not dataframe_edition_locked:
-                            errors_in_dm_msg = f'Variable: {var_f_name} of type {vtype} has no dataframe descriptor set'
-                            self.logger.error(errors_in_dm_msg)
-                        elif not dataframe_edition_locked:
-                            for key in dataframe_descriptor:
-                                # Check column data well described
-                                if len(dataframe_descriptor[key]) != 3:
-                                    errors_in_dm_msg = f'Variable: {var_f_name} of type {vtype} has a partial dataframe descriptor set up'
-                                    self.logger.error(errors_in_dm_msg)
-                                # Check column type authorised
-                                if dataframe_descriptor[key][0] not in SoSDiscipline.VAR_TYPE_MAP.keys():
-                                    errors_in_dm_msg = f'Variable: {var_f_name}, with dataframe descriptor has a column type ' \
-                                                       f'{dataframe_descriptor[key][0]} not in allowed type {list(SoSDiscipline.VAR_TYPE_MAP.keys())}'
-                                    self.logger.error(errors_in_dm_msg)
-        has_errors_in_dm = errors_in_dm_msg is not None
-        if has_errors_in_dm and raise_exeption:
-            raise ValueError(
-                f'DataManager contains *value errors*: {errors_in_dm_msg}')
-        return has_errors_in_dm
->>>>>>> 8cf1c33c
+
+'''
+Copyright 2022 Airbus SAS
+
+Licensed under the Apache License, Version 2.0 (the "License");
+you may not use this file except in compliance with the License.
+You may obtain a copy of the License at
+
+    http://www.apache.org/licenses/LICENSE-2.0
+
+Unless required by applicable law or agreed to in writing, software
+distributed under the License is distributed on an "AS IS" BASIS,
+WITHOUT WARRANTIES OR CONDITIONS OF ANY KIND, either express or implied.
+See the License for the specific language governing permissions and
+limitations under the License.
+'''
+'''
+mode: python; py-indent-offset: 4; tab-width: 8; coding: utf-8
+'''
+from itertools import product
+from numpy import can_cast, arange, isin
+from uuid import uuid4
+
+from sos_trades_core.api import get_sos_logger
+from sos_trades_core.tools.tree.treeview import TreeView
+from sos_trades_core.execution_engine.sos_discipline import SoSDiscipline
+
+from copy import copy
+from sos_trades_core.tools.tree.serializer import DataSerializer
+
+TYPE = SoSDiscipline.TYPE
+VALUE = SoSDiscipline.VALUE
+RANGE = SoSDiscipline.RANGE
+ORIGIN = SoSDiscipline.ORIGIN
+DEFAULT = SoSDiscipline.DEFAULT
+OPTIONAL = SoSDiscipline.OPTIONAL
+COUPLING = SoSDiscipline.COUPLING
+EDITABLE = SoSDiscipline.EDITABLE
+IO_TYPE = SoSDiscipline.IO_TYPE
+IO_TYPE_IN = SoSDiscipline.IO_TYPE_IN
+IO_TYPE_OUT = SoSDiscipline.IO_TYPE_OUT
+COMPOSED_OF = SoSDiscipline.COMPOSED_OF
+NS_REFERENCE = SoSDiscipline.NS_REFERENCE
+POSSIBLE_VALUES = SoSDiscipline.POSSIBLE_VALUES
+INTERNAL_VISIBILITY = SoSDiscipline.INTERNAL_VISIBILITY
+DISCIPLINES_DEPENDENCIES = SoSDiscipline.DISCIPLINES_DEPENDENCIES
+VAR_NAME = SoSDiscipline.VAR_NAME
+DATAFRAME_DESCRIPTOR = SoSDiscipline.DATAFRAME_DESCRIPTOR
+DATAFRAME_EDITION_LOCKED = SoSDiscipline.DATAFRAME_EDITION_LOCKED
+TYPE_METADATA = SoSDiscipline.TYPE_METADATA
+
+
+class DataManager:
+    """
+    Specification: DataManager class collects inputs/outputs and disciplines
+    """
+    VALUE = 'value'
+    DISC_REF = 'reference'
+    STATUS = 'status'
+
+    def __init__(self, name,
+                 root_dir=None,
+                 rw_object=None,
+                 study_filename=None,
+                 ns_manager=None,
+                 logger=None):
+        '''
+        Constructor
+        '''
+        self.no_change = True
+        self.name = name
+        self.rw_object = rw_object
+        self.root_dir = root_dir
+        self.study_filename = study_filename
+        self.ns_manager = ns_manager
+        self.data_dict = None
+        self.data_id_map = None
+        self.disciplines_dict = None
+        self.disciplines_id_map = None
+        self.treeview = None
+        self.reset()
+
+        if logger is None:
+            self.logger = get_sos_logger('SoS.EE.DataManager')
+        else:
+            self.logger = logger
+
+    @staticmethod
+    def get_an_uuid():
+        ''' generate a random UUID to make data_dict keys unique '''
+        return str(uuid4())
+
+    def reset(self):
+        self.data_dict = {}
+        self.data_id_map = {}
+        self.data_cache = {}
+        self.disciplines_dict = {}
+        self.disciplines_id_map = {}
+
+    def get_data(self, var_f_name, attr=None):
+        ''' Get attr value of var_f_name or all data_dict value of var_f_name (if attr=None)
+        '''
+        if attr is None:
+            return self.data_dict[self.get_data_id(var_f_name)]
+        else:
+            return self.data_dict[self.get_data_id(var_f_name)][attr]
+
+    def delete_complex_in_df_and_arrays(self):
+
+        for dataa in self.data_dict.values():
+            if dataa['type'] == 'dataframe' and dataa[self.VALUE] is not None:
+                for col in dataa[self.VALUE].columns:
+                    dataa[self.VALUE][col] = dataa[self.VALUE][col].values.real
+            elif dataa['type'] == 'array':
+                try:
+                    dataa[self.VALUE] = dataa[self.VALUE].real
+                except:
+                    pass
+
+    def check_data_in_dm(self, var_f_name):
+        '''
+        Check if the data is in the DM with its full name 
+
+        :params: var_f_name, full variable name to check 
+        :type : string 
+
+        :returns: boolean True or False 
+        '''
+        data_in_dm = False
+
+        if var_f_name in self.data_id_map:
+            if self.get_data_id(var_f_name) in self.data_dict:
+                data_in_dm = True
+
+        return data_in_dm
+
+    def set_data(self, var_f_name, attr, val, check_value=True):
+        ''' Set attr value of var_f_name in data_dict 
+        '''
+        if self.get_data_id(var_f_name) in self.data_dict:
+            if check_value:
+                if self.data_dict[self.get_data_id(var_f_name)][attr] != val:
+                    self.data_dict[self.get_data_id(var_f_name)][attr] = val
+                    self.no_change = False
+            else:
+                self.data_dict[self.get_data_id(var_f_name)][attr] = val
+        else:
+            msg = f"Try to update metadata of variable {var_f_name} that does"
+            msg += f" not exists as I/O of any discipline"
+            raise KeyError(msg)
+
+    def get_io_data_of_disciplines(self, disciplines):
+        ''' get i/o value and metadata of provided disciplines
+        '''
+        data = {}
+        data[VALUE] = {}
+        data[TYPE_METADATA] = {}
+        data["local_data"] = {}
+        for d in disciplines:
+            # input values and metadata
+            var_list = d.get_data_io_dict_keys(io_type=IO_TYPE_IN)
+            for v in var_list:
+                fname = d.get_var_full_name(v, d.get_data_in())
+                data[VALUE][fname] = self.get_data(fname, VALUE)
+                data[TYPE_METADATA][fname] = self.get_data(
+                    fname, TYPE_METADATA)
+            # output values and metadata
+            var_list = d.get_data_io_dict_keys(io_type=IO_TYPE_OUT)
+            for v in var_list:
+                fname = d.get_var_full_name(v, d.get_data_out())
+                data[VALUE][fname] = self.get_data(fname, VALUE)
+                data[TYPE_METADATA][fname] = self.get_data(
+                    fname, TYPE_METADATA)
+            # local data update
+            data["local_data"].update(d.local_data)
+        return data
+
+    def get_value(self, var_f_name):
+        ''' Get value of var_f_name from data_dict 
+        '''
+        return self.get_data(var_f_name, SoSDiscipline.VALUE)
+
+    def get_discipline(self, disc_id):
+        ''' Get discipline with disc_id from disciplines_dict 
+        '''
+        if disc_id in self.disciplines_dict:
+            return self.disciplines_dict[disc_id][self.DISC_REF]
+        else:
+            return None
+
+    def get_disciplines_with_name(self, disc_f_name):
+        ''' Get discipline with disc_id from disciplines_dict 
+        '''
+        disc_list = []
+        disc_id_list = self.get_discipline_ids_list(disc_f_name)
+
+        for disc_id in disc_id_list:
+            disc_list.append(self.disciplines_dict[disc_id][self.DISC_REF])
+
+        return disc_list
+
+    def get_all_namespaces_from_var_name(self, var_name):
+        ''' Get all namespaces containing var_name in data_dict 
+        '''
+        namespace_list = []
+        for key in self.data_id_map.keys():
+            if key.endswith('.' + var_name):
+                namespace_list.append(key)
+
+        return namespace_list
+
+    def get_all_var_name_with_ns_key(self, var_name):
+        ''' Get all namespaces containing var_name in data_dict plus their namespace key as a dict
+        '''
+        namespace_list = []
+        for key in self.data_id_map.keys():
+            if key.endswith('.' + var_name):
+                namespace_list.append(key)
+        if len(namespace_list) > 0:
+            ns_dict_obj = self.get_data_dict_attr('ns_reference')
+            return {ns: ns_dict_obj[ns].name for ns in namespace_list}
+        else:
+            return {}
+
+    def get_data_id(self, var_f_name):
+        ''' Get data id with var_f_name
+        '''
+        return self.data_id_map[var_f_name]
+
+    def get_discipline_ids_list(self, disc_f_name):
+        ''' Get discipline id list with disc_f_name
+        '''
+        return self.disciplines_id_map[disc_f_name]
+
+    def generate_data_id_map(self):
+        ''' Generate data_id_map with data_dict
+        '''
+        self.data_id_map = {}
+        data_dict = copy(self.data_dict)
+        for var_id in data_dict.keys():
+            var_f_name = self.get_var_full_name(var_id)
+            self.data_id_map[var_f_name] = var_id
+
+    def generate_disciplines_id_map(self):
+        ''' Generate disciplines_id_map with disciplines_dict
+        '''
+        self.disciplines_id_map = {}
+        for disc_id in self.disciplines_dict.keys():
+            disc_f_name = self.get_disc_full_name(disc_id)
+            self.add_disc_id_to_disc_id_map(disc_f_name, disc_id)
+
+    def set_values_from_dict(self, values_dict, full_ns_keys=True):
+        ''' Set values in data_dict from dict with namespaced keys 
+            if full_ns_keys (not uuid), try to get its uuid correspondency through get_data_id function
+        '''
+        keys_to_map = self.data_id_map.keys() if full_ns_keys else self.data_id_map.values()
+        for key, value in values_dict.items():
+            if not key in keys_to_map:
+                raise ValueError(f'{key} does not exist in data manager')
+            k = self.get_data_id(key) if full_ns_keys else key
+            # if self.data_dict[k][SoSDiscipline.VISIBILITY] == INTERNAL_VISIBILITY:
+            #     raise Exception(f'It is not possible to update the variable {k} which has a visibility Internal')
+            self.data_dict[k][VALUE] = value
+
+    def convert_data_dict_with_full_name(self):
+        ''' Return data_dict with namespaced keys
+        '''
+        return self.convert_dict_with_maps(self.data_dict, self.data_id_map, keys='full_names')
+
+    def get_data_dict_values(self, excepted=[]):
+        '''
+        Return a dictionaries with all full named keys in the dm and the value of each key from the dm 
+        '''
+        return self.get_data_dict_attr(self.VALUE, excepted)
+
+    def get_data_dict_attr(self, attr, excepted=[]):
+        '''
+        Return a dictionaries with all full named keys in the dm and the value of each key from the dm 
+        '''
+        data_dict = self.convert_data_dict_with_full_name()
+        exception_list = []
+        if 'numerical' in excepted:
+            exception_list = list(SoSDiscipline.NUM_DESC_IN.keys())
+
+        if 'None' in excepted:
+            data_dict_values = {key: value.get(attr, None)
+                                for key, value in data_dict.items() if key.split('.')[-1] not in exception_list}
+        else:
+            data_dict_values = {key: value.get(attr, None)
+                                for key, value in data_dict.items() if key.split('.')[-1] not in exception_list}
+
+        return data_dict_values
+
+    def get_data_dict_list_attr(self, list_attr, excepted=[]):
+        """
+         Return a dictionary of dictionary with all full named keys in the dm and the value of each key from the dm
+         output : dict[key][attr] for each attr in list_attr
+        """
+        data_dict_values_dict = {}
+        data_dict_values_list = [self.get_data_dict_attr(attr, excepted) for attr in list_attr]
+
+        for key in data_dict_values_list[0].keys():
+            data_dict_values_dict[key] = {}
+            for index, attr in enumerate(list_attr):
+                data_dict_values_dict[key][attr] = data_dict_values_list[index][key]
+
+        return data_dict_values_dict
+
+    def convert_data_dict_with_ids(self, dict_to_convert):
+        ''' Return data_dict with ids keys
+        '''
+        return self.convert_dict_with_maps(dict_to_convert,
+                                           self.data_id_map, keys='ids')
+
+    def convert_disciplines_dict_with_full_name(self):
+        ''' Return disciplines dict with namespaced keys
+        '''
+
+        converted_dict = {}
+
+        for key, val in self.disciplines_id_map.items():
+            if key not in converted_dict:
+                converted_dict[key] = []
+
+            if isinstance(val, list):
+                for val_element in val:
+                    if val_element in self.disciplines_dict:
+                        converted_dict[key].append(
+                            self.disciplines_dict[val_element])
+            else:
+                if val in self.disciplines_dict:
+                    converted_dict[key].append(self.disciplines_dict[val])
+        return converted_dict
+
+    def convert_dict_with_maps(self, dict_to_convert, map_full_names_ids, keys='full_names'):
+        ''' Convert dict keys with ids to full_names or full_names to ids
+            keys: 'full_names' or 'ids'
+        '''
+        converted_dict = {}
+        if keys == 'full_names':
+            for key, val in map_full_names_ids.items():
+                if isinstance(val, list):
+                    for val_element in val:
+                        if val_element in dict_to_convert:
+                            # The last val_element overwrites the others ...
+                            converted_dict[key] = dict_to_convert[val_element]
+
+                else:
+                    if val in dict_to_convert:
+                        converted_dict[key] = dict_to_convert[val]
+
+        elif keys == 'ids':
+            for key, val in map_full_names_ids.items():
+                if key in dict_to_convert:
+                    if isinstance(val, list):
+                        for val_element in val:
+                            converted_dict[val_element] = dict_to_convert[key]
+                    else:
+                        converted_dict[val] = dict_to_convert[key]
+
+        return converted_dict
+
+    def update_with_discipline_dict(self, disc_id, disc_dict):
+        ''' Store and update the discipline data into the DM dictionary
+        '''
+        self.logger.debug(
+            f'store and update the discipline data into the DM dictionary {list(disc_dict.keys())[:10]} ...')
+
+        def _dm_update(var_name, io_type, var_f_name):
+
+            if var_f_name in self.data_id_map.keys():
+                # If data already exists in DM
+                var_id = self.get_data_id(var_f_name)
+                # IO_TYPE_IN HANDLING
+                if io_type == IO_TYPE_IN:
+                    if self.data_dict[var_id][IO_TYPE] != IO_TYPE_OUT:
+                        # reference the parameter from the data manager to the
+                        # discipline
+                        disc_dict[var_name] = self.data_dict[var_id]
+                    # else data already exist as OUTPUT and has priority!
+                    # => do nothing
+                else:
+                    # io_type == IO_TYPE_OUT
+                    if self.data_dict[var_id][IO_TYPE] == IO_TYPE_OUT:
+
+                        # if already existing data was an OUTPUT
+                        if disc_id in self.data_dict[var_id][DISCIPLINES_DEPENDENCIES]:
+                            if self.data_dict[var_id][ORIGIN] == disc_id:
+                                # if same discipline: just an update
+                                self.data_dict[var_id].update(
+                                    disc_dict[var_name])
+                                #self.no_change = False
+                        else:
+                            if self.get_disc_full_name(self.data_dict[var_id][ORIGIN]) is None:
+                                # Quick fix to solve cases when
+                                self.logger.warning(
+                                    f"Discipline with id {self.data_dict[var_id][ORIGIN]} does not exist in the DM.")
+                            else:
+                                # Data cannot be the OUTPUT of several
+                                # disciplines
+                                raise ValueError(
+                                    f'Model key: {self.get_var_full_name(var_id)} of discipline {self.get_disc_full_name(disc_id)} already exists from disc {self.get_disc_full_name(self.data_dict[var_id][ORIGIN])}')
+                    else:
+                        # Overwrite OUTPUT information over INPUT information
+                        # (OUTPUT has priority)
+                        disc_dict[var_name][ORIGIN] = disc_id
+                        disc_dict[var_name][DISCIPLINES_DEPENDENCIES] = self.data_dict[var_id][DISCIPLINES_DEPENDENCIES]
+                        self.no_change = False
+                        # Fix introduced to avoid a particular problem where the input value which is properly set is
+                        # overwritten by a null output.
+                        # The case was encountered when loading the pickle of an optim study and on an output variable
+                        # from a discipline which shared a node with another
+                        # one ('techno invest level').
+                        if self.data_dict[var_id][VALUE] is not None:
+                            disc_dict[var_name][VALUE] = self.data_dict[var_id][VALUE]
+                        self.data_dict[var_id] = disc_dict[var_name]
+                if not disc_id in self.data_dict[var_id][DISCIPLINES_DEPENDENCIES]:
+                    self.data_dict[var_id][DISCIPLINES_DEPENDENCIES].append(
+                        disc_id)
+                    self.no_change = False
+            else:
+                # data does not exist yet, add it DM
+                disc_dict[var_name][ORIGIN] = disc_id
+                disc_dict[var_name][DISCIPLINES_DEPENDENCIES] = [disc_id]
+                var_id = self.get_an_uuid()
+                self.no_change = False
+                self.data_dict[var_id] = disc_dict[var_name]
+                self.data_id_map[var_f_name] = var_id
+            # END update method
+
+        for var_name in disc_dict.keys():
+            io_type = disc_dict[var_name][IO_TYPE]
+            ns_reference = disc_dict[var_name][NS_REFERENCE]
+            complete_var_name = disc_dict[var_name][VAR_NAME]
+            var_f_name = self.ns_manager.compose_ns([ns_reference.value,
+                                                     complete_var_name])
+            _dm_update(var_name, io_type, var_f_name)
+
+    def update_disciplines_dict(self, disc_id, reference, disc_f_name):
+        ''' Store and update discipline into disciplines_dicts
+        '''
+        self.logger.debug(
+            f'store the discipline instances as references for {disc_id}')
+
+        if disc_id is not None:
+            # Update already existing discipline with reference
+            self.disciplines_dict[disc_id].update(reference)
+
+        else:
+            # Create new discipline with unique id in disciplines_dict
+            disc_id = self.get_an_uuid()
+            self.disciplines_dict[disc_id] = reference
+            self.add_disc_id_to_disc_id_map(disc_f_name, disc_id)
+
+        return disc_id
+
+    def add_disc_id_to_disc_id_map(self, disc_f_name, disc_id):
+
+        if disc_f_name in self.disciplines_id_map:
+            self.disciplines_id_map[disc_f_name].append(disc_id)
+        else:
+            self.disciplines_id_map[disc_f_name] = [disc_id]
+
+    def update_disciplines_dict_with_id(self, disc_id, reference):
+        '''
+        Update the discipline_dict of a specific disc_id with the dict reference
+        '''
+        self.disciplines_dict[disc_id].update(reference)
+
+    def update_data_dict_with_id(self, var_id, data_dict):
+        '''
+        Update the discipline_dict of a specific disc_id with the dict reference
+        '''
+        self.no_change = False
+        self.data_dict[var_id].update(data_dict)
+
+    def create_treeview(self, root_process, process_module, no_data=False, read_only=False):
+        '''
+        Function that builds a composite structure
+        regarding the DataManager stored data
+        '''
+        self.treeview = TreeView(
+            name=self.name, no_data=no_data, read_only=read_only)
+        self.treeview.create_tree_node(data_manager=self,
+                                       root_process=root_process,
+                                       process_module=process_module,
+                                       ns_manager=self.ns_manager)
+
+    def export_data_dict_and_zip(self, export_dir):
+        '''
+        method that exports the DM data dict to csv files
+        by a treatment delegated to the TreeView class (using strategy object)
+
+        :params: anonymize_function, a function that map a given key of the data
+        dictionary using rule given by the execution engine for the saving process
+        :type: function
+        '''
+        self.logger.debug('export data in exported csv files')
+        # retrieve only key unit and value from data_dict
+        dict_to_export = {}
+        for k, v in self.convert_data_dict_with_full_name().items():
+            dict_to_export[k] = {'unit': v.get('unit'),
+                                 'value': v.get('value')}
+
+        serializer = DataSerializer()
+        return serializer.export_data_dict_and_zip(dict_to_export,
+                                                   export_dir)
+
+    def remove_keys(self, disc_id, data_d):
+        ''' Clean namespaced keys in data_dict and remove discipline dependencies
+        '''
+        list_data_d = [data_d] if isinstance(data_d, str) else data_d
+
+        for var_f_name in list_data_d:
+            # -- Only remove variables discid is reponsible for !
+            if var_f_name in self.data_id_map.keys():
+                var_id = self.get_data_id(var_f_name)
+
+                # -- Some variables has more than one dependencies on variables.
+                # -- Dependencies are ketp into DISCIPLINES_DEPENDENCIES list
+                # -- When asked for a remove, this list is use to determine if the discipline was one of
+                # -- the dependencies and it removed from the the list.
+                # -- once the list is empty the variables is removed from the data manager.
+
+                if disc_id in self.data_dict[var_id][SoSDiscipline.DISCIPLINES_DEPENDENCIES]:
+                    self.no_change = False
+                    self.data_dict[var_id][SoSDiscipline.DISCIPLINES_DEPENDENCIES].remove(
+                        disc_id)
+
+                    if len(self.data_dict[var_id][SoSDiscipline.DISCIPLINES_DEPENDENCIES]) == 0:
+                        # remove data in data_dict and data_id_map if no other
+                        # discipline dependency
+                        del self.data_dict[var_id]
+                        del self.data_id_map[var_f_name]
+                else:
+                    pass
+
+    def clean_from_disc(self, disc_id, clean_keys=True):
+        ''' Clean disc in disciplines_dict and data_in/data_out keys in data_dict
+        '''
+        disc_f_name = self.get_disc_full_name(disc_id)
+        if disc_f_name not in self.disciplines_id_map:
+            msg = "Discipline " + str(disc_f_name) + \
+                " not found in DataManager, "
+            msg += "it is not possible to delete it."
+            raise KeyError(msg)
+
+        # remove discipline in disciplines_dict and disciplines_id_map
+
+        disc_ref = self.get_discipline(disc_id)
+
+        if clean_keys:
+            self.clean_keys(disc_id)
+        else:
+            keys_to_remove = []
+            for key in disc_ref.DEFAULT_NUMERICAL_PARAM:
+                keys_to_remove.append(
+                    disc_ref._convert_to_namespace_name(key, disc_ref.IO_TYPE_IN))
+            self.remove_keys(
+                disc_id, keys_to_remove)
+
+        # remove discipline in disciplines_dict and disciplines_id_map
+        self.disciplines_id_map[disc_f_name].remove(disc_id)
+        if len(self.disciplines_id_map[disc_f_name]) == 0:
+            self.disciplines_id_map.pop(disc_f_name)
+        self.disciplines_dict.pop(disc_id)
+
+    def clean_keys(self, disc_id):
+        '''
+        Clean data_in/out of disc_id in data_dict
+        '''
+        disc_ref = self.get_discipline(disc_id)
+        # clean input keys from dm
+        self.remove_keys(disc_id, list(disc_ref.apply_visibility_ns(
+            SoSDiscipline.IO_TYPE_IN)))
+        # clean output keys from dm
+        self.remove_keys(disc_id, list(disc_ref.apply_visibility_ns(
+            SoSDiscipline.IO_TYPE_OUT)))
+
+    def export_couplings(self, in_csv=False, f_name=None):
+        ''' Export couplings of all disciplines registered in the DM
+        '''
+        d_dict = self.disciplines_dict
+        # gather disciplines references
+        disc_list = [d_dict[key][self.DISC_REF] for key in d_dict]
+        # filter sos_couplings
+        sosc_list = [disc for disc in disc_list if disc.is_sos_coupling]
+        # loop on sosc and append couplings data
+        if sosc_list != []:
+            sosc = sosc_list.pop()
+            df = sosc.export_couplings()
+            for sosc in sosc_list:
+                df_sosc = sosc.export_couplings()
+                df = df.append(df_sosc, ignore_index=True)
+            # write data or return dataframe
+            if in_csv:
+                # writing of the file
+                if f_name is None:
+                    f_name = f"{self.name}.csv"
+                df.to_csv(f_name, index=False)
+            else:
+                return df
+        else:
+            return None
+
+    def build_disc_status_dict(self, disciplines_to_keep=None):
+        ''' build a containing disc/status info into dictionary) '''
+        disc_status = {}
+        for namespace, disciplines in self.convert_disciplines_dict_with_full_name().items():
+            if namespace not in disc_status:
+                disc_status[namespace] = {}
+
+            for discipline in disciplines:
+                if disciplines_to_keep is not None:
+                    if discipline['reference'] in disciplines_to_keep:
+                        disc_status[namespace].update(
+                            {discipline['classname']: discipline[DataManager.STATUS]})
+                else:
+                    disc_status[namespace].update(
+                        {discipline['classname']: discipline[DataManager.STATUS]})
+        return disc_status
+
+    def get_parameter_data(self, parameter_key):
+        # TO DO: convert parameter_key into uid
+        ''' returns BytesIO of the data value from a namespaced key based of string table format '''
+        self.logger.debug(f'get BytesIO of data {parameter_key}')
+        # use cache to get parameter data value
+        param_data = self.convert_data_dict_with_full_name()[parameter_key]
+        param_value = param_data[SoSDiscipline.VALUE]
+        if param_value is None:
+            return None
+        else:
+            serializer = DataSerializer()
+            return serializer.convert_to_dataframe_and_bytes_io(param_value,
+                                                                parameter_key)
+
+    def get_var_name_from_uid(self, var_id):
+        ''' Get namespace and var_name and return namespaced variable
+        '''
+        return self.data_dict[var_id][SoSDiscipline.VAR_NAME]
+
+    def get_var_full_name(self, var_id):
+        ''' Get namespace and var_name and return namespaced variable
+        '''
+        var_name = self.get_var_name_from_uid(var_id)
+        ns_reference = self.data_dict[var_id][SoSDiscipline.NS_REFERENCE]
+        var_f_name = self.ns_manager.compose_ns([ns_reference.value, var_name])
+        return var_f_name
+
+    def get_disc_full_name(self, disc_id):
+        ''' Get full discipline name
+        '''
+        if disc_id in self.disciplines_dict:
+            return self.disciplines_dict[disc_id][SoSDiscipline.NS_REFERENCE].value
+        else:
+            return None
+    # -- Check if datamanager is usable or not
+
+    def check_inputs(self, raise_exeption=True):
+        '''Check if all inputs are filled
+        '''
+        errors_in_dm_msg = None
+        for var_id in self.data_dict.keys():
+            var_f_name = self.get_var_full_name(var_id)
+            io_type = self.data_dict[var_id][IO_TYPE]
+            vtype = self.data_dict[var_id][TYPE]
+            optional = self.data_dict[var_id][OPTIONAL]
+            value = self.data_dict[var_id][VALUE]
+            prange = self.data_dict[var_id][RANGE]
+            possible_values = self.data_dict[var_id][POSSIBLE_VALUES]
+
+            if vtype not in SoSDiscipline.VAR_TYPE_MAP.keys():
+                errors_in_dm_msg = f'Variable: {var_f_name} of type {vtype} not in allowed type {list(SoSDiscipline.VAR_TYPE_MAP.keys())}'
+                self.logger.error(errors_in_dm_msg)
+            # check if data is and input and is not optional
+            if io_type == IO_TYPE_IN and not optional:
+                if value is None:
+                    errors_in_dm_msg = f'Variable: {var_f_name} value is not set!'
+                    self.logger.error(errors_in_dm_msg)
+                else:
+                    if prange is not None:
+                        check_range = True
+                        if vtype in ['int', 'float', 'string']:
+
+                            if not can_cast(type(value), type(prange[0])):
+                                errors_in_dm_msg = f'Variable: {var_f_name}: {value} ({type(value)}) not the same as {prange[0]} ({type(prange[0])})'
+                                check_range = False
+                                self.logger.error(errors_in_dm_msg)
+                            if not can_cast(type(value), type(prange[1])):
+                                errors_in_dm_msg = f'Variable: {var_f_name}: {value} ({type(value)}) not the same as {prange[0]} ({type(prange[1])})'
+                                check_range = False
+                                self.logger.error(errors_in_dm_msg)
+                            if check_range:
+                                if prange[0] <= value <= prange[1]:
+                                    pass
+                                else:
+                                    errors_in_dm_msg = f'Variable: {var_f_name} : {value} is not in range {prange}'
+                                    self.logger.error(errors_in_dm_msg)
+                        elif vtype in ['string_list', 'float_list', 'int_list']:
+                            for sub_value in value:
+                                if not can_cast(type(sub_value), type(prange[0])):
+                                    errors_in_dm_msg = f'Variable: {var_f_name}: {sub_value} ({type(sub_value)}) in list {value} not the same as {prange[0]} ({type(prange[0])})'
+                                    check_range = False
+                                    self.logger.error(errors_in_dm_msg)
+                                if not can_cast(type(sub_value), type(prange[1])):
+                                    errors_in_dm_msg = f'Variable: {var_f_name}: {sub_value} ({type(sub_value)}) in list {value} not the same as {prange[0]} ({type(prange[0])})'
+                                    check_range = False
+                                    self.logger.error(errors_in_dm_msg)
+                                if check_range:
+                                    if prange[0] <= sub_value <= prange[1]:
+                                        pass
+                                    else:
+                                        errors_in_dm_msg = f'Variable: {var_f_name} : {sub_value} in list {value} is not in range {prange}'
+                                        self.logger.error(errors_in_dm_msg)
+                        else:
+                            errors_in_dm_msg = f'Variable: {var_f_name} type {vtype} does not support *range*'
+                            self.logger.error(errors_in_dm_msg)
+                    if possible_values is not None:
+                        if vtype in ['int', 'float', 'string', 'bool']:
+                            if value not in possible_values:
+                                errors_in_dm_msg = f'Variable: {var_f_name} : {value} not in *possible values* {possible_values}'
+                                self.logger.error(errors_in_dm_msg)
+                        elif vtype in ['string_list', 'float_list', 'int_list']:
+                            for sub_value in value:
+                                if sub_value not in possible_values:
+                                    errors_in_dm_msg = f'Variable: {var_f_name} : {sub_value} in list {value} not in *possible values* {possible_values}'
+                                    self.logger.error(errors_in_dm_msg)
+                        else:
+                            errors_in_dm_msg = f'Variable: {var_f_name}: type {vtype} does not support *possible values*'
+                            self.logger.error(errors_in_dm_msg)
+                    if vtype in ['array', 'dict', 'dataframe']:
+                        dataframe_descriptor = self.data_dict[var_id][DATAFRAME_DESCRIPTOR]
+                        dataframe_edition_locked = self.data_dict[var_id][DATAFRAME_EDITION_LOCKED]
+                        # Dataframe editable in GUI but no dataframe descriptor
+                        if dataframe_descriptor is None and not dataframe_edition_locked:
+                            errors_in_dm_msg = f'Variable: {var_f_name} of type {vtype} has no dataframe descriptor set'
+                            self.logger.error(errors_in_dm_msg)
+                        elif not dataframe_edition_locked:
+                            for key in dataframe_descriptor:
+                                # Check column data well described
+                                if len(dataframe_descriptor[key]) != 3:
+                                    errors_in_dm_msg = f'Variable: {var_f_name} of type {vtype} has a partial dataframe descriptor set up'
+                                    self.logger.error(errors_in_dm_msg)
+                                # Check column type authorised
+                                if dataframe_descriptor[key][0] not in SoSDiscipline.VAR_TYPE_MAP.keys():
+                                    errors_in_dm_msg = f'Variable: {var_f_name}, with dataframe descriptor has a column type ' \
+                                                       f'{dataframe_descriptor[key][0]} not in allowed type {list(SoSDiscipline.VAR_TYPE_MAP.keys())}'
+                                    self.logger.error(errors_in_dm_msg)
+        has_errors_in_dm = errors_in_dm_msg is not None
+        if has_errors_in_dm and raise_exeption:
+            raise ValueError(
+                f'DataManager contains *value errors*: {errors_in_dm_msg}')
+        return has_errors_in_dm
+