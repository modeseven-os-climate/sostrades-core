'''
Copyright 2022 Airbus SAS

Licensed under the Apache License, Version 2.0 (the "License");
you may not use this file except in compliance with the License.
You may obtain a copy of the License at

    http://www.apache.org/licenses/LICENSE-2.0

Unless required by applicable law or agreed to in writing, software
distributed under the License is distributed on an "AS IS" BASIS,
WITHOUT WARRANTIES OR CONDITIONS OF ANY KIND, either express or implied.
See the License for the specific language governing permissions and
limitations under the License.
'''
from scipy.sparse.lil import lil_matrix

from gemseo.utils.derivatives.derivatives_approx import DisciplineJacApprox

'''
mode: python; py-indent-offset: 4; tab-width: 8; coding: utf-8
'''
# set-up the folder where GEMSEO will look-up for new wrapps (solvers,
# grammars etc)
import os
from os.path import dirname, join

parent_dir = dirname(__file__)
GEMSEO_ADDON_DIR = "gemseo_addon"
os.environ["GEMSEO_PATH"] = join(parent_dir, GEMSEO_ADDON_DIR)

from copy import deepcopy

from pandas import DataFrame
from numpy import ndarray

from numpy import int32 as np_int32, float64 as np_float64, complex128 as np_complex128, int64 as np_int64, floating

from gemseo.core.discipline import MDODiscipline
from gemseo.utils.compare_data_manager_tooling import compare_dict
from sos_trades_core.api import get_sos_logger
from gemseo.core.chain import MDOChain
from sos_trades_core.execution_engine.data_connector.data_connector_factory import ConnectorFactory

from sos_trades_core.tools.conversion.conversion_sostrades_sosgemseo import convert_array_into_new_type, \
    convert_new_type_into_array


class SoSDisciplineException(Exception):
    pass


# to avoid circular redundancy with nsmanager
NS_SEP = '.'


class SoSDiscipline(MDODiscipline):
    '''**SoSDiscipline** is the :class:`~gemseo.core.discipline.MDODiscipline`
    interfacing Model disciplines and Gemseo generic discipline

    Use the following MDODiscipline methods:
        get_data_list_from_dict: to get input or output values
    '''
    # -- Disciplinary attributes
    DESC_IN = None
    DESC_OUT = None
    IO_TYPE = 'io_type'
    IO_TYPE_IN = 'in'
    IO_TYPE_OUT = 'out'
    TYPE = 'type'
    COUPLING = 'coupling'
    VISIBILITY = 'visibility'
    LOCAL_VISIBILITY = 'Local'
    INTERNAL_VISIBILITY = 'Internal'
    SHARED_VISIBILITY = 'Shared'
    AVAILABLE_VISIBILITIES = [
        LOCAL_VISIBILITY,
        INTERNAL_VISIBILITY,
        SHARED_VISIBILITY]
    NAMESPACE = 'namespace'
    NS_REFERENCE = 'ns_reference'
    VALUE = 'value'
    DEFAULT = 'default'
    EDITABLE = 'editable'
    USER_LEVEL = 'user_level'
    STRUCTURING = 'structuring'
    POSSIBLE_VALUES = 'possible_values'
    RANGE = 'range'
    UNIT = 'unit'
    DESCRIPTION = 'description'
    NUMERICAL = 'numerical'
    META_INPUT = 'meta_input'
    OPTIONAL = 'optional'
    ORIGIN = 'model_origin'
    HEADERS = 'headers'
    COMPOSED_OF = 'composed_of'
    DISCIPLINES_DEPENDENCIES = 'disciplines_dependencies'
    VAR_NAME = 'var_name'
    VISIBLE = 'visible'
    CONNECTOR_DATA = 'connector_data'
    CACHE_TYPE = 'cache_type'
    CACHE_FILE_PATH = 'cache_file_path'

    DATA_TO_CHECK = [TYPE, UNIT, RANGE,
                     POSSIBLE_VALUES, USER_LEVEL]
    NO_UNIT_TYPES = ['bool', 'string', 'string_list']
    # Dict  ex: {'ColumnName': (column_data_type, column_data_range,
    # column_editable)}
    DATAFRAME_DESCRIPTOR = 'dataframe_descriptor'
    DATAFRAME_EDITION_LOCKED = 'dataframe_edition_locked'

    DF_EXCLUDED_COLUMNS = 'dataframe_excluded_columns'
    DEFAULT_EXCLUDED_COLUMNS = ['year', 'years']
    DISCIPLINES_FULL_PATH_LIST = 'discipline_full_path_list'

    # -- Variable types information section
    VAR_TYPE_ID = 'type'
    # complex can also be a type if we use complex step
    INT_MAP = (int, np_int32, np_int64, np_complex128)
    FLOAT_MAP = (float, np_float64, np_complex128)
    VAR_TYPE_MAP = {
        # an integer cannot be a float
        'int': INT_MAP,
        # a designed float can be integer (with python 3 no problem)
        'float': FLOAT_MAP + INT_MAP,
        'string': str,
        'string_list': list,
        'string_list_list': list,
        'float_list': list,
        'int_list': list,
        'dict_list': list,
        'array': ndarray,
        'df_dict': dict,
        'dict': dict,
        'dataframe': DataFrame,
        'bool': bool,
        'list': list
    }
    VAR_TYPE_GEMS = ['int', 'array', 'float_list', 'int_list']
    STANDARD_TYPES = [int, float, np_int32, np_int64, np_float64, bool]
    #    VAR_TYPES_SINGLE_VALUES = ['int', 'float', 'string', 'bool', 'np_int32', 'np_float64', 'np_int64']
    NEW_VAR_TYPE = ['dict', 'dataframe',
                    'string_list', 'string', 'float', 'int', 'list']

    UNSUPPORTED_GEMSEO_TYPES = []
    for type in VAR_TYPE_MAP.keys():
        if type not in VAR_TYPE_GEMS and type not in NEW_VAR_TYPE:
            UNSUPPORTED_GEMSEO_TYPES.append(type)

    # Warning : We cannot put string_list into dict, all other types inside a dict are possiblr with the type dict
    # df_dict = dict , string_dict = dict, list_dict = dict
    TYPE_METADATA = "type_metadata"
    DEFAULT = 'default'
    POS_IN_MODE = ['value', 'list', 'dict']

    AVAILABLE_DEBUG_MODE = ["", "nan", "input_change",
                            "linearize_data_change", "min_max_grad", "min_max_couplings", "all"]

    # -- status section

    # -- Maturity section
    possible_maturities = [
        'Fake',
        'Research',
        'Official',
        'Official Validated']
    dict_maturity_ref = dict(zip(possible_maturities,
                                 [0] * len(possible_maturities)))

    NUM_DESC_IN = {
        'linearization_mode': {TYPE: 'string', DEFAULT: 'auto', POSSIBLE_VALUES: list(MDODiscipline.AVAILABLE_MODES),
                               NUMERICAL: True},
        CACHE_TYPE: {TYPE: 'string', DEFAULT: 'None',
                       POSSIBLE_VALUES: ['None', MDODiscipline.SIMPLE_CACHE],
                       # ['None', MDODiscipline.SIMPLE_CACHE, MDODiscipline.HDF5_CACHE, MDODiscipline.MEMORY_FULL_CACHE]
                       NUMERICAL: True,
                       STRUCTURING: True},
        CACHE_FILE_PATH: {TYPE: 'string', NUMERICAL: True, OPTIONAL: True, STRUCTURING: True},
        'debug_mode': {TYPE: 'string', DEFAULT: '', POSSIBLE_VALUES: list(AVAILABLE_DEBUG_MODE),
                       NUMERICAL: True, 'structuring': True}
    }

    # -- grammars
    SOS_GRAMMAR_TYPE = "SoSSimpleGrammar"

    def __init__(self, sos_name, ee):
        '''
        Constructor
        '''
        # Enable not a number check in execution result and jacobian result
        # Be carreful that impact greatly calculation performances
        self._reload(sos_name, ee)
        self.logger = get_sos_logger(f'{self.ee.logger.name}.Discipline')
        self.model = None
        self.father_builder = None
        self.father_executor = None

    def set_father_executor(self, father_executor):
        self.father_executor = father_executor

    def _reload(self, sos_name, ee):
        ''' reload object, eventually with coupling_namespace
        '''

        # -- Base disciplinary attributes
        self.jac_boundaries = {}
        self.disc_id = None
        self.sos_name = sos_name
        self.ee = ee
        self.dm = self.ee.dm

        self.ee.ns_manager.create_disc_ns_info(self)

        if not hasattr(self, 'is_sos_coupling'):
            self.is_sos_coupling = False
        self.is_optim_scenario = False
        self.is_parallel = False
        self.is_specific_driver = False

        # -- Sub-disciplines attributes
        self.built_sos_disciplines = []
        self.in_checkjac = False
        self._is_configured = False
        self._set_children_cache_inputs = False
        # init MDODiscipline
        MDODiscipline.__init__(
            self, sos_name, grammar_type=self.SOS_GRAMMAR_TYPE)
        # Update status attribute and data manager

        # -- disciplinary data attributes
        self.inst_desc_in = None  # desc_in of instance used to add dynamic inputs
        self.inst_desc_out = None  # desc_out of instance used to add dynamic outputs
        self._data_in = None
        self._data_out = None
        self._structuring_variables = None
        self.reset_data()
        # -- Maturity attribute
        self._maturity = self.get_maturity()

        # Add the discipline in the dm and get its unique disc_id (was in the
        # configure)
        self._set_dm_disc_info()

        # update discipline status to CONFIGURE
        self._update_status_dm(self.STATUS_CONFIGURE)

    def get_shared_namespace_list(self, data_dict):
        '''
        Get the list of namespaces defined in the data_in or data_out when the visibility of the variable is shared
        '''
        shared_namespace_list = []

        for item in data_dict.values():
            self.__append_item_namespace(item, shared_namespace_list)

        return list(set(shared_namespace_list))

    def __append_item_namespace(self, item, ns_list):
        '''
        Append the namespace if the visibility is shared
        '''
        if self.VISIBILITY in item and item[self.VISIBILITY] == self.SHARED_VISIBILITY:
            ns_list.append(item[self.NAMESPACE])

    def get_data_io_dict(self, io_type):
        '''
        Get the data_in or the data_out depending on the io_type
        '''
        if io_type == self.IO_TYPE_IN:
            return self.get_data_in()
        elif io_type == self.IO_TYPE_OUT:
            return self.get_data_out()
        else:
            raise Exception(
                f'data type {io_type} not recognized [{self.IO_TYPE_IN}/{self.IO_TYPE_OUT}]')

    def get_data_io_dict_keys(self, io_type):
        '''
        Get the data_in or the data_out  keys depending on the io_type
        '''
        if io_type == self.IO_TYPE_IN:
            return self.get_data_in().keys()
        elif io_type == self.IO_TYPE_OUT:
            return self.get_data_out().keys()
        else:
            raise Exception(
                f'data type {io_type} not recognized [{self.IO_TYPE_IN}/{self.IO_TYPE_OUT}]')

    def get_data_io_from_key(self, io_type, var_name):
        '''
        Return the namespace and the data_in/data_out of the variable name
        '''
        data_dict_list = [d for k, d in self.get_data_io_dict(
            io_type).items() if k == var_name]
        if len(data_dict_list) != 1:
            raise Exception(
                f'No key matching with variable name {var_name} in the data_{io_type}')

        return data_dict_list[0]

    def get_variable_name_from_ns_key(self, io_type, ns_key):
        return self.get_data_io_dict(io_type)[ns_key][self.VAR_NAME]

    def reload_io(self):
        '''
        Create the data_in and data_out of the discipline with the DESC_IN/DESC_OUT, inst_desc_in/inst_desc_out
        and initialize GEMS grammar with it (with a filter for specific variable types)
        '''
        # set input/output data descriptions if data_in and data_out are empty
        self.create_data_io_from_desc_io()

        # update data_in/data_out with inst_desc_in/inst_desc_out
        self.update_data_io_with_inst_desc_io()

    def update_dm_with_data_dict(self, data_dict):
        self.dm.update_with_discipline_dict(
            self.disc_id, data_dict)

    def update_gems_grammar_with_data_io(self):
        # Remove unavailable GEMS type variables before initialize
        # input_grammar
        if not self.is_sos_coupling:
            filtered_data_in = self.__filter_available_gemseo_types(
                self.IO_TYPE_IN)
            filtered_data_out = self.__filter_available_gemseo_types(
                self.IO_TYPE_OUT)
            self.init_gems_grammar(filtered_data_in, self.IO_TYPE_IN)
            self.init_gems_grammar(filtered_data_out, self.IO_TYPE_OUT)

    def create_data_io_from_desc_io(self):
        '''
        Create data_in and data_out from DESC_IN and DESC_OUT if empty
        '''
        if self._data_in == {}:
            self._data_in = deepcopy(self.DESC_IN) or {}
            self.set_shared_namespaces_dependencies(self._data_in)
            self._data_in = self._prepare_data_dict(self.IO_TYPE_IN)
            self.update_dm_with_data_dict(self._data_in)

            # Deal with numerical parameters inside the sosdiscipline
            self.add_numerical_param_to_data_in()

        if self._data_out == {}:
            self._data_out = deepcopy(self.DESC_OUT) or {}
            self.set_shared_namespaces_dependencies(self._data_out)
            self._data_out = self._prepare_data_dict(self.IO_TYPE_OUT)
            self.update_dm_with_data_dict(self._data_out)

    def add_numerical_param_to_data_in(self):
        '''
        Add numerical parameters to the data_in
        '''
        num_data_in = deepcopy(self.NUM_DESC_IN)
        num_data_in = self._prepare_data_dict(
            self.IO_TYPE_IN, data_dict=num_data_in)
        self._data_in.update(num_data_in)
        self.update_dm_with_data_dict(num_data_in)

    def update_data_io_with_inst_desc_io(self):
        '''
        Update data_in and data_out with inst_desc_in and inst_desc_out
        '''
        new_inputs = {}
        new_outputs = {}
        #         modified_inputs = {}
        #         modified_outputs = {}

        for key, value in self.inst_desc_in.items():
            if not key in self._data_in.keys():
                new_inputs[key] = value
        #             else:
        #                 if self._data_in[key][self.NAMESPACE] != value[self.NAMESPACE] and hasattr(self, 'instance_list'):
        #                     modified_inputs[key] = value

        for key, value in self.inst_desc_out.items():
            if not key in self._data_out.keys():
                new_outputs[key] = value
        #             else:
        #                 if self._data_out[key][self.NAMESPACE] != value[self.NAMESPACE] and hasattr(self, 'instance_list'):
        #                     modified_outputs[key] = value
        # add new inputs from inst_desc_in to data_in
        if len(new_inputs) > 0:
            self.set_shared_namespaces_dependencies(new_inputs)
            completed_new_inputs = self._prepare_data_dict(
                self.IO_TYPE_IN, new_inputs)
            self.update_dm_with_data_dict(
                completed_new_inputs)
            self._data_in.update(completed_new_inputs)

        # add new outputs from inst_desc_out to data_out
        if len(new_outputs) > 0:
            self.set_shared_namespaces_dependencies(new_outputs)
            completed_new_outputs = self._prepare_data_dict(
                self.IO_TYPE_OUT, new_outputs)
            self.update_dm_with_data_dict(
                completed_new_outputs)
            self._data_out.update(completed_new_outputs)

    #         if len(modified_inputs) > 0:
    #             completed_modified_inputs = self._prepare_data_dict(
    #                 self.IO_TYPE_IN, modified_inputs)
    #             self._data_in.update(completed_modified_inputs)

    def init_gems_grammar(self, data_keys, io_type):
        '''
        Init Gems grammar with keys from a data_in/out dict
        io_type specifies 'IN' or 'OUT'
        '''
        self._init_grammar_with_keys(data_keys, io_type)

    def get_sos_diciplines_ids(self):
        return [disc.name for disc in self.sos_disciplines]

    def get_sos_disciplines(self):

        return self.sos_disciplines

    def get_sub_sos_disciplines(self, disc_list=None):
        ''' recursively returns all subdisciplines
        '''
        if disc_list is None:
            disc_list = []
        for disc in self.sos_disciplines:
            disc_list.append(disc)
            disc.get_sub_sos_disciplines(disc_list)
        return disc_list

    @property
    def ordered_disc_list(self):
        '''
         Property to obtain the ordered list of disciplines by default for
         a sos_discipline it is the order of sos_disciplines
        '''
        return self.sos_disciplines

    def add_discipline(self, disc):
        ''' add a discipline
        '''
        self.sos_disciplines.append(disc)
        disc.set_father_executor(self)
        # self._check_if_duplicated_disc_names()

    def add_discipline_list(self, disc_list):
        ''' add a list of disciplines
        '''
        for disc in disc_list:
            self.add_discipline(disc)

    def set_shared_namespaces_dependencies(self, data_dict):
        '''
        Set dependencies of shared inputs and outputs in ns_manager
        '''
        shared_namespace_list = self.get_shared_namespace_list(
            data_dict)
        self.ee.ns_manager.add_dependencies_to_shared_namespace(
            self, shared_namespace_list)

    def add_variables(self, data_dict, io_type, clean_variables=True):
        '''
        Add dynamic inputs/outputs in ins_desc_in/ints_desc_out and remove old dynamic inputs/outputs
        '''
        if io_type == self.IO_TYPE_IN:
            variables_to_remove = [
                key for key in self.inst_desc_in if key not in data_dict]
            self.inst_desc_in.update(data_dict)
        elif io_type == self.IO_TYPE_OUT:
            variables_to_remove = [
                key for key in self.inst_desc_out if key not in data_dict]
            self.inst_desc_out.update(data_dict)

        if clean_variables:
            self.clean_variables(variables_to_remove, io_type)

    def add_inputs(self, data_dict, clean_inputs=True):
        '''
        Add dynamic inputs
        '''
        self.add_variables(data_dict, self.IO_TYPE_IN,
                           clean_variables=clean_inputs)

    def add_outputs(self, data_dict, clean_outputs=True):
        '''
        Add dynamic outputs
        '''
        self.add_variables(data_dict, self.IO_TYPE_OUT,
                           clean_variables=clean_outputs)

    def clean_variables(self, var_name_list, io_type):
        '''
        Remove variables from data_in/data_out, inst_desc_in/inst_desc_out and datamanger
        '''
        for var_name in var_name_list:
            if io_type == self.IO_TYPE_IN:
                self.ee.dm.remove_keys(
                    self.disc_id, self.get_var_full_name(var_name, self._data_in))
                del self._data_in[var_name]
                del self.inst_desc_in[var_name]
            elif io_type == self.IO_TYPE_OUT:
                self.ee.dm.remove_keys(
                    self.disc_id, self.get_var_full_name(var_name, self._data_out))
                del self._data_out[var_name]
                del self.inst_desc_out[var_name]
            if var_name in self._structuring_variables:
                del self._structuring_variables[var_name]

    def update_default_value(self, var_name, io_type, new_default_value):
        '''
        Update DEFAULT and VALUE of var_name in data_io
        '''
        if var_name in self.get_data_io_dict(io_type):
            self.get_data_io_dict(
                io_type)[var_name][self.DEFAULT] = new_default_value
            self.get_data_io_dict(
                io_type)[var_name][self.VALUE] = new_default_value

    # -- Configure handling
    def configure(self):
        '''
        Configure the SoSDiscipline
        '''
        self.set_numerical_parameters()

        if self.check_structuring_variables_changes():
            self.set_structuring_variables_values()

        self.setup_sos_disciplines()

        self.reload_io()

        # update discipline status to CONFIGURE
        self._update_status_dm(self.STATUS_CONFIGURE)

        self.set_configure_status(True)

    def set_numerical_parameters(self):
        '''
        Set numerical parameters of the sos_discipline defined in the NUM_DESC_IN
        '''
        if self._data_in != {}:
            self.linearization_mode = self.get_sosdisc_inputs(
                'linearization_mode')
            cache_type = self.get_sosdisc_inputs(self.CACHE_TYPE)
            cache_file_path = self.get_sosdisc_inputs(self.CACHE_FILE_PATH)

            if cache_type != self._structuring_variables[self.CACHE_TYPE]:
                self._set_children_cache_inputs = True
                self.set_cache(self, cache_type, cache_file_path)

            # Debug mode
            debug_mode = self.get_sosdisc_inputs('debug_mode')
            if debug_mode == "nan":
                self.nan_check = True
            elif debug_mode == "input_change":
                self.check_if_input_change_after_run = True
            elif debug_mode == "linearize_data_change":
                self.check_linearize_data_changes = True
            elif debug_mode == "min_max_grad":
                self.check_min_max_gradients = True
            elif debug_mode == "min_max_couplings":
                self.check_min_max_couplings = True
            elif debug_mode == "all":
                self.nan_check = True
                self.check_if_input_change_after_run = True
                self.check_linearize_data_changes = True
                self.check_min_max_gradients = True
                self.check_min_max_couplings = True
            if debug_mode != "":
                if debug_mode == "all":

                    for mode in self.AVAILABLE_DEBUG_MODE:
                        if mode not in ["", "all"]:
                            self.logger.info(
                                f'Discipline {self.sos_name} set to debug mode {mode}')
                else:
                    self.logger.info(
                        f'Discipline {self.sos_name} set to debug mode {debug_mode}')
                    
    def set_cache(self, disc, cache_type, cache_hdf_file):
        '''
        Instantiate and set cache for disc if cache_type is not 'None'
        '''
        if cache_type == MDOChain.HDF5_CACHE and cache_hdf_file is None:
            raise Exception(
                'if the cache type is set to HDF5Cache, the cache_file path must be set')
        else:
            disc.cache = None
            if cache_type != 'None':
                disc.set_cache_policy(
                    cache_type=cache_type, cache_hdf_file=cache_hdf_file)
                
    def set_children_cache_inputs(self):
        '''
        Set cache_type and cache_file_path input values to children, if cache inputs have changed
        '''
        if self._set_children_cache_inputs:
            cache_type = self.get_sosdisc_inputs(SoSDiscipline.CACHE_TYPE)
            cache_file_path = self.get_sosdisc_inputs(SoSDiscipline.CACHE_FILE_PATH)
            for disc in self.sos_disciplines:
                if SoSDiscipline.CACHE_TYPE in disc._data_in:
                    self.dm.set_data(disc.get_var_full_name(
                        SoSDiscipline.CACHE_TYPE, disc._data_in), self.VALUE, cache_type, check_value=False)
                    if cache_file_path is not None:
                        self.dm.set_data(disc.get_var_full_name(
                            SoSDiscipline.CACHE_FILE_PATH, disc._data_in), self.VALUE, cache_file_path, check_value=False)
            self._set_children_cache_inputs = False

    def setup_sos_disciplines(self):
        '''
        Method to be overloaded to add dynamic inputs/outputs using add_inputs/add_outputs methods.
        If the value of an input X determines dynamic inputs/outputs generation, then the input X is structuring and the item 'structuring':True is needed in the DESC_IN
        DESC_IN = {'X': {'structuring':True}}
        '''
        pass

    def set_dynamic_default_values(self, default_values_dict):
        '''
        Method to set default value to a variable with short_name in a discipline when the default value varies with other input values
        i.e. a default array length depends on a number of years
        PARAM IN : default_values_dict : dict with key is variable short name and value is the default value
        '''

        for short_key, default_value in default_values_dict.items():
            if short_key in self._data_in:
                ns_key = self.get_var_full_name(short_key, self._data_in)
                self.dm.no_check_default_variables.append(ns_key)
                self.dm.set_data(ns_key, self.DEFAULT, default_value, False)
            else:
                self.logger.info(
                    f'Try to set a default value for the variable {short_key} in {self.name} which is not an input of this discipline ')

    # -- cache handling

    def clear_cache(self):
        # -- Need to clear cache for gradients analysis
        if self.cache is not None:
            self.cache.clear()
        for discipline in self.sos_disciplines:
            discipline.clear_cache()

    # -- data handling section
    def reset_data(self):
        self.inst_desc_in = {}
        self.inst_desc_out = {}
        self._data_in = {}
        self._data_out = {}
        self._structuring_variables = {}

    def get_data_in(self):
        return self._data_in

    def get_data_out(self):
        return self._data_out

    def get_data_io_with_full_name(self, io_type):
        data_io_short_name = self.get_data_io_dict(io_type)
        data_io_full_name = {self.get_var_full_name(
            var_name, data_io_short_name): value_dict for var_name, value_dict in data_io_short_name.items()}

        return data_io_full_name

    def get_data_with_full_name(self, io_type, full_name, data_name=None):

        data_io_full_name = self.get_data_io_with_full_name(io_type)

        if data_name is None:
            return data_io_full_name[full_name]
        else:
            return data_io_full_name[full_name][data_name]

    def _update_with_values(self, to_update, update_with, update_dm=False):
        ''' update <to_update> 'value' field with <update_with>
        '''
        to_update_local_data = {}
        to_update_dm = {}
        ns_update_with = {}
        for k, v in update_with.items():
            ns_update_with[k] = v
            # -- Crash if key does not exist in to_update
            for key in ns_update_with.keys():
                if to_update[key][self.VISIBILITY] == self.INTERNAL_VISIBILITY:
                    raise Exception(
                        f'It is not possible to update the variable {key} which has a visibility Internal')
                else:
                    if to_update[key][self.TYPE] in self.UNSUPPORTED_GEMSEO_TYPES:
                        # data with unsupported types for gemseo
                        to_update_dm[self.get_var_full_name(
                            key, to_update)] = ns_update_with[key]
                    else:
                        to_update_local_data[self.get_var_full_name(
                            key, to_update)] = ns_update_with[key]

        if update_dm:
            # update DM after run
            self.dm.set_values_from_dict(to_update_local_data)
        else:
            # update local_data after run
            to_update_local_data_array = self._convert_new_type_into_array(
                to_update_local_data)
            self.local_data.update(to_update_local_data_array)

        # need to update outputs that will disappear after filtering the
        # local_data with supported types
        self.dm.set_values_from_dict(to_update_dm)

    def get_ns_reference(self, visibility, namespace=None):
        '''Get namespace reference by consulting the namespace_manager
        '''
        ns_manager = self.ee.ns_manager

        if visibility == self.LOCAL_VISIBILITY or visibility == self.INTERNAL_VISIBILITY:
            return ns_manager.get_local_namespace(self)

        elif visibility == self.SHARED_VISIBILITY:
            return ns_manager.get_shared_namespace(self, namespace)

    def apply_visibility_ns(self, io_type):
        '''
        Consult the namespace_manager to apply the namespace
        depending on the variable visibility
        '''
        dict_in_keys = self.get_data_io_dict_keys(io_type)
        ns_manager = self.ee.ns_manager

        # original_data = deepcopy(dict_in)
        dict_out_keys = []
        for key in dict_in_keys:
            namespaced_key = ns_manager.get_namespaced_variable(
                self, key, io_type)
            dict_out_keys.append(namespaced_key)
        return dict_out_keys

    def _prepare_data_dict(self, io_type, data_dict=None):
        if data_dict is None:
            data_dict = self.get_data_io_dict(io_type)
        for key in data_dict.keys():
            curr_data = data_dict[key]
            data_keys = curr_data.keys()
            curr_data[self.IO_TYPE] = io_type
            curr_data[self.TYPE_METADATA] = None
            curr_data[self.VAR_NAME] = key
            if self.USER_LEVEL not in data_keys:
                curr_data[self.USER_LEVEL] = 1
            if self.RANGE not in data_keys:
                curr_data[self.RANGE] = None
            if self.UNIT not in data_keys:
                curr_data[self.UNIT] = None
            if self.DESCRIPTION not in data_keys:
                curr_data[self.DESCRIPTION] = None
            if self.POSSIBLE_VALUES not in data_keys:
                curr_data[self.POSSIBLE_VALUES] = None
            if data_dict[key]['type'] in ['array', 'dict', 'dataframe']:
                if self.DATAFRAME_DESCRIPTOR not in data_keys:
                    curr_data[self.DATAFRAME_DESCRIPTOR] = None
                if self.DATAFRAME_EDITION_LOCKED not in data_keys:
                    curr_data[self.DATAFRAME_EDITION_LOCKED] = True
            # For dataframes but also dict of dataframes...
            if data_dict[key]['type'] in ['dict', 'dataframe']:
                if self.DF_EXCLUDED_COLUMNS not in data_keys:
                    curr_data[self.DF_EXCLUDED_COLUMNS] = self.DEFAULT_EXCLUDED_COLUMNS

            if self.DISCIPLINES_FULL_PATH_LIST not in data_keys:
                curr_data[self.DISCIPLINES_FULL_PATH_LIST] = []
            if self.VISIBILITY not in data_keys:
                curr_data[self.VISIBILITY] = self.LOCAL_VISIBILITY
            if self.DEFAULT not in data_keys:
                if curr_data[self.VISIBILITY] == self.INTERNAL_VISIBILITY:
                    raise Exception(
                        f'The variable {key} in discipline {self.sos_name} must have a default value because its visibility is Internal')
                else:
                    curr_data[self.DEFAULT] = None
            else:
                curr_data[self.VALUE] = data_dict[key][self.DEFAULT]
            # -- Initialize VALUE to None by default
            if self.VALUE not in data_keys:
                curr_data[self.VALUE] = None
            if self.COUPLING not in data_keys:
                curr_data[self.COUPLING] = False
            if self.OPTIONAL not in data_keys:
                curr_data[self.OPTIONAL] = False
            if self.NUMERICAL not in data_keys:
                curr_data[self.NUMERICAL] = False
            if self.META_INPUT not in data_keys:
                curr_data[self.META_INPUT] = False

            # -- Outputs are not EDITABLE
            if self.EDITABLE not in data_keys:
                if curr_data[self.VISIBILITY] == self.INTERNAL_VISIBILITY:
                    curr_data[self.EDITABLE] = False
                elif self.CONNECTOR_DATA in curr_data.keys() and curr_data[self.CONNECTOR_DATA] is not None:
                    curr_data[self.EDITABLE] = False
                else:
                    curr_data[self.EDITABLE] = (io_type == self.IO_TYPE_IN)
            # -- Add NS_REFERENCE
            if curr_data[self.VISIBILITY] not in self.AVAILABLE_VISIBILITIES:
                var_name = curr_data[self.VAR_NAME]
                visibility = curr_data[self.VISIBILITY]
                raise ValueError(self.sos_name + '.' + var_name + ': visibility ' + str(
                    visibility) + ' not in allowed visibilities: ' + str(self.AVAILABLE_VISIBILITIES))
            if self.NAMESPACE in data_keys:
                curr_data[self.NS_REFERENCE] = self.get_ns_reference(
                    curr_data[self.VISIBILITY], curr_data[self.NAMESPACE])
            else:
                curr_data[self.NS_REFERENCE] = self.get_ns_reference(
                    curr_data[self.VISIBILITY])

            # store structuring variables in self._structuring_variables
            if self.STRUCTURING in data_keys and curr_data[self.STRUCTURING] is True:
                self._structuring_variables[key] = None
                del curr_data[self.STRUCTURING]

        return data_dict

    def get_sosdisc_inputs(self, keys=None, in_dict=False, full_name=False):
        """Accessor for the inputs values as a list or dict

        :param keys: the input short names list
        :param in_dict: if output format is dict
        :param full_name: if keys in output are full names
        :returns: the inputs values list or dict
        """

        if keys is None:
            # if no keys, get all discipline keys and force
            # output format as dict
            keys = list(self.get_data_in().keys())
            in_dict = True
        inputs = self._get_sosdisc_io(
            keys, io_type=self.IO_TYPE_IN, full_name=full_name)
        if in_dict:
            # return inputs in an dictionary
            return inputs
        else:
            # return inputs in an ordered tuple (default)
            if len(inputs) > 1:
                return list(inputs.values())
            else:
                return list(inputs.values())[0]

    def get_sosdisc_outputs(self, keys=None, in_dict=False, full_name=False):
        """Accessor for the outputs values as a list or dict

        :param keys: the output short names list
        :param in_dict: if output format is dict
        :param full_name: if keys in output are full names
        :returns: the outputs values list or dict
        """
        if keys is None:
            # if no keys, get all discipline keys and force
            # output format as dict
            keys = [d[self.VAR_NAME] for d in self.get_data_out().values()]
            in_dict = True
        outputs = self._get_sosdisc_io(
            keys, io_type=self.IO_TYPE_OUT, full_name=full_name)
        if in_dict:
            # return outputs in an dictionary
            return outputs
        else:
            # return outputs in an ordered tuple (default)
            if len(outputs) > 1:
                return list(outputs.values())
            else:
                return list(outputs.values())[0]

    def _get_sosdisc_io(self, keys, io_type, full_name=False):
        """ Generic method to retrieve sos inputs and outputs

        :param keys: the data names list
        :param io_type: 'in' or 'out'
        :param full_name: if keys in returned dict are full names
        :returns: dict of keys values
        """

        # convert local key names to namespaced ones
        if isinstance(keys, str):
            keys = [keys]
        namespaced_keys_dict = {key: namespaced_key for key, namespaced_key in zip(
            keys, self._convert_list_of_keys_to_namespace_name(keys, io_type))}

        values_dict = {}
        for key, namespaced_key in namespaced_keys_dict.items():
            # new_key can be key or namespaced_key according to full_name value
            new_key = full_name * namespaced_key + (1 - full_name) * key
            if namespaced_key not in self.dm.data_id_map:
                raise Exception(
                    f'The key {namespaced_key} for the discipline {self.get_disc_full_name()} is missing in the data manager')
            # get data in local_data during run or linearize steps
            elif self.status in [self.STATUS_RUNNING, self.STATUS_LINEARIZE] and namespaced_key in self.local_data:
                values_dict[new_key] = list(self._convert_array_into_new_type(
                    {namespaced_key: self.local_data[namespaced_key]}).values())[0]
            # get data in data manager during configure step
            else:
                values_dict[new_key] = self.dm.get_value(namespaced_key)

        return values_dict

    # -- execute/runtime section
    def execute(self, input_data=None):
        """
        Overwrite execute method from MDODiscipline to load input_data from datamanager if possible
        IMPORTANT NOTE: input_data should NOT be filled when execute called outside GEMS
        """
        if input_data is None:
            # if no input_data, i.e. not called by GEMS
            input_data = self.get_input_data_for_gems()
        else:
            # if input_data exists, i.e. called by GEMS
            # no need to convert the data
            pass

        # update status to 'PENDING' after configuration
        self.update_status_pending()

        result = None
        try:
            result = MDODiscipline.execute(self, input_data=input_data)
        except Exception as error:
            # Update data manager status (status 'FAILED' is not propagate correctly due to exception
            # so we have to force data manager status update in this case
            self._update_status_dm(self.status)
            raise error

        # When execution is done, is the status is again to 'pending' then we have to check if execution has been used
        # If execution cache is used, then the discipline is not run and its
        # status is not changed
        if (self.status == SoSDiscipline.STATUS_PENDING and self._cache_was_loaded is True):
            self._update_status_recursive(self.STATUS_DONE)

        self.__check_nan_in_data(result)

        if self.check_min_max_couplings:
            self.display_min_max_couplings()
        return result

    def linearize(self, input_data=None, force_all=False, force_no_exec=False,
                  exec_before_linearize=True):
        """overloads GEMS linearize function
        """
        # set GEM's default_inputs for gradient computation purposes
        # to be deleted during GEMS update

        if input_data is not None:
            self.default_inputs = input_data
        else:
            self.default_inputs = {}
            input_data = self.get_input_data_for_gems()
            self.default_inputs = input_data

        if self.linearization_mode == self.COMPLEX_STEP:
            # is complex_step, switch type of inputs variables
            # perturbed to complex
            inputs, _ = self._retreive_diff_inouts(force_all)
            def_inputs = self.default_inputs
            for name in inputs:
                def_inputs[name] = def_inputs[name].astype('complex128')
        else:
            pass

        # need execution before the linearize
        if not force_no_exec and exec_before_linearize:
            self.reset_statuses_for_run()
            self.exec_for_lin = True
            self.execute(input_data)
            self.exec_for_lin = False
            force_no_exec = True
            need_execution_after_lin = False

        # need execution but after linearize, in the NR GEMSEO case an
        # execution is done bfore the while loop which udates the local_data of
        # each discipline
        elif not force_no_exec and not exec_before_linearize:
            force_no_exec = True
            need_execution_after_lin = True

        # no need of any execution
        else:
            need_execution_after_lin = False
            # maybe no exec before the first linearize, GEMSEO needs a
            # local_data with inputs and outputs for the jacobian computation
            # if the local_data is empty
            if self.local_data == {}:
                own_data = {
                    k: v for k, v in input_data.items() if self.is_input_existing(k) or self.is_output_existing(k)}
                self.local_data = own_data

        if self.check_linearize_data_changes and not self.is_sos_coupling:
            disc_data_before_linearize = {key: {'value': value} for key, value in deepcopy(
                input_data).items() if key in self.input_grammar.data_names}

        # set LINEARIZE status to get inputs from local_data instead of
        # datamanager
        self._update_status_dm(self.STATUS_LINEARIZE)
        result = MDODiscipline.linearize(
            self, input_data, force_all, force_no_exec)
        # reset DONE status
        self._update_status_dm(self.STATUS_DONE)

        self.__check_nan_in_data(result)
        if self.check_linearize_data_changes and not self.is_sos_coupling:
            disc_data_after_linearize = {key: {'value': value} for key, value in deepcopy(
                input_data).items() if key in disc_data_before_linearize.keys()}
            is_output_error = True
            output_error = self.check_discipline_data_integrity(disc_data_before_linearize,
                                                                disc_data_after_linearize,
                                                                'Discipline data integrity through linearize',
                                                                is_output_error=is_output_error)
            if output_error != '':
                raise ValueError(output_error)

        if need_execution_after_lin:
            self.reset_statuses_for_run()
            self.execute(input_data)

        return result

    def _get_columns_indices(self, inputs, outputs, input_column, output_column):
        """
        returns indices of input_columns and output_columns
        """
        # Get boundaries of the jacobian to compare
        if inputs is None:
            inputs = self.get_input_data_names()
        if outputs is None:
            outputs = self.get_output_data_names()

        indices = None
        if input_column is not None or output_column is not None:
            if len(inputs) == 1 and len(outputs) == 1:

                if self.sos_disciplines is not None:
                    for discipline in self.sos_disciplines:
                        self.jac_boundaries.update(discipline.jac_boundaries)

                indices = {}
                if output_column is not None:
                    jac_bnd = self.jac_boundaries[f'{outputs[0]},{output_column}']
                    tup = [jac_bnd['start'], jac_bnd['end']]
                    indices[outputs[0]] = [i for i in range(*tup)]

                if input_column is not None:
                    jac_bnd = self.jac_boundaries[f'{inputs[0]},{input_column}']
                    tup = [jac_bnd['start'], jac_bnd['end']]
                    indices[inputs[0]] = [i for i in range(*tup)]

            else:
                raise Exception(
                    'Not possible to use input_column and output_column options when \
                    there is more than one input and output')

        return indices

    def set_partial_derivative(self, y_key, x_key, value):
        '''
        Set the derivative of y_key by x_key inside the jacobian of GEMS self.jac
        '''
        new_y_key = self.get_var_full_name(y_key, self._data_out)

        new_x_key = self.get_var_full_name(x_key, self._data_in)

        if new_x_key in self.jac[new_y_key]:
            if isinstance(value, ndarray):
                value = lil_matrix(value)
            self.jac[new_y_key][new_x_key] = value

    def set_partial_derivative_for_other_types(self, y_key_column, x_key_column, value):
        '''
        Set the derivative of the column y_key by the column x_key inside the jacobian of GEMS self.jac
        y_key_column = 'y_key,column_name'
        '''
        if len(y_key_column) == 2:
            y_key, y_column = y_key_column
        else:
            y_key = y_key_column[0]
            y_column = None

        lines_nb_y, index_y_column = self.get_boundary_jac_for_columns(
            y_key, y_column, self.IO_TYPE_OUT)

        if len(x_key_column) == 2:
            x_key, x_column = x_key_column
        else:
            x_key = x_key_column[0]
            x_column = None

        lines_nb_x, index_x_column = self.get_boundary_jac_for_columns(
            x_key, x_column, self.IO_TYPE_IN)

        # Convert keys in namespaced keys in the jacobian matrix for GEMS
        new_y_key = self.get_var_full_name(y_key, self._data_out)

        new_x_key = self.get_var_full_name(x_key, self._data_in)

        # Code when dataframes are filled line by line in GEMS, we keep the code for now
        #         if index_y_column and index_x_column is not None:
        #             for iy in range(value.shape[0]):
        #                 for ix in range(value.shape[1]):
        #                     self.jac[new_y_key][new_x_key][iy * column_nb_y + index_y_column,
        # ix * column_nb_x + index_x_column] = value[iy, ix]

        if new_x_key in self.jac[new_y_key]:
            if index_y_column is not None and index_x_column is not None:
                self.jac[new_y_key][new_x_key][index_y_column * lines_nb_y:(index_y_column + 1) * lines_nb_y,
                                               index_x_column * lines_nb_x:(index_x_column + 1) * lines_nb_x] = value
                self.jac_boundaries.update({f'{new_y_key},{y_column}': {'start': index_y_column * lines_nb_y,
                                                                        'end': (index_y_column + 1) * lines_nb_y},
                                            f'{new_x_key},{x_column}': {'start': index_x_column * lines_nb_x,
                                                                        'end': (index_x_column + 1) * lines_nb_x}})

            elif index_y_column is None and index_x_column is not None:
                self.jac[new_y_key][new_x_key][:, index_x_column * 
                                               lines_nb_x:(index_x_column + 1) * lines_nb_x] = value

                self.jac_boundaries.update({f'{new_y_key},{y_column}': {'start': 0,
                                                                        'end':-1},
                                            f'{new_x_key},{x_column}': {'start': index_x_column * lines_nb_x,
                                                                        'end': (index_x_column + 1) * lines_nb_x}})
            elif index_y_column is not None and index_x_column is None:
                self.jac[new_y_key][new_x_key][index_y_column * lines_nb_y:(index_y_column + 1) * lines_nb_y,
                                               :] = value
                self.jac_boundaries.update({f'{new_y_key},{y_column}': {'start': index_y_column * lines_nb_y,
                                                                        'end': (index_y_column + 1) * lines_nb_y},
                                            f'{new_x_key},{x_column}': {'start': 0,
                                                                        'end':-1}})
            else:
                raise Exception(
                    'The type of a variable is not yet taken into account in set_partial_derivative_for_other_types')

    def get_boundary_jac_for_columns(self, key, column, io_type):
        data_io_disc = self.get_data_io_dict(io_type)
        var_full_name = self.get_var_full_name(key, data_io_disc)
        data_io = self.dm.get_data(var_full_name)
        index_column = None
        key_type = data_io[self.TYPE]

        if key_type == 'dataframe':
            # Get the number of lines and the index of column from the metadata
            try:
                metadata = data_io[self.TYPE_METADATA][0]
            except :
                print('ici')

            lines_nb = metadata['shape'][0]
            # delete the + 1 if we delete the index column
            index_column = metadata['columns'].to_list().index(column)
        elif key_type == 'array' or key_type == 'float':
            lines_nb = None
            index_column = None
        elif key_type == 'dict':
            value = data_io[self.VALUE]
            metadata = data_io[self.TYPE_METADATA]
            #dict_keys = [meta['key'][0] for meta in metadata]
            dict_keys = list(metadata['value'].keys())
            lines_nb = len(value[column])
            index_column = dict_keys.index(column)

        return lines_nb, index_column

    def get_input_data_for_gems(self):
        '''
        Get input_data for linearize sosdiscipline
        '''
        input_data = {}
        input_data_names = self._filter_variables_to_convert(self.input_grammar.get_data_names())
        if len(input_data_names) > 0:

            for data_name in input_data_names:
                input_data[data_name] = self.ee.dm.get_value(data_name)
            # convert sostrades types into numpy arrays
            # no need to update DM since call by SoSTrades
            input_data = self._convert_new_type_into_array(
                var_dict=input_data)

        return input_data

    def _run(self):
        ''' GEMS run method overloaded. Calls specific run() method from SoSDiscipline
        Defines the execution of the process, given that data has been checked.
        '''
        # Add an exception handler in order to have the capabilities to log
        # the exception before GEMS (when GEMS manage an error it does not propagate it and does
        # not record the stackstrace)
        try:
            # data conversion GEMS > SosStrades
            self._update_type_metadata()

            # execute model
            self._update_status_dm(self.STATUS_RUNNING)

            if self.check_if_input_change_after_run and not self.is_sos_coupling:
                disc_inputs_before_execution = {key: {'value': value} for key, value in deepcopy(
                    self.local_data).items() if key in self.input_grammar.data_names}

            self.run()
            self.fill_output_value_connector()
            if self.check_if_input_change_after_run and not self.is_sos_coupling:
                disc_inputs_after_execution = {key: {'value': value} for key, value in deepcopy(
                    self.local_data).items() if key in self.input_grammar.data_names}
                is_output_error = True
                output_error = self.check_discipline_data_integrity(disc_inputs_before_execution,
                                                                    disc_inputs_after_execution,
                                                                    'Discipline inputs integrity through run',
                                                                    is_output_error=is_output_error)
                if output_error != '':
                    raise ValueError(output_error)

        except Exception as exc:
            self._update_status_dm(self.STATUS_FAILED)
            self.logger.exception(exc)
            raise exc

        # Make a test regarding discipline children status. With GEMS parallel execution, child discipline
        # can failed but FAILED (without an forward exception) status is not
        # correctly propagate upward
        if len(self.sos_disciplines) > 0:
            failed_list = list(filter(
                lambda d: d.status == self.STATUS_FAILED, self.sos_disciplines))

            if len(failed_list) > 0:
                raise SoSDisciplineException(
                    f'An exception occurs during execution in \'{self.name}\' discipline.')

        self._update_status_dm(self.STATUS_DONE)

    def _update_type_metadata(self):
        ''' update metadata of values not supported by GEMS
            (for cases where the data has been converted by the coupling)
        '''
        for var_name in self._data_in.keys():
            var_f_name = self.get_var_full_name(var_name, self._data_in)
            var_type = self.dm.get_data(var_f_name, self.VAR_TYPE_ID)
            if var_type in self.NEW_VAR_TYPE:
                if self.dm.get_data(var_f_name, self.TYPE_METADATA) is not None:
                    self._data_in[var_name][self.TYPE_METADATA] = self.dm.get_data(
                        var_f_name, self.TYPE_METADATA)

        for var_name in self._data_out.keys():
            var_f_name = self.get_var_full_name(var_name, self._data_out)
            var_type = self.dm.get_data(var_f_name, self.VAR_TYPE_ID)
            if var_type in self.NEW_VAR_TYPE:
                if self.dm.get_data(var_f_name, self.TYPE_METADATA) is not None:
                    self._data_out[var_name][self.TYPE_METADATA] = self.dm.get_data(
                        var_f_name, self.TYPE_METADATA)

    def update_dm_with_local_data(self, local_data=None):
        '''
        Update the DM with local data from GEMSEO
        First convert data into SoSTrades format then set values in the DM
        '''

        if local_data is None:
            local_data = self.local_data

        local_data_sos = self._convert_array_into_new_type(local_data)

        self.dm.set_values_from_dict(local_data_sos)

    def run(self):
        ''' To be overloaded by sublcasses
        '''
        raise NotImplementedError()

    def _update_study_ns_in_varname(self, names):
        ''' updates the study name in the variable input names
        '''
        study = self.ee.study_name
        new_names = []
        for n in names:
            if not n.startswith(study):
                suffix = NS_SEP.join(n.split(NS_SEP)[1:])
                new_name = study + NS_SEP + suffix
            else:
                new_name = n
            new_names.append(new_name)
        return new_names

    def store_sos_outputs_values(self, dict_values, update_dm=False):
        ''' store outputs from 'dict_values' into self._data_out
        '''
        # fill data using data connector if needed
        self._update_with_values(self._data_out, dict_values, update_dm)

    def fill_output_value_connector(self):
        """
        get value of output variable with data connector
        """
        self._data_out
        updated_values = {}
        for key in self._data_out.keys():
            # if data connector is needed, use it
            if self.CONNECTOR_DATA in self._data_out[key].keys():
                if self._data_out[key][self.CONNECTOR_DATA] is not None:
                    # desc out is used because user update desc out keys.

                    updated_values[key] = ConnectorFactory.use_data_connector(
                        self._data_out[key][self.CONNECTOR_DATA],
                        self.ee.logger)

        self.store_sos_outputs_values(updated_values)

    def update_meta_data_out(self, new_data_dict):
        """
        update meta data of _data_out and DESC_OUT

        :param: new_data_dict, contains the data to be updated
        :type: dict
        :format: {'variable_name' : {'meta_data_name' : 'meta_data_value',...}....}
        """
        for key in new_data_dict.keys():
            for meta_data in new_data_dict[key].keys():
                self._data_out[key][meta_data] = new_data_dict[key][meta_data]
                if meta_data in self.DESC_OUT[key].keys():
                    self.DESC_OUT[key][meta_data] = new_data_dict[key][meta_data]

    def clean_dm_from_disc(self):

        self.dm.clean_from_disc(self.disc_id)

    def _set_dm_disc_info(self):
        disc_ns_name = self.get_disc_full_name()
        disc_dict_info = {}
        disc_dict_info['reference'] = self
        disc_dict_info['classname'] = self.__class__.__name__
        disc_dict_info['model_name'] = self.__module__.split('.')[-2]
        disc_dict_info['model_name_full_path'] = self.__module__
        disc_dict_info['treeview_order'] = 'no'
        disc_dict_info[self.NS_REFERENCE] = self.ee.ns_manager.get_local_namespace(
            self)
        self.disc_id = self.dm.update_disciplines_dict(
            self.disc_id, disc_dict_info, disc_ns_name)

    def get_var_full_name(self, var_name, disc_dict):
        ''' Get namespaced variable from namespace and var_name in disc_dict
        '''
        ns_reference = disc_dict[var_name][self.NS_REFERENCE]
        complete_var_name = disc_dict[var_name][self.VAR_NAME]
        var_f_name = self.ee.ns_manager.compose_ns(
            [ns_reference.value, complete_var_name])
        return var_f_name

    def update_from_dm(self):
        """
        Update all disciplines with datamanager information
        """

        for var_name in self._data_in.keys():

            try:
                var_f_name = self.get_var_full_name(var_name, self._data_in)
                default_val = self.dm.data_dict[self.dm.get_data_id(
                    var_f_name)][self.DEFAULT]
            except:
                var_f_name = self.get_var_full_name(var_name, self._data_in)
            if self.dm.get_value(var_f_name) is None and default_val is not None:
                self._data_in[var_name][self.VALUE] = default_val
            else:
                # update from dm for all sos_disciplines to load all data
                self._data_in[var_name][self.VALUE] = self.dm.get_value(
                    var_f_name)
        # -- update sub-disciplines
        for discipline in self.sos_disciplines:
            discipline.update_from_dm()

    # -- Ids and namespace handling
    def get_disc_full_name(self):
        '''
        Returns the discipline name with full namespace
        '''
        return self.ee.ns_manager.get_local_namespace_value(self)

    def get_disc_id_from_namespace(self):

        return self.ee.dm.get_discipline_ids_list(self.get_disc_full_name())

    def _convert_list_of_keys_to_namespace_name(self, keys, io_type):

        # Refactor  variables keys with namespace
        if isinstance(keys, list):
            variables = [self._convert_to_namespace_name(
                key, io_type) for key in keys]
        else:
            variables = [self._convert_to_namespace_name(
                keys, io_type)]
        return variables

    def __filter_available_gemseo_types(self, io_type):
        ''' 
        Pass all types to  to GEMSEO
        '''
        full_dict = self.get_data_io_dict(io_type)
        filtered_keys = []
        for var_name, value in full_dict.items():

            full_var_name = self.get_var_full_name(
                var_name, self.get_data_io_dict(io_type))
            filtered_keys.append(full_var_name)


        return filtered_keys

    def delete_numerical_parameters_for_gems(self, var_name):

        if var_name in self.NUM_DESC_IN:
            return True
        else:
            return False

    def _init_grammar_with_keys(self, names, io_type):
        ''' initialize GEMS grammar with names and type None
        '''
        names_dict = dict.fromkeys(names, None)
        if io_type == self.IO_TYPE_IN:
            grammar = self.input_grammar
            grammar.clear()

        elif io_type == self.IO_TYPE_OUT:
            grammar = self.output_grammar
            grammar.clear()
        grammar.initialize_from_base_dict(names_dict)

        return grammar

    def _convert_to_namespace_name(self, key, io_type):
        ''' Convert to namepsace with coupling_namespace management
            Using a key (variables name) and reference_data (yaml in or out),
            build the corresponding namespaced key using the visibility property
        '''

        # Refactor  variables keys with namespace
        result = self.ee.ns_manager.get_namespaced_variable(
            self, key, io_type)

        return result

    def _convert_coupling_outputs_into_gems_format(self):
        ''' convert discipline outputs, that could include data not
            handled by GEMS, into data handled by GEMS
        '''
        out_keys = self.get_output_data_names()
        # check out_keys types and convert NEW TYPE into GEMS TYPE
        out_dict = {}
        for var_f_name in out_keys:
            var_name = self.dm.get_data(var_f_name, self.VAR_NAME)
            out_dict[var_f_name] = self._data_out[var_name][self.VALUE]
        return self._convert_new_type_into_array(
            out_dict)

    # -- status handling section
    def _update_status_dm(self, status):

        # Avoid unnecessary call to status property (which can trigger event in
        # case of change)
        if self.status != status:
            self.status = status

        # Force update into discipline_dict (GEMS can change status but cannot update the
        # discipline_dict

        self.dm.disciplines_dict[self.disc_id]['status'] = status

    def update_status_pending(self):
        # keep reference branch status to 'REFERENCE'
        self._update_status_recursive(self.STATUS_PENDING)

    def update_status_running(self):
        # keep reference branch status to 'REFERENCE'
        self._update_status_recursive(self.STATUS_RUNNING)

    def _update_status_recursive(self, status):
        # keep reference branch status to 'REFERENCE'
        self._update_status_dm(status)
        for disc in self.sos_disciplines:
            disc._update_status_recursive(status)

    def _check_status_before_run(self):

        status_ok = True
        if self.status == self.STATUS_RUNNING:
            status_ok = False
        if self.re_exec_policy == self.RE_EXECUTE_NEVER_POLICY:
            if self.status not in [self.STATUS_PENDING,
                                   self.STATUS_CONFIGURE, self.STATUS_VIRTUAL]:
                status_ok = False
        elif self.re_exec_policy == self.RE_EXECUTE_DONE_POLICY:
            if self.status == self.STATUS_DONE:
                self.reset_statuses_for_run()
                status_ok = True
            elif self.status not in [self.STATUS_PENDING, self.STATUS_CONFIGURE, self.STATUS_VIRTUAL]:
                status_ok = False
        else:
            raise ValueError("Unknown re_exec_policy :" + 
                             str(self.re_exec_policy))
        if not status_ok:
            raise ValueError("Trying to run a discipline " + str(type(self)) + 
                             " with status: " + str(self.status) + 
                             " while re_exec_policy is : " + 
                             str(self.re_exec_policy))

    # -- Maturity handling section
    def set_maturity(self, maturity, maturity_dict=False):
        if maturity is None or maturity in self.possible_maturities or maturity_dict:
            self._maturity = maturity
        else:
            raise Exception(
                f'Unkown maturity {maturity} for discipline {self.sos_name}')

    def get_maturity(self):
        '''
        Get the maturity of the sosdiscipline, a discipline does not have any subdisciplines, only a coupling has
        '''
        if hasattr(self, '_maturity'):
            return self._maturity
        else:
            return ''

    def _build_dynamic_DESC_IN(self):
        pass

    def _convert_new_type_into_array(
            self, var_dict):
        '''
        Check element type in var_dict, convert new type into numpy array
            and stores metadata into DM for afterwards reconversion
        '''
        # dm_reduced = self.dm.convert_data_dict_with_full_name()
        # dm_reduced = self.dm.get_data_dict_list_attr([self.VAR_TYPE_ID, self.DF_EXCLUDED_COLUMNS, self.TYPE_METADATA])
        var_dict_converted, dict_to_update_dm = convert_new_type_into_array(
            var_dict, self.dm)

        # update dm
        for key in dict_to_update_dm.keys():
            self.dm.set_data(key, self.TYPE_METADATA,
                             dict_to_update_dm[key], check_value=False)

        return var_dict_converted

    def _convert_array_into_new_type(self, local_data):
        """ convert list in local_data into correct type in data_in
            returns an updated copy of local_data
        """

        # dm_reduced = self.dm.get_data_dict_list_attr([self.VAR_TYPE_ID, self.DF_EXCLUDED_COLUMNS, self.TYPE_METADATA])
        return convert_array_into_new_type(local_data, self.dm)

    def get_chart_filter_list(self):
        """ Return a list of ChartFilter instance base on the inherited
        class post processing filtering capabilities

        :return: ChartFilter[]
        """
        return []

    def get_post_processing_list(self, filters=None):
        """ Return a list of post processing instance using the ChartFilter list given
        as parameter

        :params: chart_fiters : filter to apply during post processing making
        :type: ChartFilter[]

        :return post processing instance list
        """

        return []

    def set_configure_status(self, is_configured):
        """Set boolean is_configured which indicates if the discipline has been configured
            to avoid several configuration in a multi-level process and save time """

        self._is_configured = is_configured

    def get_configure_status(self):
        """Get boolean is_configured which indicates if the discipline has been configured
            to avoid several configuration in a multi-level process and save time """

        if hasattr(self, '_is_configured'):
            return self._is_configured
        else:
            return ''

    def is_configured(self):
        '''
        Return False if discipline needs to be configured, True if not
        '''
        return self.get_configure_status() and not self.check_structuring_variables_changes()

    def check_structuring_variables_changes(self):
        '''
        Compare structuring variables stored in discipline with values in dm
        Return True if at least one structuring variable value has changed, False if not
        '''
        dict_values_dm = {key: self.get_sosdisc_inputs(
            key) for key in self._structuring_variables.keys()}
        try:
            return dict_values_dm != self._structuring_variables
        except:
            diff_dict = {}
            compare_dict(dict_values_dm,
                         self._structuring_variables, '', diff_dict, df_equals=True)
            return diff_dict != {}

    def set_structuring_variables_values(self):
        '''
        Store structuring variables values from dm in self._structuring_variables
        '''
        for struct_var in list(self._structuring_variables.keys()):
            if struct_var in self._data_in:
                self._structuring_variables[struct_var] = deepcopy(
                    self.get_sosdisc_inputs(struct_var))

    # ----------------------------------------------------
    # ----------------------------------------------------
    #  METHODS TO DEBUG DISCIPLINE
    # ----------------------------------------------------
    # ----------------------------------------------------

    def __check_nan_in_data(self, data):
        """ Using entry data, check if nan value exist in data's

        :params: data
        :type: composite data

        """

        if self.nan_check:
            has_nan = self.__check_nan_in_data_rec(data, "")
            if has_nan:
                raise ValueError(f'NaN values found in {self.sos_name}')

    def __check_nan_in_data_rec(self, data, parent_key):
        """ Using entry data, check if nan value exist in data's as recursive
        method

        :params: data
        :type: composite data

        :params: parent_key, on composite type (dict), reference parent key
        :type: str

        """
        has_nan = False
        import pandas as pd
        for data_key, data_value in data.items():

            nan_found = False
            if isinstance(data_value, DataFrame):
                if data_value.isnull().any():
                    nan_found = True
            elif isinstance(data_value, ndarray):
                # None value in list throw an exception when used with isnan
                if sum(1 for _ in filter(None.__ne__, data_value)) != len(data_value):
                    nan_found = True
                elif pd.isnull(list(data_value)).any():
                    nan_found = True
            elif isinstance(data_value, list):
                # None value in list throw an exception when used with isnan
                if sum(1 for _ in filter(None.__ne__, data_value)) != len(data_value):
                    nan_found = True
                elif pd.isnull(data_value).any():
                    nan_found = True
            elif isinstance(data_value, dict):
                self.__check_nan_in_data_rec(
                    data_value, f'{parent_key}/{data_key}')
            elif isinstance(data_value, floating):
                if pd.isnull(data_value).any():
                    nan_found = True

            if nan_found:
                full_key = data_key
                if len(parent_key) > 0:
                    full_key = f'{parent_key}/{data_key}'
                self.logger.debug(f'NaN values found in {full_key}')
                self.logger.debug(data_value)
                has_nan = True
        return has_nan

    def check_jacobian(self, input_data=None, derr_approx=MDODiscipline.FINITE_DIFFERENCES,
                       step=1e-7, threshold=1e-8, linearization_mode='auto',
                       inputs=None, outputs=None, parallel=False,
                       n_processes=MDODiscipline.N_CPUS,
                       use_threading=False, wait_time_between_fork=0,
                       auto_set_step=False, plot_result=False,
                       file_path="jacobian_errors.pdf",
                       show=False, figsize_x=10, figsize_y=10, input_column=None, output_column=None,
                       dump_jac_path=None, load_jac_path=None):
        """
        Overload check jacobian to execute the init_execution
        """
        # The init execution allows to check jacobian without an execute before the check
        # however if an execute was done, we do not want to restart the model
        # and potentially loose informations to compute gradients (some
        # gradients are computed with the model)
        if self.status != self.STATUS_DONE:
            self.init_execution()

        # if dump_jac_path is provided, we trigger GEMSEO dump
        if dump_jac_path is not None:
            reference_jacobian_path = dump_jac_path
            save_reference_jacobian = True
        # if dump_jac_path is provided, we trigger GEMSEO dump
        elif load_jac_path is not None:
            reference_jacobian_path = load_jac_path
            save_reference_jacobian = False
        else:
            reference_jacobian_path = None
            save_reference_jacobian = False

        approx = DisciplineJacApprox(
            self,
            derr_approx,
            step,
            parallel,
            n_processes,
            use_threading,
            wait_time_between_fork,
        )
        if inputs is None:
            inputs = self.get_input_data_names(False)
        if outputs is None:
            outputs = self.get_output_data_names(False)


        if auto_set_step:
            approx.auto_set_step(outputs, inputs, print_errors=True)

        # Differentiate analytically
        self.add_differentiated_inputs(inputs)
        self.add_differentiated_outputs(outputs)
        self.linearization_mode = linearization_mode
        self.reset_statuses_for_run()
        # Linearize performs execute() if needed
<<<<<<< HEAD
        # if input_data is None:
        #     input_data = {}
        #     for data_name in inputs:
        #         input_data[data_name] = self.ee.dm.get_value(data_name)
        #     input_data = self._convert_new_type_into_array(
        #         var_dict=input_data)
=======
>>>>>>> d87afcc6
        self.linearize(input_data)

        if input_column is None and output_column is None:
            indices = None
        else:
            indices = self._get_columns_indices(
                inputs, outputs, input_column, output_column)

        jac_arrays = {
            key_out: {key_in: value.toarray() if not isinstance(value, ndarray) else value for key_in, value in
                      subdict.items()}
            for key_out, subdict in self.jac.items()}
        o_k = approx.check_jacobian(
            jac_arrays,
            outputs,
            inputs,
            self,
            threshold,
            plot_result=plot_result,
            file_path=file_path,
            show=show,
            figsize_x=figsize_x,
            figsize_y=figsize_y,
            reference_jacobian_path=reference_jacobian_path,
            save_reference_jacobian=save_reference_jacobian,
            indices=indices,
        )
        return o_k

    def get_infos_gradient(self, output_var_list, input_var_list):
        """ Method to linearize an sos_discipline object and get gradient of output_var_list wrt input_var_list

        :params: input_var_list
        :type: list

        :params: output_var_list
        :type: list
        """

        dict_infos_values = {}
        self.add_differentiated_inputs(input_var_list)
        self.add_differentiated_outputs(output_var_list)
        result_linearize_dict = self.linearize()

        for out_var_name in output_var_list:
            dict_infos_values[out_var_name] = {}
            for in_var_name in input_var_list:
                dict_infos_values[out_var_name][in_var_name] = {}
                grad_value = result_linearize_dict[out_var_name][in_var_name]
                dict_infos_values[out_var_name][in_var_name]['min'] = grad_value.min(
                )
                dict_infos_values[out_var_name][in_var_name]['max'] = grad_value.max(
                )
                dict_infos_values[out_var_name][in_var_name]['mean'] = grad_value.mean(
                )

        return dict_infos_values

    def display_min_max_couplings(self):
        ''' Method to display the minimum and maximum values among a discipline's couplings

        '''
        min_coupling_dict, max_coupling_dict = {}, {}
        for key, value in self.local_data.items():
            is_coupling = self.dm.get_data(key, 'coupling')
            if is_coupling:
                min_coupling_dict[key] = min(abs(value))
                max_coupling_dict[key] = max(abs(value))
        min_coupling = min(min_coupling_dict, key=min_coupling_dict.get)
        max_coupling = max(max_coupling_dict, key=max_coupling_dict.get)
        self.ee.logger.info(
            "in discipline <%s> : <%s> has the minimum coupling value <%s>" % (
                self.sos_name, min_coupling, min_coupling_dict[min_coupling]))
        self.ee.logger.info(
            "in discipline <%s> : <%s> has the maximum coupling value <%s>" % (
                self.sos_name, max_coupling, max_coupling_dict[max_coupling]))

    def clean(self):
        """This method cleans a sos_discipline;
        In the case of a "simple" discipline, it removes the discipline from
        its father builder and from the factory sos_discipline. This is achieved
        by the method remove_sos_discipline of the factory
        """
        self.father_builder.remove_discipline(self)
        self.clean_dm_from_disc()
        self.ee.ns_manager.remove_dependencies_after_disc_deletion(
            self, self.disc_id)
        self.ee.factory.remove_sos_discipline(self)<|MERGE_RESOLUTION|>--- conflicted
+++ resolved
@@ -1726,15 +1726,6 @@
         self.linearization_mode = linearization_mode
         self.reset_statuses_for_run()
         # Linearize performs execute() if needed
-<<<<<<< HEAD
-        # if input_data is None:
-        #     input_data = {}
-        #     for data_name in inputs:
-        #         input_data[data_name] = self.ee.dm.get_value(data_name)
-        #     input_data = self._convert_new_type_into_array(
-        #         var_dict=input_data)
-=======
->>>>>>> d87afcc6
         self.linearize(input_data)
 
         if input_column is None and output_column is None:
