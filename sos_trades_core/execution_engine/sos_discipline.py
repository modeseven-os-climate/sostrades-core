--- conflicted
+++ resolved
@@ -533,13 +533,8 @@
         self.setup_sos_disciplines()
 
         self.reload_io()
-<<<<<<< HEAD
 
         self.__check_all_data_integrity()
-=======
-        # self.check_generic_data_integrity()
-        self.check_data_integrity()
->>>>>>> a2861382
 
         # update discipline status to CONFIGURE
         self._update_status_dm(self.STATUS_CONFIGURE)
