--- conflicted
+++ resolved
@@ -1196,11 +1196,7 @@
 
         return new_chart
 
-<<<<<<< HEAD
-    def generate_pie_chart_with_display(
-=======
     def generate_pie_chart_with_dropdown(
->>>>>>> d22bcb81
         self,
         df: pd.DataFrame,
         lab_column_name: str,
@@ -1268,11 +1264,7 @@
                                         ]
                                     },
                                     {
-<<<<<<< HEAD
-                                        'title': f'<b>Total Free Cashflow per {top_to_show[i]} components </b>'
-=======
                                         'title': f'<b>Total Free Cash Flow by {top_to_show[i]} components</b>'
->>>>>>> d22bcb81
                                     },
                                 ],
                                 label=top_to_show[i],
@@ -1283,11 +1275,7 @@
                     ),
                     direction='down',
                     type='dropdown',
-<<<<<<< HEAD
-                    pad={"r": 0, "t": 0},
-=======
                     pad={"r": 10, "t": 0},
->>>>>>> d22bcb81
                     showactive=True,
                     active=0,
                     x=1.0,
