from __future__ import annotations

import copy
import itertools
import re

import numpy as np
import pandas as pd
import plotly.graph_objects as go
from plotly.validators.scatter.marker import SymbolValidator
from sos_trades_core.api import get_sos_logger
from sos_trades_core.execution_engine.data_connector.data_connector_factory import (
    ConnectorFactory,
)
from sos_trades_core.execution_engine.data_connector.ontology_data_connector import (
    OntologyDataConnector,
)
from sos_trades_core.execution_engine.sos_discipline import SoSDiscipline
from sos_trades_core.sos_wrapping.analysis_discs.doe_eval import DoeEval
from sos_trades_core.tools.post_processing.charts.chart_filter import ChartFilter
from sos_trades_core.tools.post_processing.plotly_native_charts.instantiated_plotly_native_chart import (
    InstantiatedPlotlyNativeChart,
)

'''
Copyright 2022 Airbus SAS

Licensed under the Apache License, Version 2.0 (the "License");
you may not use this file except in compliance with the License.
You may obtain a copy of the License at

    http://www.apache.org/licenses/LICENSE-2.0

Unless required by applicable law or agreed to in writing, software
distributed under the License is distributed on an "AS IS" BASIS,
WITHOUT WARRANTIES OR CONDITIONS OF ANY KIND, either express or implied.
See the License for the specific language governing permissions and
limitations under the License.
'''
'''
mode: python; py-indent-offset: 4; tab-width: 8; coding: utf-8
'''


class GridSearchEval(DoeEval):
    """
    Generic Grid Search evaluation class
    """

    # ontology information
    _ontology_data = {
        'label': 'Core Grid Search Model',
        'type': 'Research',
        'source': 'SoSTrades Project',
        'validated': '',
        'validated_by': 'SoSTrades Project',
        'last_modification_date': '',
        'category': '',
        'definition': '',
        'icon': '',
        'version': '',
    }
    INPUT_TYPE = ['float']
    INPUT_MULTIPLIER_TYPE = ['dict', 'dataframe', 'float']
    MULTIPLIER_PARTICULE = '__MULTIPLIER__'
    EVAL_INPUTS = 'eval_inputs'
    EVAL_OUTPUTS = 'eval_outputs'
    NB_POINTS = 'nb_points'
    DESC_IN = {
        EVAL_INPUTS: {
            'type': 'dataframe',
            'dataframe_descriptor': {
                'selected_input': ('bool', None, True),
                'full_name': ('string', None, False),
                'shortest_name': ('string', None, False),
                # 'ontology_name': ('string', None, False),je
            },
            'dataframe_edition_locked': False,
            'structuring': True,
            'visibility': SoSDiscipline.SHARED_VISIBILITY,
            'namespace': 'ns_grid_search',
        },
        EVAL_OUTPUTS: {
            'type': 'dataframe',
            'dataframe_descriptor': {
                'selected_output': ('bool', None, True),
                'full_name': ('string', None, False),
                'shortest_name': ('string', None, False),
                # 'ontology_name': ('string', None, False),
            },
            'dataframe_edition_locked': False,
            'structuring': True,
            'visibility': SoSDiscipline.SHARED_VISIBILITY,
            'namespace': 'ns_grid_search',
        },
        'n_processes': {'type': 'int', 'numerical': True, 'default': 1},
        'wait_time_between_fork': {'type': 'float', 'numerical': True, 'default': 0.0},
        'scenario_name': {
            'type': 'string',
            'user_level': 99,
            'optional': True,
            'visibility': 'Local',
            'default': "grid_search",
        },
    }
    DESC_OUT = {
        'samples_outputs_df': {
            'type': 'dataframe',
            'unit': None,
            'visibility': SoSDiscipline.SHARED_VISIBILITY,
            'namespace': 'ns_grid_search',
        }
    }
    DESC_OUT.update(DoeEval.DESC_OUT)

    def setup_sos_disciplines(self):
        """
        Overload setup_sos_disciplines to create the design space only
        """

        dynamic_inputs = {}
        dynamic_outputs = {}
        selected_inputs_has_changed = False

        if (self.EVAL_INPUTS in self._data_in) & (self.EVAL_OUTPUTS in self._data_in):

            eval_outputs = self.get_sosdisc_inputs(self.EVAL_OUTPUTS)
            eval_inputs = self.get_sosdisc_inputs(self.EVAL_INPUTS)

            # we fetch the inputs and outputs selected by the user
            selected_outputs = eval_outputs[eval_outputs['selected_output'] == True][
                'full_name'
            ]
            selected_inputs = eval_inputs[eval_inputs['selected_input'] == True][
                'full_name'
            ]
            if set(selected_outputs.tolist()) != set(self.selected_outputs):
                self.dm.set_data(
                    f'{self.get_disc_full_name()}.eval_outputs',
                    'value',
                    eval_outputs.sort_values(
                        by=['selected_output'], ascending=False, kind='stable'
                    ).reset_index(drop=True),
                    check_value=False,
                )
            self.selected_outputs = selected_outputs.tolist()

            if set(selected_inputs.tolist()) != set(self.selected_inputs):
                selected_inputs_has_changed = True
            self.selected_inputs = selected_inputs.tolist()
            self.dm.set_data(
                f'{self.get_disc_full_name()}.eval_inputs',
                'value',
                eval_inputs.sort_values(
                    by=['selected_input'], ascending=False, kind='stable'
                ).reset_index(drop=True),
                check_value=False,
            )

            selected_inputs_short = eval_inputs[eval_inputs['selected_input'] == True][
                'shortest_name'
            ]
            self.selected_inputs = self.selected_inputs[: self.max_inputs_nb]
            selected_inputs_short = selected_inputs_short[: self.max_inputs_nb]
            self.set_eval_in_out_lists(self.selected_inputs, self.selected_outputs)

            # grid_search can be done only for selected inputs and outputs
            if len(self.eval_in_list) > 0:
                # setting dynamic outputs. One output of type dict per selected
                # output
                if len(self.eval_out_list) > 0:
                    for out_var in self.eval_out_list:
                        dynamic_outputs.update(
                            {
                                f'{out_var.split(self.ee.study_name + ".")[1]}_dict': {
                                    'type': 'dict',
                                    'visibility': 'Shared',
                                    'namespace': 'ns_doe',
                                    'unit': self.ee.dm.get_data(out_var).get(
                                        'unit', '-'
                                    ),
                                }
                            }
                        )
                # if multipliers in eval_in
                if (len(self.selected_inputs) > 0) and (
                    any(
                        [
                            self.MULTIPLIER_PARTICULE in val
                            for val in self.selected_inputs
                        ]
                    )
                ):
                    generic_multipliers_dynamic_inputs_list = (
                        self.create_generic_multipliers_dynamic_input()
                    )
                    for (
                        generic_multiplier_dynamic_input
                    ) in generic_multipliers_dynamic_inputs_list:
                        dynamic_inputs.update(generic_multiplier_dynamic_input)

                # setting dynamic design space with default value if not
                # specified
                design_space_dynamic_input = self.create_design_space_input(
                    selected_inputs_short, selected_inputs_has_changed
                )
                dynamic_inputs.update(design_space_dynamic_input)

                # algo_options to match with doe and specify processes nb
                default_dict = {'n_processes': 1, 'wait_time_between_samples': 0.0}
                dynamic_inputs.update(
                    {
                        'algo_options': {
                            'type': 'dict',
                            self.DEFAULT: default_dict,
                            'dataframe_edition_locked': False,
                            'dataframe_descriptor': {
                                self.VARIABLES: ('string', None, False),
                                self.VALUES: ('string', None, True),
                            },
                            'user_level': 99,
                            'editable': False,
                        }
                    }
                )

        self.add_inputs(dynamic_inputs)
        self.add_outputs(dynamic_outputs)

    def __init__(self, sos_name, ee, cls_builder):
        """
        Constructor
        """
        ee.ns_manager.add_ns('ns_doe', ee.study_name)
        super(GridSearchEval, self).__init__(sos_name, ee, cls_builder)
        self.logger = get_sos_logger(f'{self.ee.logger.name}.GridSearch')
        self.eval_input_types = ['float', 'int', 'string']
        self.max_inputs_nb = 5
        self.conversion_full_short = {}
        self.chart_dict = {}

    def create_design_space_input(
        self, selected_inputs_short, selected_inputs_has_changed
    ):
        dynamic_input = {}
        default_design_space = pd.DataFrame(
            {
                'shortest_name': selected_inputs_short.tolist(),
                # self.VARIABLES:
                # self.selected_inputs,
                self.LOWER_BOUND: 0.0,
                self.UPPER_BOUND: 100.0,
                self.NB_POINTS: 2,
                'full_name': self.selected_inputs,
            }
        )
        dynamic_input = {
            'design_space': {
                'type': 'dataframe',
                self.DEFAULT: default_design_space,
                'dataframe_descriptor': {
                    'shortest_name': ('string', None, False),
                    self.LOWER_BOUND: ('float', None, True),
                    self.UPPER_BOUND: ('float', None, True),
                    self.NB_POINTS: ('int', None, True),
                    'full_name': ('string', None, False),
                },
            }
        }

        if (
            'design_space' in self._data_in
            and self._data_in['design_space']['value'] is None
        ):
            self._data_in['design_space']['value'] = default_design_space

        if 'design_space' in self._data_in and selected_inputs_has_changed:
            self._data_in['design_space']['value'] = default_design_space

        return dynamic_input

    def create_generic_multipliers_dynamic_input(self):
        dynamic_inputs_list = []
        for selected_in in self.selected_inputs:
            if self.MULTIPLIER_PARTICULE in selected_in:
<<<<<<< HEAD
                multiplier_name = selected_in.split('.')[-1]
                origin_var_name = self.get_names_from_multiplier(multiplier_name)[0]
                # if
                if (
                    len(self.ee.dm.get_all_namespaces_from_var_name(origin_var_name))
                    > 1
                ):
                    self.logger.exception('Multiplier name selected already exists!')
                origin_var_fullname = self.ee.dm.get_all_namespaces_from_var_name(
                    origin_var_name
                )[0]
                origin_var_ns = self.ee.dm.get_data(origin_var_fullname, 'namespace')
=======
                origin_var_fullname = '.'.join(
                    [self.ee.study_name, self.get_names_from_multiplier(selected_in)[0]])
                # if
                if len(self.ee.dm.get_all_namespaces_from_var_name(origin_var_fullname)) > 1:
                    self.logger.exception(
                        'Multiplier name selected already exists!')
                # selected input multiplier at the same place as the origin var
>>>>>>> 0c884ea0
                dynamic_inputs_list.append(
                    {
                        f'{selected_in}': {
                            'type': 'float',
                            'visibility': 'Shared',
<<<<<<< HEAD
                            'namespace': origin_var_ns,
                            'unit': self.ee.dm.get_data(origin_var_fullname).get(
                                'unit', '-'
                            ),
                            'default': 100,
=======
                            'namespace': 'ns_doe',
                            'unit': self.ee.dm.get_data(origin_var_fullname).get('unit', '-'),
                            'default': 100
>>>>>>> 0c884ea0
                        }
                    }
                )
        return dynamic_inputs_list

    def generate_shortest_name(self, var_list):
        list_shortest_name = [[] for i in range(len(var_list))]
        if len(var_list) > 0:
            list_shortest_name[0].append(var_list[0].split('.')[-1])
            for a, b in itertools.combinations(var_list, 2):
                a_split = a.split('.')
                b_split = b.split('.')
                var = ''
                while a_split[-1] == b_split[-1]:
                    var = '.' + a_split[-1] + var
                    del a_split[-1]
                    del b_split[-1]
                a_shortest = a_split[-1] + var
                b_shortest = b_split[-1] + var

                list_shortest_name[var_list.index(a)].append(a_shortest)
                list_shortest_name[var_list.index(b)].append(b_shortest)

            list_shortest_name = [max(item, key=len) for item in list_shortest_name]

        self.conversion_full_short.update(
            {key: value for key, value in zip(var_list, list_shortest_name)}
        )
        return list_shortest_name

    def run(self):
        DoeEval.run(self)
        outputs_dict = self.get_sosdisc_outputs()
        inputs_dict = self.get_sosdisc_inputs()

        if 'samples_inputs_df' in outputs_dict:
            if outputs_dict['samples_inputs_df'] is not None:
                self.chart_dict, output_df = self.prepare_chart_dict(
                    outputs_dict, inputs_dict
                )
            if len(output_df):
                self.store_sos_outputs_values({'samples_outputs_df': output_df})
            else:
                self.logger.warning(
                    "samples_outputs_df is empty"
                    "No suitable columns were found, i.e, no float or no unique value per scenario"
                    "Please, consider to select another eval_output"
                )

    def generate_samples_from_doe_factory(self):
        """
        Generating samples for the GridSearch with algo fullfact using the Doe Factory
        """
        algo_name = 'fullfact'
        ds = self.get_sosdisc_inputs(self.DESIGN_SPACE)
        options = {'levels': ds['nb_points'].to_list()}

        self.design_space = self.create_design_space()

        filled_options = {}
        for algo_option in options:
            if options[algo_option] != 'default':
                filled_options[algo_option] = options[algo_option]

        if self.N_SAMPLES not in options:
            self.logger.warning(
                "N_samples is not defined; pay attention you use fullfact algo "
                "and that levels are well defined"
            )

        self.logger.info(filled_options)
        filled_options[self.DIMENSION] = self.design_space.dimension
        filled_options[self._VARIABLES_NAMES] = self.design_space.variables_names
        filled_options[self._VARIABLES_SIZES] = self.design_space.variables_sizes

        algo = self.doe_factory.create(algo_name)
        self.samples = algo._generate_samples(**filled_options)

        unnormalize_vect = self.design_space.unnormalize_vect
        round_vect = self.design_space.round_vect
        samples = []
        for sample in self.samples:
            x_sample = round_vect(unnormalize_vect(sample))
            self.design_space.check_membership(x_sample)
            samples.append(x_sample)
        self.samples = samples

        return self.prepare_samples()

    def set_eval_possible_values(self):
        """
        Once all disciplines have been run through,
        set the possible values for eval_inputs and eval_outputs in the DM
        """
        # the eval process to analyse is stored as the only child of SoSEval
        # (coupling chain of the eval process or single discipline)
        analyzed_disc = self.sos_disciplines[0]

        possible_in_values_full, possible_out_values_full = self.fill_possible_values(
            analyzed_disc
        )

        possible_in_values_full, possible_out_values_full = self.find_possible_values(
            analyzed_disc, possible_in_values_full, possible_out_values_full
        )

        # Take only unique values in the list
        possible_in_values_full = list(set(possible_in_values_full))
        possible_out_values_full = list(set(possible_out_values_full))

        # Fill the possible_values of eval_inputs
        possible_in_values_full.sort()
        possible_out_values_full.sort()

        inputs_with_multipliers_col_list = np.unique(
            [
                self.get_names_from_multiplier(val)[0]
                for val in possible_in_values_full
                if self.MULTIPLIER_PARTICULE in val
            ]
        ).tolist()

        # shortest name
        self.generate_shortest_name(
<<<<<<< HEAD
            list(set(possible_in_values_full)) + inputs_with_multipliers_col_list
        )
=======
            list(set(possible_in_values_full + inputs_with_multipliers_col_list)))
>>>>>>> 0c884ea0
        self.generate_shortest_name(list(set(possible_out_values_full)))

        # possible_in_values_short = [
        #     self.conversion_full_short[val] for val in possible_in_values_full
        # ]
        # possible_out_values_short = [
        #     self.conversion_full_short[val] for val in possible_out_values_full
        # ]

<<<<<<< HEAD
        inputs_val_list = [val.split('.')[-1] for val in possible_in_values_full]
        outputs_val_list = [val.split('.')[-1] for val in possible_out_values_full]
=======
        # ontology name
        ontology_connector = OntologyDataConnector()
        data_connection = {
            'endpoint': 'https://sostradesdemo.eu.airbus.corp:31234/api/ontology'
            # 'endpoint': 'http://127.0.0.1:5555/api/ontology'
        }
        inputs_val_list = [val.split('.')[-1]
                           for val in possible_in_values_full]
        outputs_val_list = [val.split('.')[-1]
                            for val in possible_out_values_full]
>>>>>>> 0c884ea0
        for val in possible_in_values_full:
            if self.MULTIPLIER_PARTICULE in val:
                origin_full_name = self.get_names_from_multiplier(val)[0]
                inputs_val_list.append(origin_full_name.split('.')[-1])

        parameter_list = inputs_val_list + outputs_val_list
        # ontology name
        data_connection = {
            ConnectorFactory.CONNECTOR_TYPE: OntologyDataConnector.NAME,
            OntologyDataConnector.REQUEST_TYPE: OntologyDataConnector.PARAMETER_REQUEST,
            OntologyDataConnector.REQUEST_ARGS: parameter_list,
        }
        conversion_full_ontology = ConnectorFactory.use_data_connector(
            connector_info=data_connection, logger=self.logger
        )

        # replace ontology val for column df/dict var
        possible_in_values_short = []
        for val in possible_in_values_full:
            col_name = ''
            if (self.MULTIPLIER_PARTICULE in val) and ('@' in val):
                var_f_name = '.'.join(
                    [self.ee.study_name, self.get_names_from_multiplier(val)[0]]
                )
                col_name_clean = self.get_names_from_multiplier(val)[1]
                cols_list = list(self.ee.dm.get_data(var_f_name)['value'].keys())
                col_list_clean = [self.clean_var_name(var) for var in cols_list]
                if col_name_clean in col_list_clean:
                    col_index = col_list_clean.index(col_name_clean)
                    col_name = f' - {cols_list[int(col_index)]} Column'
                else:
                    col_name = ' - All Float Columns'
            val = self.get_names_from_multiplier(val)[0]
            var_name = conversion_full_ontology[val.split(".")[-1]][0]
            var_name_origin = "-".join(self.conversion_full_short[val].split(".")[:-1])
            possible_in_values_short.append(f'{var_name}{var_name_origin}{col_name}')

        # [conversion_full_ontology[val] for val in inputs_val_list]
        possible_out_values_short = []
        for val in possible_out_values_full:
            var_name = conversion_full_ontology[val.split(".")[-1]][0]
            var_name_origin = "-".join(self.conversion_full_short[val].split(".")[:-1])
            possible_out_values_short.append(f'{var_name} {var_name_origin}')
        # [conversion_full_ontology[val] for val in outputs_val_list]

        default_in_dataframe = pd.DataFrame(
            {
                'selected_input': [False for invar in possible_in_values_full],
                'shortest_name': possible_in_values_short,
                'full_name': possible_in_values_full,
            }
        )
        default_out_dataframe = pd.DataFrame(
            {
                'selected_output': [False for invar in possible_out_values_full],
                'shortest_name': possible_out_values_short,
                'full_name': possible_out_values_full,
            }
        )

        eval_input_new_dm = self.get_sosdisc_inputs('eval_inputs')
        eval_output_new_dm = self.get_sosdisc_inputs('eval_outputs')

        # if eval input not set
        if eval_input_new_dm is None:
            self.dm.set_data(
                f'{self.get_disc_full_name()}.eval_inputs',
                'value',
                default_in_dataframe,
                check_value=False,
            )

        # if eval input set for only certain var
        elif set(eval_input_new_dm['shortest_name'].tolist()) != (
            set(default_in_dataframe['shortest_name'].tolist())
        ):
            self.check_eval_io(
                eval_input_new_dm['shortest_name'].tolist(),
                default_in_dataframe['shortest_name'].tolist(),
                is_eval_input=True,
            )
            default_dataframe = copy.deepcopy(default_in_dataframe)
            if sum(eval_input_new_dm['selected_input'].to_list()) > self.max_inputs_nb:
                self.logger.warning(
                    f'You have selected more than {self.max_inputs_nb} inputs. Only the {self.max_inputs_nb} first inputs will be considered.'
                )
                already_set_names = eval_input_new_dm['full_name'].tolist()[
                    : self.max_inputs_nb
                ]
                already_set_values = eval_input_new_dm['selected_input'].tolist()[
                    : self.max_inputs_nb
                ]
            else:
                already_set_names = eval_input_new_dm['full_name'].tolist()
                already_set_values = eval_input_new_dm['selected_input'].tolist()
            for index, name in enumerate(already_set_names):
                default_dataframe.loc[
                    default_dataframe['full_name'] == name, 'selected_input'
                ] = already_set_values[index]
            self.dm.set_data(
                f'{self.get_disc_full_name()}.eval_inputs',
                'value',
                default_dataframe,
                check_value=False,
            )
        # if eval input set for True value number_var>max_number_var
        elif sum(eval_input_new_dm['selected_input'].to_list()) > self.max_inputs_nb:
            self.logger.warning(
                f'You have selected more than {self.max_inputs_nb} inputs. Only the {self.max_inputs_nb} first inputs will be considered.'
            )
            default_dataframe = copy.deepcopy(default_in_dataframe)
            eval_input_new_dm_true = eval_input_new_dm.loc[
                eval_input_new_dm['selected_input'] == True
            ]
            already_set_names = eval_input_new_dm_true['full_name'].tolist()[
                : self.max_inputs_nb
            ]
            already_set_values = eval_input_new_dm_true['selected_input'].tolist()[
                : self.max_inputs_nb
            ]
            for index, name in enumerate(already_set_names):
                default_dataframe.loc[
                    default_dataframe['full_name'] == name, 'selected_input'
                ] = already_set_values[index]
            self.dm.set_data(
                f'{self.get_disc_full_name()}.eval_inputs',
                'value',
                default_dataframe,
                check_value=False,
            )

        if eval_output_new_dm is None:
            self.dm.set_data(
                f'{self.get_disc_full_name()}.eval_outputs',
                'value',
                default_out_dataframe.sort_values(
                    by=['selected_output'], ascending=False, kind='stable'
                ).reset_index(drop=True),
                check_value=False,
            )

        # if eval output set for only certain var
        elif set(eval_output_new_dm['shortest_name'].tolist()) != (
            set(default_out_dataframe['shortest_name'].tolist())
        ):
            self.check_eval_io(
                eval_output_new_dm['shortest_name'].tolist(),
                default_out_dataframe['shortest_name'].tolist(),
                is_eval_input=False,
            )
            default_dataframe = copy.deepcopy(default_out_dataframe)
            already_set_names = eval_output_new_dm['full_name'].tolist()
            already_set_values = eval_output_new_dm['selected_output'].tolist()
            for index, name in enumerate(already_set_names):
                default_dataframe.loc[
                    default_dataframe['full_name'] == name, 'selected_output'
                ] = already_set_values[index]
            self.dm.set_data(
                f'{self.get_disc_full_name()}.eval_outputs',
                'value',
                default_dataframe.sort_values(
                    by=['selected_output'], ascending=False, kind='stable'
                ).reset_index(drop=True),
                check_value=False,
            )

    def prepare_chart_dict(self, outputs_discipline_dict, inputs_discipline_dict={}):

        # generate mapping between long name and short name
        inputs_name_mapping = {}
        if 'eval_inputs' in inputs_discipline_dict:
            eval_inputs = inputs_discipline_dict['eval_inputs']
            eval_inputs_filtered = eval_inputs.loc[
                eval_inputs['selected_input'] == True, ['full_name', 'shortest_name']
            ]
            eval_inputs_filtered_dict = eval_inputs_filtered.set_index(
                'full_name'
            ).to_dict('index')
            inputs_name_mapping = {
                k: v['shortest_name'] for k, v in eval_inputs_filtered_dict.items()
            }

        doe_samples_df = outputs_discipline_dict['samples_inputs_df']

        # retrive full input list
        inputs_list = [col for col in doe_samples_df.columns if col not in ['scenario']]
        inputs_list.sort(reverse=True)
        scenarii = len(doe_samples_df['scenario'])

        # generate all combinations of 2 inputs which will correspond to the
        # number of charts
        inputs_combin = list(itertools.combinations(inputs_list, 2))

        full_chart_list = []

        # output_df to stock all results
        output_df = None
        output_df_temp = None

        outputs_names_list = list(outputs_discipline_dict.keys())

        output_info_dict = {}

        if len(outputs_names_list) > 0:
            outputs_names = outputs_names_list.copy()
            outputs_names.remove('samples_inputs_df')
            for single_output in outputs_names:
                output_df_dict = outputs_discipline_dict[single_output]

                if isinstance(output_df_dict, dict):

                    if isinstance(list(output_df_dict.values())[0], dict):
                        # change from a dict of dicts to a dict of df
                        output_df_dict = {
                            key: pd.DataFrame.from_records([output_df_dict[key]])
                            for key in output_df_dict
                        }

                    if isinstance(list(output_df_dict.values())[0], float):
                        output_df_dict = {
                            key: pd.DataFrame(
                                {
                                    re.sub(r'_dict$', '', single_output).split('.')[
                                        -1
                                    ]: value
                                },
                                index=[0],
                            )
                            for (key, value) in output_df_dict.items()
                        }

                    if (
                        isinstance(list(output_df_dict.values())[0], pd.DataFrame)
                    ) and (len(list(output_df_dict.values())[0]) == 1):

                        # we extract the columns of the dataframe of type float which will represents the possible outputs
                        # we assume that all dataframes contains the same columns
                        # and only look at the first element

                        # We select the outputs to plot at the first element

                        filtered_name = [
                            col
                            for col in list(output_df_dict.values())[0].columns
                            if (
                                (list(output_df_dict.values())[0][col].dtype == 'float')
                                or (list(output_df_dict.values())[0][col][0] == 'NA')
                            )
                        ]

                        if len(filtered_name) > 0:

                            # to delete the outputs values that are nan or 'NA'
                            for col in filtered_name:
                                if all(
                                    pd.isna(
                                        [
                                            list(output_df_dict.values())[i][col]
                                            for i in range(scenarii)
                                        ]
                                    )
                                ) or all(
                                    (list(output_df_dict.values())[i][col][0] == 'NA')
                                    for i in range(scenarii)
                                ):
                                    filtered_name.remove(col)

                            # Transform the output_dict into  dataframe with length = number of scenarios (output_df)
                            # and number of columns = all results for all
                            # single outputs
                            for scenario, df in output_df_dict.items():
                                filtered_df = df.copy(deep=True)
                                filtered_df.rename(
                                    columns={
                                        old_key: re.sub(
                                            r'_dict$', '', single_output
                                        ).split('.')[-1]
                                        + f'.{old_key}'
                                        for old_key in filtered_df.select_dtypes(
                                            include='float'
                                        ).columns.to_list()
                                    },
                                    inplace=True,
                                )
                                filtered_df = filtered_df.select_dtypes(include='float')
                                filtered_df['scenario'] = f'{scenario}'
                                filtered_df.replace('NA', np.nan, inplace=True)

                                for name in filtered_name:
                                    if name not in list(output_info_dict.keys()):
                                        output_info_dict[name] = {
                                            'output_info_name': re.sub(
                                                r'_dict$', '', single_output
                                            ),
                                            'unit': self.ee.dm.get_data(
                                                self.ee.dm.get_all_namespaces_from_var_name(
                                                    re.sub(r'_dict$', '', single_output)
                                                )[
                                                    0
                                                ]
                                            )['unit'],
                                        }

                                if output_df is None:
                                    output_df = filtered_df.copy(deep=True)
                                elif len(output_df) == scenarii:

                                    if output_df_temp is None:
                                        output_df_temp = filtered_df.copy(deep=True)
                                    else:
                                        output_df_temp = pd.concat(
                                            [output_df_temp, filtered_df],
                                            axis=0,
                                            ignore_index=True,
                                        )
                                else:
                                    output_df = pd.concat(
                                        [output_df, filtered_df],
                                        axis=0,
                                        ignore_index=True,
                                    )

                            if output_df_temp is not None:
                                output_df_temp.replace('NA', np.nan, inplace=True)
                                columns_temp = list(output_df_temp.columns)
                                columns_temp.remove('scenario')
                                columns_out_df = list(output_df.columns)
                                columns_out_df.remove('scenario')

                                for col in columns_temp:
                                    if col.split('.')[-1] not in [
                                        k.split('.')[-1] for k in columns_out_df
                                    ]:
                                        # if col not in [name for name  ]:
                                        output_df = output_df.merge(
                                            output_df_temp[['scenario', col]],
                                            on='scenario',
                                            how='left',
                                        )
                                output_df_temp = None

            # Select only float type results
            if output_df is not None:
                output_df_to_return = output_df.copy()
                scenario_column = output_df_to_return.pop('scenario')
                output_df_to_return.insert(0, 'scenario', scenario_column)
                output_variables = output_df.select_dtypes(
                    include='float'
                ).columns.to_list()
                cont_plot_df = doe_samples_df.merge(
                    output_df, how="left", on='scenario'
                )

                if 'reference' in list(cont_plot_df['scenario'].values):
                    # Stock the scenario reference row
                    reference_row = cont_plot_df.loc[
                        cont_plot_df['scenario'] == 'reference', :
                    ].reset_index(drop=True)
                    # remove the scenario reference row from cont_plot_df
                    cont_plot_df = cont_plot_df.loc[
                        cont_plot_df['scenario'] != 'reference', :
                    ]
                else:
                    reference_row = []
            # if the eval outputs are not suitable for the grid search's post
            # processing
            elif output_df is None:
                output_variables = []
                output_df_to_return = pd.DataFrame()
                cont_plot_df = doe_samples_df

            # we constitute the full_chart_list by making a product
            # between the possible inputs combination and outputs list
            chart_tuples = list(itertools.product(inputs_combin, output_variables))
            # retrieve z variable name by removing _dict from the output name

            chart_list = [
                list(chart_tuple)
                + [output_info_dict[chart_tuple[1].split('.')[-1]]['output_info_name']]
<<<<<<< HEAD
                + [output_info_dict[chart_tuple[1].split('.')[-1]]['unit']]
                for chart_tuple in chart_tuples
            ]
=======
                + [output_info_dict[chart_tuple[1].split('.')[-1]]['unit']] for chart_tuple in chart_tuples]
>>>>>>> 0c884ea0

            full_chart_list += chart_list
            # if output_df= None --> full_chart_list = []

        chart_dict = {}
        # based on the full chart list, we will create a dict will all
        # necessary information for each chart
        for chart in full_chart_list:
            # we store x,y and z fullname variable
            z_vble = chart[1]
            x_vble = chart[0][0]
            y_vble = chart[0][1]

            # we retrieve the corresponding short name for x and y
            # GET-->first parameter=key, second parameter=value if the key is
            # not found
            x_short = inputs_name_mapping.get(x_vble, x_vble)
            y_short = inputs_name_mapping.get(y_vble, y_vble)

            # we add a slider if necessary
            slider_list = []
            for col in inputs_list:
                if col not in chart[0]:
                    slider = {
                        'full_name': col,
                        'short_name': inputs_name_mapping.get(col, col),
                        'unit': self.ee.dm.get_data(
                            self.ee.dm.get_all_namespaces_from_var_name(col)[0]
                        )['unit'],
                    }
                    slider_list.append(slider)

            chart_name = None
            if slider_list != []:
                z_data_None = []
                col_slider = slider_list[0]['full_name']
                slider_values = cont_plot_df[col_slider].unique()
                for slide_value in slider_values:
                    z_data = list(
                        cont_plot_df.loc[
                            cont_plot_df[col_slider] == slide_value, z_vble
                        ]
                    )
                    if all(np.isnan(z_data[i]) for i in range(len(z_data))):
                        z_data_None = True
                        break

                if not z_data_None:
                    chart_name = f'{z_vble.split(".")[-1]} contour plot with {slider_list[0]["short_name"]} as slider'
                    chart_data = cont_plot_df.loc[
                        :,
                        [
                            'scenario',
                            x_vble,
                            y_vble,
                            slider_list[0]['full_name'],
                            z_vble,
                        ],
                    ]

            elif slider_list == []:
                chart_name = f'{z_vble.split(".")[-1]} contour plot'
                chart_data = cont_plot_df.loc[:, ['scenario', x_vble, y_vble, z_vble]]

                # METADATA of all plots in GreadSearch
            if chart_name is not None:
                chart_dict[chart_name] = {
                    'x': x_vble,
                    'x_short': x_short,
                    'x_unit': self.ee.dm.get_data(
                        self.ee.dm.get_all_namespaces_from_var_name(x_vble)[0]
                    )['unit'],
                    'y': y_vble,
                    'y_short': y_short,
                    'y_unit': self.ee.dm.get_data(
                        self.ee.dm.get_all_namespaces_from_var_name(y_vble)[0]
                    )['unit'],
                    'z': z_vble,
                    'z_unit': chart[3],
                    'z_max': output_df[z_vble].max(skipna=True),
                    'z_min': output_df[z_vble].min(skipna=True),
                    'slider': slider_list,
                    'chart_data': chart_data,
                    'reference_scenario': reference_row,
                }

        chart_dict = {key: val for key, val in sorted(chart_dict.items())}
        return chart_dict, output_df_to_return

    def get_chart_filter_list(self):

        chart_filters = []
        outputs_dict = self.get_sosdisc_outputs()
        inputs_dict = self.get_sosdisc_inputs()
        self.chart_dict, output_df = self.prepare_chart_dict(outputs_dict, inputs_dict)

        chart_list = list(self.chart_dict.keys())

        if len(chart_list):

            if len(self.chart_dict[chart_list[0]]['reference_scenario']):
                chart_list.insert(0, 'Reference Scenario')

        chart_filters.append(ChartFilter('Charts', chart_list, chart_list, 'Charts'))

        return chart_filters

    def get_post_processing_list(self, filters=None):

        instanciated_charts = []

        outputs_dict = self.get_sosdisc_outputs()
        inputs_dict = self.get_sosdisc_inputs()
        eval_inputs = inputs_dict['eval_inputs']
        selected_inputs = eval_inputs.loc[eval_inputs['selected_input']]

        if len(selected_inputs) < 4:
            self.chart_dict, output_df = self.prepare_chart_dict(
                outputs_dict, inputs_dict
            )
            # chart_dict = self.chart_dict

            if filters is not None:
                for chart_filter in filters:
                    if chart_filter.filter_key == 'Charts':
                        graphs_list = chart_filter.selected_values

            if 'Reference Scenario' in graphs_list:

                fig = go.Figure()

                first_chart_info = self.chart_dict[list(self.chart_dict.keys())[0]]
                eval_inputs_df = inputs_dict['eval_inputs'].copy(deep=True)
                eval_in_list = eval_inputs_df.loc[eval_inputs_df['selected_input']][
                    'shortest_name'
                ].to_list()
                ref_scen_df = self.get_postprocessing_table(
                    first_chart_info, eval_in_list
                )
                colores = [
                    'lavender'
                    if tipo == 'input' in ref_scen_df['Type'].to_list()
                    else 'floralwhite'
                    for tipo in ref_scen_df['Type']
                ]

                fig.add_trace(
                    go.Table(
                        header=dict(
                            values=ref_scen_df.columns.tolist(),
                            fill_color='midnightblue',
                            align='center',
                            font_color='white',
                        ),
                        cells=dict(
                            values=ref_scen_df.T.values.tolist(),
                            fill_color=[colores],
                            align='center',
                        ),
                    )
                )

                table_name = 'Reference Scenario Data'
                number_of_rows = ref_scen_df.shape[0]
                fig.update_layout(
                    title_text='Reference Scenario',
                    showlegend=False,
                    autosize=True,
                    height=number_of_rows * 30 + 250,
                )

                if len(fig.data):
                    # Create native plotly chart
                    new_chart = InstantiatedPlotlyNativeChart(
                        fig=fig,
                        chart_name=table_name,
                        default_legend=False,
                        default_font=True,
                        with_default_annotations=False,
                    )
                    # new_chart.to_plotly().show()
                    instanciated_charts.append(new_chart)

            if len(self.chart_dict.keys()) > 0:
                # we create a unique dataframe containing all data that will be
                # used for drawing the graphs

                # we go through the list of charts and draw all of them

                for name, chart_info in self.chart_dict.items():
                    if name in graphs_list:

                        if len(chart_info['slider']) == 0:

                            fig = go.Figure()

                            x_data = chart_info['chart_data'][chart_info['x']].to_list()

                            y_data = chart_info['chart_data'][chart_info['y']].to_list()
                            z_data = (
                                chart_info['chart_data'][chart_info['z']]
                                .replace(np.nan, 'None')
                                .to_list()
                            )

                            x_max = max(x_data)
                            y_max = max(y_data)
                            x_min = min(x_data)
                            y_min = min(y_data)

                            fig.add_trace(
                                go.Contour(
                                    x=x_data,
                                    y=y_data,
                                    z=z_data,
                                    colorscale='YlGnBu',
                                    reversescale=True,
                                    contours=dict(
                                        coloring='heatmap',
                                        showlabels=True,  # show labels on contours
                                        labelfont=dict(  # label font properties
                                            size=10,
                                            # color = 'white',
                                        ),
                                    ),
                                    colorbar=dict(
                                        title=f'{chart_info["z"].split(".")[-1]}',
                                        nticks=10,
                                        ticklen=5,
                                        tickwidth=1,
                                        ticksuffix=f'{chart_info["z_unit"]}',
                                        tickangle=0,
                                        tickfont_size=10,
                                    ),
                                    visible=True,
                                    connectgaps=False,
<<<<<<< HEAD
                                    hovertemplate='{}'.format(chart_info["x_short"])
                                    + ': %{x}'
                                    + '<br>{}'.format(chart_info["y_short"])
                                    + ': %{y}'
                                    + '<br><b>{}<b>'.format(
                                        chart_info["z"].split(".")[-1]
                                    )
=======
                                    hovertemplate='{}'.format(
                                        chart_info["x_short"])
                                    + ': %{x}'
                                    + '<br>{}'.format(chart_info["y_short"])
                                    + ': %{y}'
                                    + '<br><b>{}<b>'.format(chart_info["z"].split(".")[-1])
>>>>>>> 0c884ea0
                                    + ': <b> %{z}<b>'
                                    + '<b> {}<b><br>'.format(chart_info["z_unit"]),
                                    name="",
                                )
                            )

                            fig.add_trace(
                                go.Scatter(
                                    x=x_data,
                                    y=y_data,
                                    mode='markers',
                                    marker_symbol=SymbolValidator().values[
                                        SymbolValidator().values.index('x-thin')
                                    ],
                                    marker=dict(
                                        size=5,
                                        color='dimGray',
                                        symbol='x-thin',
                                        line=dict(
                                            # color='MediumPurple',
                                            width=2,
                                        ),
                                    ),
                                    visible=True,
                                    showlegend=False,
                                    hoverinfo='skip',
                                )
                            )

                            if len(chart_info['reference_scenario']):

                                x_ref_scen = chart_info['reference_scenario'][
                                    chart_info['x']
                                ].to_list()
                                y_ref_scen = chart_info['reference_scenario'][
                                    chart_info['y']
                                ].to_list()
                                z_ref_scen = float(
                                    chart_info['reference_scenario'][
                                        chart_info['z']
                                    ].values
                                )
                                (
                                    legend_letter,
                                    factor,
                                    z_ref_hover,
                                ) = get_order_of_magnitude(z_ref_scen)

                                # if
                                # float(chart_info['reference_scenario'][col_slider])==slide_value:

                                fig.add_trace(
                                    go.Scatter(
                                        x=x_ref_scen,
                                        y=y_ref_scen,
                                        mode='markers',
                                        marker_symbol=SymbolValidator().values[
                                            SymbolValidator().values.index('star')
                                        ],
                                        marker_color="#f03b20",
                                        marker_size=10,
                                        visible=True,
                                        showlegend=False,
<<<<<<< HEAD
                                        hovertemplate='{}'.format(chart_info["x_short"])
                                        + ': %{x}'
                                        + '<br>{}'.format(chart_info["y_short"])
                                        + ': %{y}'
                                        + '<br>{} '.format(
                                            chart_info["z"].split(".")[-1]
                                        )
                                        + ': <b> {} {}<b>'.format(
                                            round(z_ref_hover, 5), legend_letter
=======
                                        hovertemplate='{}'.format(
                                            chart_info["x_short"])
                                        + ': %{x}'
                                        + '<br>{}'.format(chart_info["y_short"])
                                        + ': %{y}'
                                        + '<br>{} '.format(chart_info["z"].split(".")[-1])
                                        + ': <b> {} {}<b>'.format(
                                            round(z_ref_hover,
                                                  5), legend_letter
>>>>>>> 0c884ea0
                                        )
                                        + '<b> {}<b><br>'.format(chart_info["z_unit"]),
                                        name='Reference Scenario',
                                    )
                                )

                            fig.update_layout(
                                autosize=True,
                                xaxis=dict(
                                    title=chart_info['x_short'],
                                    ticksuffix=chart_info["x_unit"],
                                    titlefont_size=12,
                                    tickfont_size=10,
                                    automargin=True,
                                    range=[x_min, x_max],
                                ),
                                yaxis=dict(
                                    title=chart_info['y_short'],
                                    ticksuffix=chart_info["y_unit"],
                                    titlefont_size=12,
                                    tickfont_size=10,
                                    automargin=True,
                                    range=[y_min, y_max],
                                ),
                            )

                            if len(fig.data) > 0:
                                chart_name = f'<b>{name}</b>'
                                new_chart = InstantiatedPlotlyNativeChart(
                                    fig=fig, chart_name=chart_name, default_legend=False
                                )
                                instanciated_charts.append(new_chart)

                        if len(chart_info['slider']) == 1:
                            col_slider = chart_info['slider'][0]['full_name']
                            slider_short_name = chart_info['slider'][0]['short_name']
                            slider_unit = chart_info['slider'][0]['unit']
                            slider_values = chart_info['chart_data'][
                                col_slider
                            ].unique()
                            z_max = chart_info['z_max']
                            z_min = chart_info['z_min']

                            fig = go.Figure()

                            for slide_value in slider_values:
                                x_data = (
                                    chart_info['chart_data']
                                    .loc[
                                        chart_info['chart_data'][col_slider]
                                        == slide_value
                                    ][chart_info['x']]
                                    .to_list()
                                )
                                y_data = (
                                    chart_info['chart_data']
                                    .loc[
                                        chart_info['chart_data'][col_slider]
                                        == slide_value
                                    ][chart_info['y']]
                                    .to_list()
                                )
                                z_data = (
                                    chart_info['chart_data']
                                    .loc[
                                        chart_info['chart_data'][col_slider]
                                        == slide_value
                                    ][chart_info['z']]
                                    .replace(np.nan, 'None')
                                    .to_list()
                                )

                                x_max = max(x_data)
                                x_min = min(x_data)
                                y_min = min(y_data)
                                y_max = max(y_data)

                                # Initialization Slider
                                if slide_value == slider_values[-1]:
                                    visible = True
                                else:
                                    visible = False
                                fig.add_trace(
                                    go.Contour(
                                        x=x_data,
                                        y=y_data,
                                        z=z_data,
                                        colorscale='YlGnBu',
                                        reversescale=True,
                                        contours=dict(
                                            coloring='heatmap',
                                            showlabels=True,  # show labels on contours
                                            labelfont=dict(  # label font properties
                                                size=10,
                                                # color = 'white',
                                            ),
                                            start=z_min,
                                            end=z_max,
                                        ),
                                        colorbar=dict(
                                            title=f'{chart_info["z"].split(".")[-1]}',
                                            nticks=10,
                                            ticks='outside',
                                            ticklen=5,
                                            tickwidth=1,
                                            ticksuffix=f'{chart_info["z_unit"]}',
                                            # showticklabels=True,
                                            tickangle=0,
                                            tickfont_size=10,
                                        ),
                                        visible=visible,
                                        connectgaps=False,
<<<<<<< HEAD
                                        hovertemplate='{}'.format(chart_info["x_short"])
                                        + ': %{x}'
                                        + '<br>{}'.format(chart_info["y_short"])
                                        + ': %{y}'
                                        + '<br><b>{}<b>'.format(
                                            chart_info["z"].split(".")[-1]
                                        )
=======
                                        hovertemplate='{}'.format(
                                            chart_info["x_short"])
                                        + ': %{x}'
                                        + '<br>{}'.format(chart_info["y_short"])
                                        + ': %{y}'
                                        + '<br><b>{}<b>'.format(chart_info["z"].split(".")[-1])
>>>>>>> 0c884ea0
                                        + ': <b> %{z}<b>'
                                        + '<b> {}<b><br>'.format(chart_info["z_unit"]),
                                        name='{} '.format(slider_short_name)
                                        + ': {} {}'.format(
                                            round(slide_value, 2), slider_unit
                                        ),
                                    )
                                )
                                fig.add_trace(
                                    go.Scatter(
                                        x=x_data,
                                        y=y_data,
                                        mode='markers',
                                        marker_symbol=SymbolValidator().values[
                                            SymbolValidator().values.index('x-thin')
                                        ],
                                        marker=dict(
                                            size=5,
                                            color='dimGray',
                                            line=dict(
                                                # color='MediumPurple',
                                                width=2,
                                            ),
                                        ),
                                        visible=visible,
                                        showlegend=False,
                                        hoverinfo='skip',
                                    )
                                )

                                if len(chart_info['reference_scenario']):
                                    x_ref_scen = (
                                        chart_info['reference_scenario']
                                        .loc[
                                            chart_info['reference_scenario'][col_slider]
                                            == slide_value
                                        ][chart_info['x']]
                                        .to_list()
                                    )
                                    y_ref_scen = (
                                        chart_info['reference_scenario']
                                        .loc[
                                            chart_info['reference_scenario'][col_slider]
                                            == slide_value
                                        ][chart_info['y']]
                                        .to_list()
                                    )

                                    z_ref_scen = float(
                                        chart_info['reference_scenario'][
                                            chart_info['z']
                                        ].values
                                    )
                                    (
                                        legend_letter,
                                        factor,
                                        z_ref_hover,
                                    ) = get_order_of_magnitude(z_ref_scen)

                                    # if
                                    # float(chart_info['reference_scenario'][col_slider])==slide_value:
                                    fig.add_trace(
                                        go.Scatter(
                                            x=x_ref_scen,
                                            y=y_ref_scen,
                                            mode='markers',
                                            marker_symbol=SymbolValidator().values[
                                                SymbolValidator().values.index('star')
                                            ],
                                            marker_color="#f03b20",
                                            marker_size=10,
                                            visible=visible,
                                            showlegend=False,
                                            hovertemplate='{}'.format(
<<<<<<< HEAD
                                                chart_info["x_short"]
                                            )
=======
                                                chart_info["x_short"])
>>>>>>> 0c884ea0
                                            + ': %{x}'
                                            + '<br>{}'.format(chart_info["y_short"])
                                            + ': %{y}'
                                            + '<br>{} '.format(slider_short_name)
                                            + ': {}'.format(
                                                float(
                                                    chart_info['reference_scenario'][
                                                        col_slider
                                                    ]
                                                )
                                            )
                                            + f'{slider_unit}'
<<<<<<< HEAD
                                            + '<br><b>{}<b>'.format(
                                                chart_info["z"].split(".")[-1]
                                            )
                                            + ': <b> {} {}<b>'.format(
                                                round(z_ref_hover, 5), legend_letter
                                            )
                                            + '<b> {}<b><br>'.format(
                                                chart_info["z_unit"]
                                            ),
=======
                                            + '<br><b>{}<b>'.format(chart_info["z"].split(".")[-1])
                                            + ': <b> {} {}<b>'.format(
                                                round(z_ref_hover,
                                                      5), legend_letter
                                            )
                                            + '<b> {}<b><br>'.format(chart_info["z_unit"]),
>>>>>>> 0c884ea0
                                            name='Reference Scenario',
                                        )
                                    )

                            # Create and add slider
                            steps = []
                            if len(chart_info['reference_scenario']):
                                lid = 3
                            else:
                                lid = 2

                            for i in range(int(len(fig.data) / lid)):
                                # for i in range(int(len(fig.data) / 2)):

                                step = dict(
                                    method="update",
                                    args=[
                                        {"visible": [False] * len(fig.data)},
                                        {"title": f'<b>{name}</b>'},
                                    ],
                                    # layout attribute
                                    label='{} {}'.format(
                                        round(slider_values[i], 2), slider_unit
                                    ),
                                )
                                # Toggle i'th trace to 'visible'
                                for k in range(lid):
                                    step['args'][0]['visible'][i * lid + k] = True
                                steps.append(step)
                                # for k in range(2):
                                # step['args'][0]['visible'][i * 2 + k] = True

                            sliders = [
                                dict(
                                    active=len(steps) - 1,
                                    currentvalue={
                                        'visible': True,
                                        "prefix": f'{slider_short_name}: ',
                                    },
                                    steps=steps,
                                    pad=dict(t=50),
                                )
                            ]

                            fig.update_layout(
                                sliders=sliders,
                                autosize=True,
                                hoverlabel_align='left',
                                xaxis=dict(
                                    title=f'{chart_info["x_short"]}',
                                    ticksuffix=chart_info["x_unit"],
                                    titlefont_size=12,
                                    tickfont_size=10,
                                    automargin=True,
                                    range=[x_min, x_max],
                                ),
                                yaxis=dict(
                                    title=f'{chart_info["y_short"]}',
                                    titlefont_size=12,
                                    tickfont_size=10,
                                    ticksuffix=chart_info["y_unit"],
                                    # tickformat=',.0%',
                                    automargin=True,
                                    range=[y_min, y_max],
                                ),
                            )

                            # Create native plotly chart
                            last_value = slider_values[-1]
                            if len(fig.data) > 0:
                                chart_name = f'<b>{name}</b>'
                                new_chart = InstantiatedPlotlyNativeChart(
                                    fig=fig, chart_name=chart_name, default_legend=False
                                )
                                instanciated_charts.append(new_chart)

        else:
            self.logger.warning(
                "You have selected more than 3 inputs. The graphs wont be displayed."
            )
        return instanciated_charts

    def get_postprocessing_table(self, ref_scen_dict, eval_in_list):

        row_ref_scen = copy.deepcopy(ref_scen_dict['reference_scenario'])
        cols = list(row_ref_scen.columns)
        if len(ref_scen_dict['slider']) == 0:
            for col in cols:
                if ref_scen_dict['z'].split('.')[0] in col:
                    row_ref_scen.rename(columns={col: col.split('.')[-1]}, inplace=True)
            row_ref_scen.rename(
                columns={
                    ref_scen_dict['x']: ref_scen_dict['x_short'],
                    ref_scen_dict['y']: ref_scen_dict['y_short'],
                },
                inplace=True,
            )
        elif len(ref_scen_dict['slider']) == 1:
            for col in cols:
                if ref_scen_dict['z'].split('.')[0] in col:
                    row_ref_scen.rename(columns={col: col.split('.')[-1]}, inplace=True)

            row_ref_scen.rename(
                columns={
                    ref_scen_dict['x']: ref_scen_dict['x_short'],
                    ref_scen_dict['y']: ref_scen_dict['y_short'],
                    ref_scen_dict['slider'][0]['full_name']: ref_scen_dict['slider'][0][
                        'short_name'
                    ],
                },
                inplace=True,
            )

        df = row_ref_scen.drop(['scenario'], axis='columns').T.reset_index()
        df.columns = ['Parameter', 'table_value']
        df['Type'] = [
            "input" if param in eval_in_list else "output" for param in df['Parameter']
        ]
        df['pretty_value'] = df['table_value'].apply(
            lambda x: str(round(get_order_of_magnitude(x)[-1], 5))
            + ' '
            + get_order_of_magnitude(x)[0]
        )
        df['unit'] = 'None'
        df['unit'].where(
            df['Parameter'] != ref_scen_dict['x_short'],
            ref_scen_dict['x_unit'],
            inplace=True,
        )
        df['unit'].where(
            df['Parameter'] != ref_scen_dict['y_short'],
            ref_scen_dict['y_unit'],
            inplace=True,
        )
        if len(ref_scen_dict['slider']) == 1:
            df['unit'].where(
                df['Parameter'] != ref_scen_dict['slider'][0]['short_name'],
                ref_scen_dict['slider'][0]['unit'],
                inplace=True,
            )
        df['unit'].where(df['unit'] != 'None', ref_scen_dict['z_unit'], inplace=True)
        df.replace(np.nan, 'None', inplace=True)
        df['Value'] = df['pretty_value'] + df['unit']

        table_fig = df[['Type', 'Parameter', 'Value']]

        return table_fig


def get_order_of_magnitude(maxvalue):

    if abs(maxvalue) >= 1.0e9:
        maxvalue = maxvalue / 1.0e9
        legend_letter = 'B'
        factor = 1.0e09
    elif 1.0e9 > abs(maxvalue) >= 1.0e6:
        maxvalue = maxvalue / 1.0e6
        legend_letter = 'M'
        factor = 1.0e06
    elif 1.0e06 > abs(maxvalue) >= 1.0e03:
        maxvalue = maxvalue / 1.0e3
        legend_letter = 'k'
        factor = 1.0e03
    else:
        legend_letter = ''
        factor = 1.0

    return legend_letter, factor, maxvalue<|MERGE_RESOLUTION|>--- conflicted
+++ resolved
@@ -1,25 +1,38 @@
 from __future__ import annotations
-
+from weakref import ref
+import pandas as pd
+from gemseo.algos.doe.doe_factory import DOEFactory
+from numpy import array
+
+from sos_trades_core.api import get_sos_logger
+from sos_trades_core.execution_engine.sos_discipline import SoSDiscipline
+from sos_trades_core.sos_wrapping.analysis_discs.doe_eval import DoeEval
+import itertools
 import copy
+import numpy as np
+import re
+
 import itertools
-import re
-
-import numpy as np
-import pandas as pd
+from sos_trades_core.tools.post_processing.charts.chart_filter import ChartFilter
+from sos_trades_core.tools.post_processing.charts.two_axes_instanciated_chart import (
+    TwoAxesInstanciatedChart,
+    InstanciatedSeries,
+)
+from sos_trades_core.tools.post_processing.tables.instanciated_table import (
+    InstanciatedTable,
+)
 import plotly.graph_objects as go
+from sos_trades_core.tools.post_processing.post_processing_tools import (
+    align_two_y_axes,
+    format_currency_legend,
+)
+from sos_trades_core.tools.post_processing.plotly_native_charts.instantiated_plotly_native_chart import (
+    InstantiatedPlotlyNativeChart,
+)
 from plotly.validators.scatter.marker import SymbolValidator
-from sos_trades_core.api import get_sos_logger
-from sos_trades_core.execution_engine.data_connector.data_connector_factory import (
-    ConnectorFactory,
-)
+
 from sos_trades_core.execution_engine.data_connector.ontology_data_connector import (
     OntologyDataConnector,
-)
-from sos_trades_core.execution_engine.sos_discipline import SoSDiscipline
-from sos_trades_core.sos_wrapping.analysis_discs.doe_eval import DoeEval
-from sos_trades_core.tools.post_processing.charts.chart_filter import ChartFilter
-from sos_trades_core.tools.post_processing.plotly_native_charts.instantiated_plotly_native_chart import (
-    InstantiatedPlotlyNativeChart,
 )
 
 '''
@@ -162,7 +175,8 @@
             ]
             self.selected_inputs = self.selected_inputs[: self.max_inputs_nb]
             selected_inputs_short = selected_inputs_short[: self.max_inputs_nb]
-            self.set_eval_in_out_lists(self.selected_inputs, self.selected_outputs)
+            self.set_eval_in_out_lists(
+                self.selected_inputs, self.selected_outputs)
 
             # grid_search can be done only for selected inputs and outputs
             if len(self.eval_in_list) > 0:
@@ -176,38 +190,25 @@
                                     'type': 'dict',
                                     'visibility': 'Shared',
                                     'namespace': 'ns_doe',
-                                    'unit': self.ee.dm.get_data(out_var).get(
-                                        'unit', '-'
-                                    ),
+                                    'unit': self.ee.dm.get_data(out_var).get('unit', '-')
                                 }
                             }
                         )
                 # if multipliers in eval_in
-                if (len(self.selected_inputs) > 0) and (
-                    any(
-                        [
-                            self.MULTIPLIER_PARTICULE in val
-                            for val in self.selected_inputs
-                        ]
-                    )
-                ):
-                    generic_multipliers_dynamic_inputs_list = (
-                        self.create_generic_multipliers_dynamic_input()
-                    )
-                    for (
-                        generic_multiplier_dynamic_input
-                    ) in generic_multipliers_dynamic_inputs_list:
+                if (len(self.selected_inputs) > 0) and (any([self.MULTIPLIER_PARTICULE in val for val in self.selected_inputs])):
+                    generic_multipliers_dynamic_inputs_list = self.create_generic_multipliers_dynamic_input()
+                    for generic_multiplier_dynamic_input in generic_multipliers_dynamic_inputs_list:
                         dynamic_inputs.update(generic_multiplier_dynamic_input)
 
                 # setting dynamic design space with default value if not
                 # specified
                 design_space_dynamic_input = self.create_design_space_input(
-                    selected_inputs_short, selected_inputs_has_changed
-                )
+                    selected_inputs_short, selected_inputs_has_changed)
                 dynamic_inputs.update(design_space_dynamic_input)
 
                 # algo_options to match with doe and specify processes nb
-                default_dict = {'n_processes': 1, 'wait_time_between_samples': 0.0}
+                default_dict = {'n_processes': 1,
+                                'wait_time_between_samples': 0.0}
                 dynamic_inputs.update(
                     {
                         'algo_options': {
@@ -239,9 +240,7 @@
         self.conversion_full_short = {}
         self.chart_dict = {}
 
-    def create_design_space_input(
-        self, selected_inputs_short, selected_inputs_has_changed
-    ):
+    def create_design_space_input(self, selected_inputs_short, selected_inputs_has_changed):
         dynamic_input = {}
         default_design_space = pd.DataFrame(
             {
@@ -259,19 +258,16 @@
                 'type': 'dataframe',
                 self.DEFAULT: default_design_space,
                 'dataframe_descriptor': {
-                    'shortest_name': ('string', None, False),
-                    self.LOWER_BOUND: ('float', None, True),
-                    self.UPPER_BOUND: ('float', None, True),
-                    self.NB_POINTS: ('int', None, True),
-                    'full_name': ('string', None, False),
+                        'shortest_name': ('string', None, False),
+                        self.LOWER_BOUND: ('float', None, True),
+                        self.UPPER_BOUND: ('float', None, True),
+                        self.NB_POINTS: ('int', None, True),
+                        'full_name': ('string', None, False),
                 },
             }
         }
 
-        if (
-            'design_space' in self._data_in
-            and self._data_in['design_space']['value'] is None
-        ):
+        if 'design_space' in self._data_in and self._data_in['design_space']['value'] is None:
             self._data_in['design_space']['value'] = default_design_space
 
         if 'design_space' in self._data_in and selected_inputs_has_changed:
@@ -283,20 +279,6 @@
         dynamic_inputs_list = []
         for selected_in in self.selected_inputs:
             if self.MULTIPLIER_PARTICULE in selected_in:
-<<<<<<< HEAD
-                multiplier_name = selected_in.split('.')[-1]
-                origin_var_name = self.get_names_from_multiplier(multiplier_name)[0]
-                # if
-                if (
-                    len(self.ee.dm.get_all_namespaces_from_var_name(origin_var_name))
-                    > 1
-                ):
-                    self.logger.exception('Multiplier name selected already exists!')
-                origin_var_fullname = self.ee.dm.get_all_namespaces_from_var_name(
-                    origin_var_name
-                )[0]
-                origin_var_ns = self.ee.dm.get_data(origin_var_fullname, 'namespace')
-=======
                 origin_var_fullname = '.'.join(
                     [self.ee.study_name, self.get_names_from_multiplier(selected_in)[0]])
                 # if
@@ -304,23 +286,14 @@
                     self.logger.exception(
                         'Multiplier name selected already exists!')
                 # selected input multiplier at the same place as the origin var
->>>>>>> 0c884ea0
                 dynamic_inputs_list.append(
                     {
                         f'{selected_in}': {
                             'type': 'float',
                             'visibility': 'Shared',
-<<<<<<< HEAD
-                            'namespace': origin_var_ns,
-                            'unit': self.ee.dm.get_data(origin_var_fullname).get(
-                                'unit', '-'
-                            ),
-                            'default': 100,
-=======
                             'namespace': 'ns_doe',
                             'unit': self.ee.dm.get_data(origin_var_fullname).get('unit', '-'),
                             'default': 100
->>>>>>> 0c884ea0
                         }
                     }
                 )
@@ -344,7 +317,8 @@
                 list_shortest_name[var_list.index(a)].append(a_shortest)
                 list_shortest_name[var_list.index(b)].append(b_shortest)
 
-            list_shortest_name = [max(item, key=len) for item in list_shortest_name]
+            list_shortest_name = [max(item, key=len)
+                                  for item in list_shortest_name]
 
         self.conversion_full_short.update(
             {key: value for key, value in zip(var_list, list_shortest_name)}
@@ -362,7 +336,8 @@
                     outputs_dict, inputs_dict
                 )
             if len(output_df):
-                self.store_sos_outputs_values({'samples_outputs_df': output_df})
+                self.store_sos_outputs_values(
+                    {'samples_outputs_df': output_df})
             else:
                 self.logger.warning(
                     "samples_outputs_df is empty"
@@ -435,22 +410,12 @@
         possible_in_values_full.sort()
         possible_out_values_full.sort()
 
-        inputs_with_multipliers_col_list = np.unique(
-            [
-                self.get_names_from_multiplier(val)[0]
-                for val in possible_in_values_full
-                if self.MULTIPLIER_PARTICULE in val
-            ]
-        ).tolist()
+        inputs_with_multipliers_col_list = np.unique([self.get_names_from_multiplier(
+            val)[0] for val in possible_in_values_full if self.MULTIPLIER_PARTICULE in val]).tolist()
 
         # shortest name
         self.generate_shortest_name(
-<<<<<<< HEAD
-            list(set(possible_in_values_full)) + inputs_with_multipliers_col_list
-        )
-=======
             list(set(possible_in_values_full + inputs_with_multipliers_col_list)))
->>>>>>> 0c884ea0
         self.generate_shortest_name(list(set(possible_out_values_full)))
 
         # possible_in_values_short = [
@@ -460,10 +425,6 @@
         #     self.conversion_full_short[val] for val in possible_out_values_full
         # ]
 
-<<<<<<< HEAD
-        inputs_val_list = [val.split('.')[-1] for val in possible_in_values_full]
-        outputs_val_list = [val.split('.')[-1] for val in possible_out_values_full]
-=======
         # ontology name
         ontology_connector = OntologyDataConnector()
         data_connection = {
@@ -474,22 +435,17 @@
                            for val in possible_in_values_full]
         outputs_val_list = [val.split('.')[-1]
                             for val in possible_out_values_full]
->>>>>>> 0c884ea0
         for val in possible_in_values_full:
             if self.MULTIPLIER_PARTICULE in val:
                 origin_full_name = self.get_names_from_multiplier(val)[0]
                 inputs_val_list.append(origin_full_name.split('.')[-1])
 
-        parameter_list = inputs_val_list + outputs_val_list
-        # ontology name
-        data_connection = {
-            ConnectorFactory.CONNECTOR_TYPE: OntologyDataConnector.NAME,
-            OntologyDataConnector.REQUEST_TYPE: OntologyDataConnector.PARAMETER_REQUEST,
-            OntologyDataConnector.REQUEST_ARGS: parameter_list,
-        }
-        conversion_full_ontology = ConnectorFactory.use_data_connector(
-            connector_info=data_connection, logger=self.logger
+        args = inputs_val_list + outputs_val_list
+        ontology_connector.set_connector_request(
+            data_connection, OntologyDataConnector.PARAMETER_REQUEST, args
         )
+        conversion_full_ontology = ontology_connector.load_data(
+            data_connection)
 
         # replace ontology val for column df/dict var
         possible_in_values_short = []
@@ -497,11 +453,12 @@
             col_name = ''
             if (self.MULTIPLIER_PARTICULE in val) and ('@' in val):
                 var_f_name = '.'.join(
-                    [self.ee.study_name, self.get_names_from_multiplier(val)[0]]
-                )
+                    [self.ee.study_name, self.get_names_from_multiplier(val)[0]])
                 col_name_clean = self.get_names_from_multiplier(val)[1]
-                cols_list = list(self.ee.dm.get_data(var_f_name)['value'].keys())
-                col_list_clean = [self.clean_var_name(var) for var in cols_list]
+                cols_list = list(self.ee.dm.get_data(
+                    var_f_name)['value'].keys())
+                col_list_clean = [self.clean_var_name(
+                    var) for var in cols_list]
                 if col_name_clean in col_list_clean:
                     col_index = col_list_clean.index(col_name_clean)
                     col_name = f' - {cols_list[int(col_index)]} Column'
@@ -509,15 +466,19 @@
                     col_name = ' - All Float Columns'
             val = self.get_names_from_multiplier(val)[0]
             var_name = conversion_full_ontology[val.split(".")[-1]][0]
-            var_name_origin = "-".join(self.conversion_full_short[val].split(".")[:-1])
-            possible_in_values_short.append(f'{var_name}{var_name_origin}{col_name}')
+            var_name_origin = "-".join(
+                self.conversion_full_short[val].split(".")[:-1])
+            possible_in_values_short.append(
+                f'{var_name}{var_name_origin}{col_name}')
 
         # [conversion_full_ontology[val] for val in inputs_val_list]
         possible_out_values_short = []
         for val in possible_out_values_full:
             var_name = conversion_full_ontology[val.split(".")[-1]][0]
-            var_name_origin = "-".join(self.conversion_full_short[val].split(".")[:-1])
-            possible_out_values_short.append(f'{var_name} {var_name_origin}')
+            var_name_origin = "-".join(
+                self.conversion_full_short[val].split(".")[:-1])
+            possible_out_values_short.append(
+                f'{var_name} {var_name_origin}')
         # [conversion_full_ontology[val] for val in outputs_val_list]
 
         default_in_dataframe = pd.DataFrame(
@@ -551,11 +512,8 @@
         elif set(eval_input_new_dm['shortest_name'].tolist()) != (
             set(default_in_dataframe['shortest_name'].tolist())
         ):
-            self.check_eval_io(
-                eval_input_new_dm['shortest_name'].tolist(),
-                default_in_dataframe['shortest_name'].tolist(),
-                is_eval_input=True,
-            )
+            self.check_eval_io(eval_input_new_dm['shortest_name'].tolist(), default_in_dataframe['shortest_name'].tolist(),
+                               is_eval_input=True)
             default_dataframe = copy.deepcopy(default_in_dataframe)
             if sum(eval_input_new_dm['selected_input'].to_list()) > self.max_inputs_nb:
                 self.logger.warning(
@@ -569,7 +527,8 @@
                 ]
             else:
                 already_set_names = eval_input_new_dm['full_name'].tolist()
-                already_set_values = eval_input_new_dm['selected_input'].tolist()
+                already_set_values = eval_input_new_dm['selected_input'].tolist(
+                )
             for index, name in enumerate(already_set_names):
                 default_dataframe.loc[
                     default_dataframe['full_name'] == name, 'selected_input'
@@ -620,11 +579,8 @@
         elif set(eval_output_new_dm['shortest_name'].tolist()) != (
             set(default_out_dataframe['shortest_name'].tolist())
         ):
-            self.check_eval_io(
-                eval_output_new_dm['shortest_name'].tolist(),
-                default_out_dataframe['shortest_name'].tolist(),
-                is_eval_input=False,
-            )
+            self.check_eval_io(eval_output_new_dm['shortest_name'].tolist(), default_out_dataframe['shortest_name'].tolist(),
+                               is_eval_input=False)
             default_dataframe = copy.deepcopy(default_out_dataframe)
             already_set_names = eval_output_new_dm['full_name'].tolist()
             already_set_values = eval_output_new_dm['selected_output'].tolist()
@@ -648,7 +604,8 @@
         if 'eval_inputs' in inputs_discipline_dict:
             eval_inputs = inputs_discipline_dict['eval_inputs']
             eval_inputs_filtered = eval_inputs.loc[
-                eval_inputs['selected_input'] == True, ['full_name', 'shortest_name']
+                eval_inputs['selected_input'] == True, [
+                    'full_name', 'shortest_name']
             ]
             eval_inputs_filtered_dict = eval_inputs_filtered.set_index(
                 'full_name'
@@ -660,7 +617,8 @@
         doe_samples_df = outputs_discipline_dict['samples_inputs_df']
 
         # retrive full input list
-        inputs_list = [col for col in doe_samples_df.columns if col not in ['scenario']]
+        inputs_list = [
+            col for col in doe_samples_df.columns if col not in ['scenario']]
         inputs_list.sort(reverse=True)
         scenarii = len(doe_samples_df['scenario'])
 
@@ -689,7 +647,8 @@
                     if isinstance(list(output_df_dict.values())[0], dict):
                         # change from a dict of dicts to a dict of df
                         output_df_dict = {
-                            key: pd.DataFrame.from_records([output_df_dict[key]])
+                            key: pd.DataFrame.from_records(
+                                [output_df_dict[key]])
                             for key in output_df_dict
                         }
 
@@ -707,7 +666,8 @@
                         }
 
                     if (
-                        isinstance(list(output_df_dict.values())[0], pd.DataFrame)
+                        isinstance(list(output_df_dict.values())
+                                   [0], pd.DataFrame)
                     ) and (len(list(output_df_dict.values())[0]) == 1):
 
                         # we extract the columns of the dataframe of type float which will represents the possible outputs
@@ -720,7 +680,8 @@
                             col
                             for col in list(output_df_dict.values())[0].columns
                             if (
-                                (list(output_df_dict.values())[0][col].dtype == 'float')
+                                (list(output_df_dict.values())
+                                 [0][col].dtype == 'float')
                                 or (list(output_df_dict.values())[0][col][0] == 'NA')
                             )
                         ]
@@ -732,12 +693,14 @@
                                 if all(
                                     pd.isna(
                                         [
-                                            list(output_df_dict.values())[i][col]
+                                            list(output_df_dict.values())[
+                                                i][col]
                                             for i in range(scenarii)
                                         ]
                                     )
                                 ) or all(
-                                    (list(output_df_dict.values())[i][col][0] == 'NA')
+                                    (list(output_df_dict.values())
+                                     [i][col][0] == 'NA')
                                     for i in range(scenarii)
                                 ):
                                     filtered_name.remove(col)
@@ -747,43 +710,27 @@
                             # single outputs
                             for scenario, df in output_df_dict.items():
                                 filtered_df = df.copy(deep=True)
-                                filtered_df.rename(
-                                    columns={
-                                        old_key: re.sub(
-                                            r'_dict$', '', single_output
-                                        ).split('.')[-1]
-                                        + f'.{old_key}'
-                                        for old_key in filtered_df.select_dtypes(
-                                            include='float'
-                                        ).columns.to_list()
-                                    },
-                                    inplace=True,
-                                )
-                                filtered_df = filtered_df.select_dtypes(include='float')
+                                filtered_df.rename(columns={old_key: re.sub(r'_dict$', '', single_output).split(
+                                    '.')[-1] + f'.{old_key}' for old_key in filtered_df.select_dtypes(include='float').columns.to_list()}, inplace=True)
+                                filtered_df = filtered_df.select_dtypes(
+                                    include='float')
                                 filtered_df['scenario'] = f'{scenario}'
                                 filtered_df.replace('NA', np.nan, inplace=True)
 
                                 for name in filtered_name:
                                     if name not in list(output_info_dict.keys()):
                                         output_info_dict[name] = {
-                                            'output_info_name': re.sub(
-                                                r'_dict$', '', single_output
-                                            ),
-                                            'unit': self.ee.dm.get_data(
-                                                self.ee.dm.get_all_namespaces_from_var_name(
-                                                    re.sub(r'_dict$', '', single_output)
-                                                )[
-                                                    0
-                                                ]
-                                            )['unit'],
-                                        }
+                                            'output_info_name': re.sub(r'_dict$', '', single_output),
+                                            'unit': self.ee.dm.get_data(self.ee.dm.get_all_namespaces_from_var_name(
+                                                re.sub(r'_dict$', '', single_output))[0])['unit']}
 
                                 if output_df is None:
                                     output_df = filtered_df.copy(deep=True)
                                 elif len(output_df) == scenarii:
 
                                     if output_df_temp is None:
-                                        output_df_temp = filtered_df.copy(deep=True)
+                                        output_df_temp = filtered_df.copy(
+                                            deep=True)
                                     else:
                                         output_df_temp = pd.concat(
                                             [output_df_temp, filtered_df],
@@ -798,22 +745,18 @@
                                     )
 
                             if output_df_temp is not None:
-                                output_df_temp.replace('NA', np.nan, inplace=True)
+                                output_df_temp.replace(
+                                    'NA', np.nan, inplace=True)
                                 columns_temp = list(output_df_temp.columns)
                                 columns_temp.remove('scenario')
                                 columns_out_df = list(output_df.columns)
                                 columns_out_df.remove('scenario')
 
                                 for col in columns_temp:
-                                    if col.split('.')[-1] not in [
-                                        k.split('.')[-1] for k in columns_out_df
-                                    ]:
+                                    if col.split('.')[-1] not in [k.split('.')[-1] for k in columns_out_df]:
                                         # if col not in [name for name  ]:
                                         output_df = output_df.merge(
-                                            output_df_temp[['scenario', col]],
-                                            on='scenario',
-                                            how='left',
-                                        )
+                                            output_df_temp[['scenario', col]], on='scenario', how='left')
                                 output_df_temp = None
 
             # Select only float type results
@@ -848,19 +791,14 @@
 
             # we constitute the full_chart_list by making a product
             # between the possible inputs combination and outputs list
-            chart_tuples = list(itertools.product(inputs_combin, output_variables))
+            chart_tuples = list(itertools.product(
+                inputs_combin, output_variables))
             # retrieve z variable name by removing _dict from the output name
 
             chart_list = [
                 list(chart_tuple)
                 + [output_info_dict[chart_tuple[1].split('.')[-1]]['output_info_name']]
-<<<<<<< HEAD
-                + [output_info_dict[chart_tuple[1].split('.')[-1]]['unit']]
-                for chart_tuple in chart_tuples
-            ]
-=======
                 + [output_info_dict[chart_tuple[1].split('.')[-1]]['unit']] for chart_tuple in chart_tuples]
->>>>>>> 0c884ea0
 
             full_chart_list += chart_list
             # if output_df= None --> full_chart_list = []
@@ -923,7 +861,8 @@
 
             elif slider_list == []:
                 chart_name = f'{z_vble.split(".")[-1]} contour plot'
-                chart_data = cont_plot_df.loc[:, ['scenario', x_vble, y_vble, z_vble]]
+                chart_data = cont_plot_df.loc[:, [
+                    'scenario', x_vble, y_vble, z_vble]]
 
                 # METADATA of all plots in GreadSearch
             if chart_name is not None:
@@ -955,7 +894,8 @@
         chart_filters = []
         outputs_dict = self.get_sosdisc_outputs()
         inputs_dict = self.get_sosdisc_inputs()
-        self.chart_dict, output_df = self.prepare_chart_dict(outputs_dict, inputs_dict)
+        self.chart_dict, output_df = self.prepare_chart_dict(
+            outputs_dict, inputs_dict)
 
         chart_list = list(self.chart_dict.keys())
 
@@ -964,7 +904,8 @@
             if len(self.chart_dict[chart_list[0]]['reference_scenario']):
                 chart_list.insert(0, 'Reference Scenario')
 
-        chart_filters.append(ChartFilter('Charts', chart_list, chart_list, 'Charts'))
+        chart_filters.append(ChartFilter(
+            'Charts', chart_list, chart_list, 'Charts'))
 
         return chart_filters
 
@@ -979,8 +920,7 @@
 
         if len(selected_inputs) < 4:
             self.chart_dict, output_df = self.prepare_chart_dict(
-                outputs_dict, inputs_dict
-            )
+                outputs_dict, inputs_dict)
             # chart_dict = self.chart_dict
 
             if filters is not None:
@@ -992,14 +932,14 @@
 
                 fig = go.Figure()
 
-                first_chart_info = self.chart_dict[list(self.chart_dict.keys())[0]]
+                first_chart_info = self.chart_dict[list(
+                    self.chart_dict.keys())[0]]
                 eval_inputs_df = inputs_dict['eval_inputs'].copy(deep=True)
                 eval_in_list = eval_inputs_df.loc[eval_inputs_df['selected_input']][
                     'shortest_name'
                 ].to_list()
                 ref_scen_df = self.get_postprocessing_table(
-                    first_chart_info, eval_in_list
-                )
+                    first_chart_info, eval_in_list)
                 colores = [
                     'lavender'
                     if tipo == 'input' in ref_scen_df['Type'].to_list()
@@ -1057,9 +997,11 @@
 
                             fig = go.Figure()
 
-                            x_data = chart_info['chart_data'][chart_info['x']].to_list()
-
-                            y_data = chart_info['chart_data'][chart_info['y']].to_list()
+                            x_data = chart_info['chart_data'][chart_info['x']].to_list(
+                            )
+
+                            y_data = chart_info['chart_data'][chart_info['y']].to_list(
+                            )
                             z_data = (
                                 chart_info['chart_data'][chart_info['z']]
                                 .replace(np.nan, 'None')
@@ -1097,22 +1039,12 @@
                                     ),
                                     visible=True,
                                     connectgaps=False,
-<<<<<<< HEAD
-                                    hovertemplate='{}'.format(chart_info["x_short"])
-                                    + ': %{x}'
-                                    + '<br>{}'.format(chart_info["y_short"])
-                                    + ': %{y}'
-                                    + '<br><b>{}<b>'.format(
-                                        chart_info["z"].split(".")[-1]
-                                    )
-=======
                                     hovertemplate='{}'.format(
                                         chart_info["x_short"])
                                     + ': %{x}'
                                     + '<br>{}'.format(chart_info["y_short"])
                                     + ': %{y}'
                                     + '<br><b>{}<b>'.format(chart_info["z"].split(".")[-1])
->>>>>>> 0c884ea0
                                     + ': <b> %{z}<b>'
                                     + '<b> {}<b><br>'.format(chart_info["z_unit"]),
                                     name="",
@@ -1151,15 +1083,11 @@
                                     chart_info['y']
                                 ].to_list()
                                 z_ref_scen = float(
-                                    chart_info['reference_scenario'][
-                                        chart_info['z']
-                                    ].values
+                                    chart_info['reference_scenario'][chart_info['z']].values
                                 )
-                                (
-                                    legend_letter,
-                                    factor,
-                                    z_ref_hover,
-                                ) = get_order_of_magnitude(z_ref_scen)
+                                legend_letter, factor, z_ref_hover = get_order_of_magnitude(
+                                    z_ref_scen
+                                )
 
                                 # if
                                 # float(chart_info['reference_scenario'][col_slider])==slide_value:
@@ -1176,17 +1104,6 @@
                                         marker_size=10,
                                         visible=True,
                                         showlegend=False,
-<<<<<<< HEAD
-                                        hovertemplate='{}'.format(chart_info["x_short"])
-                                        + ': %{x}'
-                                        + '<br>{}'.format(chart_info["y_short"])
-                                        + ': %{y}'
-                                        + '<br>{} '.format(
-                                            chart_info["z"].split(".")[-1]
-                                        )
-                                        + ': <b> {} {}<b>'.format(
-                                            round(z_ref_hover, 5), legend_letter
-=======
                                         hovertemplate='{}'.format(
                                             chart_info["x_short"])
                                         + ': %{x}'
@@ -1196,7 +1113,6 @@
                                         + ': <b> {} {}<b>'.format(
                                             round(z_ref_hover,
                                                   5), legend_letter
->>>>>>> 0c884ea0
                                         )
                                         + '<b> {}<b><br>'.format(chart_info["z_unit"]),
                                         name='Reference Scenario',
@@ -1234,9 +1150,8 @@
                             col_slider = chart_info['slider'][0]['full_name']
                             slider_short_name = chart_info['slider'][0]['short_name']
                             slider_unit = chart_info['slider'][0]['unit']
-                            slider_values = chart_info['chart_data'][
-                                col_slider
-                            ].unique()
+                            slider_values = chart_info['chart_data'][col_slider].unique(
+                            )
                             z_max = chart_info['z_max']
                             z_min = chart_info['z_min']
 
@@ -1246,24 +1161,21 @@
                                 x_data = (
                                     chart_info['chart_data']
                                     .loc[
-                                        chart_info['chart_data'][col_slider]
-                                        == slide_value
+                                        chart_info['chart_data'][col_slider] == slide_value
                                     ][chart_info['x']]
                                     .to_list()
                                 )
                                 y_data = (
                                     chart_info['chart_data']
                                     .loc[
-                                        chart_info['chart_data'][col_slider]
-                                        == slide_value
+                                        chart_info['chart_data'][col_slider] == slide_value
                                     ][chart_info['y']]
                                     .to_list()
                                 )
                                 z_data = (
                                     chart_info['chart_data']
                                     .loc[
-                                        chart_info['chart_data'][col_slider]
-                                        == slide_value
+                                        chart_info['chart_data'][col_slider] == slide_value
                                     ][chart_info['z']]
                                     .replace(np.nan, 'None')
                                     .to_list()
@@ -1309,22 +1221,12 @@
                                         ),
                                         visible=visible,
                                         connectgaps=False,
-<<<<<<< HEAD
-                                        hovertemplate='{}'.format(chart_info["x_short"])
-                                        + ': %{x}'
-                                        + '<br>{}'.format(chart_info["y_short"])
-                                        + ': %{y}'
-                                        + '<br><b>{}<b>'.format(
-                                            chart_info["z"].split(".")[-1]
-                                        )
-=======
                                         hovertemplate='{}'.format(
                                             chart_info["x_short"])
                                         + ': %{x}'
                                         + '<br>{}'.format(chart_info["y_short"])
                                         + ': %{y}'
                                         + '<br><b>{}<b>'.format(chart_info["z"].split(".")[-1])
->>>>>>> 0c884ea0
                                         + ': <b> %{z}<b>'
                                         + '<b> {}<b><br>'.format(chart_info["z_unit"]),
                                         name='{} '.format(slider_short_name)
@@ -1399,12 +1301,7 @@
                                             visible=visible,
                                             showlegend=False,
                                             hovertemplate='{}'.format(
-<<<<<<< HEAD
-                                                chart_info["x_short"]
-                                            )
-=======
                                                 chart_info["x_short"])
->>>>>>> 0c884ea0
                                             + ': %{x}'
                                             + '<br>{}'.format(chart_info["y_short"])
                                             + ': %{y}'
@@ -1417,24 +1314,12 @@
                                                 )
                                             )
                                             + f'{slider_unit}'
-<<<<<<< HEAD
-                                            + '<br><b>{}<b>'.format(
-                                                chart_info["z"].split(".")[-1]
-                                            )
-                                            + ': <b> {} {}<b>'.format(
-                                                round(z_ref_hover, 5), legend_letter
-                                            )
-                                            + '<b> {}<b><br>'.format(
-                                                chart_info["z_unit"]
-                                            ),
-=======
                                             + '<br><b>{}<b>'.format(chart_info["z"].split(".")[-1])
                                             + ': <b> {} {}<b>'.format(
                                                 round(z_ref_hover,
                                                       5), legend_letter
                                             )
                                             + '<b> {}<b><br>'.format(chart_info["z_unit"]),
->>>>>>> 0c884ea0
                                             name='Reference Scenario',
                                         )
                                     )
@@ -1524,7 +1409,8 @@
         if len(ref_scen_dict['slider']) == 0:
             for col in cols:
                 if ref_scen_dict['z'].split('.')[0] in col:
-                    row_ref_scen.rename(columns={col: col.split('.')[-1]}, inplace=True)
+                    row_ref_scen.rename(
+                        columns={col: col.split('.')[-1]}, inplace=True)
             row_ref_scen.rename(
                 columns={
                     ref_scen_dict['x']: ref_scen_dict['x_short'],
@@ -1535,7 +1421,8 @@
         elif len(ref_scen_dict['slider']) == 1:
             for col in cols:
                 if ref_scen_dict['z'].split('.')[0] in col:
-                    row_ref_scen.rename(columns={col: col.split('.')[-1]}, inplace=True)
+                    row_ref_scen.rename(
+                        columns={col: col.split('.')[-1]}, inplace=True)
 
             row_ref_scen.rename(
                 columns={
@@ -1575,7 +1462,8 @@
                 ref_scen_dict['slider'][0]['unit'],
                 inplace=True,
             )
-        df['unit'].where(df['unit'] != 'None', ref_scen_dict['z_unit'], inplace=True)
+        df['unit'].where(df['unit'] != 'None',
+                         ref_scen_dict['z_unit'], inplace=True)
         df.replace(np.nan, 'None', inplace=True)
         df['Value'] = df['pretty_value'] + df['unit']
 
