'''
Copyright 2022 Airbus SAS

Licensed under the Apache License, Version 2.0 (the "License");
you may not use this file except in compliance with the License.
You may obtain a copy of the License at

    http://www.apache.org/licenses/LICENSE-2.0

Unless required by applicable law or agreed to in writing, software
distributed under the License is distributed on an "AS IS" BASIS,
WITHOUT WARRANTIES OR CONDITIONS OF ANY KIND, either express or implied.
See the License for the specific language governing permissions and
limitations under the License.
'''
import copy
import platform
from gemseo.algos.design_space import DesignSpace
from gemseo.algos.doe.doe_factory import DOEFactory
from gemseo.core.parallel_execution import ParallelExecution
from numpy import array, ndarray, delete, NaN

from sos_trades_core.execution_engine.sos_coupling import SoSCoupling

'''
mode: python; py-indent-offset: 4; tab-width: 8; coding: utf-8
'''

from sos_trades_core.api import get_sos_logger
from sos_trades_core.execution_engine.sos_discipline import SoSDiscipline
from sos_trades_core.execution_engine.sos_eval import SoSEval
import pandas as pd


class DoeEval(SoSEval):
    '''
    Generic DOE evaluation class
    '''
    default_algo_options = {}

    DEFAULT = 'default'

    # Design space dataframe headers
    VARIABLES = "variable"
    VALUES = "value"
    UPPER_BOUND = "upper_bnd"
    LOWER_BOUND = "lower_bnd"
    TYPE = "type"
    ENABLE_VARIABLE_BOOL = "enable_variable"
    LIST_ACTIVATED_ELEM = "activated_elem"
    POSSIBLE_VALUES = 'possible_values'
    N_SAMPLES = "n_samples"
    DESIGN_SPACE = "design_space"

    ALGO = "sampling_algo"
    ALGO_OPTIONS = "algo_options"
    USER_GRAD = 'user'

    # To be defined in the heritage
    is_constraints = None
    INEQ_CONSTRAINTS = 'ineq_constraints'
    EQ_CONSTRAINTS = 'eq_constraints'
    # DESC_I/O
    PARALLEL_OPTIONS = 'parallel_options'

    DIMENSION = "dimension"
    _VARIABLES_NAMES = "variables_names"
    _VARIABLES_SIZES = "variables_sizes"
    NS_SEP = '.'
    INPUT_TYPE = ['float', 'array', 'int']

    DESC_IN = {'sampling_algo': {'type': 'string', 'structuring': True},
               'eval_inputs': {'type': 'dataframe',
                               'dataframe_descriptor': {'selected_input': ('bool', None, True),
                                                        'full_name': ('string', None, False)},
                               'dataframe_edition_locked': False,
                               'structuring': True},
               'eval_outputs': {'type': 'dataframe',
                                'dataframe_descriptor': {'selected_output': ('bool', None, True),
                                                         'full_name': ('string', None, False)},
                                'dataframe_edition_locked': False,
                                'structuring': True}
               }

    DESC_OUT = {
        'doe_samples_dataframe': {'type': 'dataframe', 'unit': None, 'visibility': SoSDiscipline.LOCAL_VISIBILITY}
    }
    # We define here the different default algo options in a case of a DOE
    # TODO Implement a generic get_options functions to retrieve the default
    # options using directly the DoeFactory

    # Default values of algorithms
    default_algo_options = {
        'n_samples': 'default',
        'alpha': 'orthogonal',
        'eval_jac': False,
        'face': 'faced',
        'iterations': 5,
        'max_time': 0,
        'n_processes': 1,
        'seed': 1,
        'wait_time_between_samples': 0.0,
        'center_bb': 'default',
        'center_cc': 'default',
        'criterion': 'default',
        'levels': 'default'
    }

    default_algo_options_lhs = {
        'n_samples': 'default',
        'alpha': 'orthogonal',
        'eval_jac': False,
        'face': 'faced',
        'iterations': 5,
        'max_time': 0,
        'n_processes': 1,
        'seed': 1,
        'wait_time_between_samples': 0.0,
        'center_bb': 'default',
        'center_cc': 'default',
        'criterion': 'default',
        'levels': 'default'
    }

    default_algo_options_fullfact = {
        'n_samples': 'default',
        'alpha': 'orthogonal',
        'eval_jac': False,
        'face': 'faced',
        'iterations': 5,
        'max_time': 0,
        'n_processes': 1,
        'seed': 1,
        'wait_time_between_samples': 0.0,
        'center_bb': 'default',
        'center_cc': 'default',
        'criterion': 'default',
        'levels': 'default'
    }
    d = {'col1': [1, 2], 'col2': [3, 4]}
    X_pd = pd.DataFrame(data=d)

    default_algo_options_CustomDOE = {
        'eval_jac': False,
        'max_time': 0,
        'n_processes': 1,
        'wait_time_between_samples': 0.0,
        'samples': X_pd,
        'doe_file': None,
        'comments': '#',
        'delimiter': ',',
        'skiprows': 0
    }

    default_algo_options_CustomDOE_file = {
        'eval_jac': False,
        'max_time': 0,
        'n_processes': 1,
        'wait_time_between_samples': 0.0,
        'samples': None,
        'doe_file': 'X_pd.csv',
        'comments': '#',
        'delimiter': ',',
        'skiprows': 0
    }

    algo_dict = {"lhs": default_algo_options_lhs,
                 "fullfact": default_algo_options_fullfact,
                 "CustomDOE": default_algo_options_CustomDOE_file,
                 }

    def setup_sos_disciplines(self):
        """
        Overload setup_sos_disciplines to create a dynamic desc_in
        default descin are the algo name and its options
        In case of a CustomDOE', additionnal input is the customed sample ( dataframe)
        In other cases, additionnal inputs are the number of samples and the design space
        """

        dynamic_inputs = {}
        dynamic_outputs = {}

        # The setup of the discipline can begin once the algorithm we want to use to generate
        # the samples has been set
        if self.ALGO in self._data_in:
            algo_name = self.get_sosdisc_inputs(self.ALGO)
            eval_outputs = self.get_sosdisc_inputs('eval_outputs')
            eval_inputs = self.get_sosdisc_inputs('eval_inputs')

            # we fetch the inputs and outputs selected by the user
            selected_outputs = eval_outputs[eval_outputs['selected_output']
                                            == True]['full_name']
            selected_inputs = eval_inputs[eval_inputs['selected_input']
                                          == True]['full_name']
            self.selected_inputs = selected_inputs.tolist()
            self.selected_outputs = selected_outputs.tolist()

            # doe can be done only for selected inputs and outputs
            if algo_name is not None and len(selected_inputs) > 0 and len(selected_outputs) > 0:
                # we set the lists which will be used by the evaluation
                # function of sosEval
                self.set_eval_in_out_lists(selected_inputs, selected_outputs)

                # setting dynamic outputs. One output of type dict per selected
                # output

                for out_var in self.eval_out_list:
                    dynamic_outputs.update(
                        {f'{out_var.split(self.ee.study_name + ".")[1]}_dict': {'type': 'dict', 'visibility': 'Shared',
                                                                                'namespace': 'ns_doe'}})

                if algo_name == "CustomDOE":
                    default_custom_dataframe = pd.DataFrame(
                        [[NaN for input in range(len(self.selected_inputs))]], columns=self.selected_inputs)
                    dataframe_descriptor = {}
                    for i, key in enumerate(self.selected_inputs):
                        cle = key
                        var = tuple([self.ee.dm.get_data(
                            self.eval_in_list[i], 'type'), None, True])
                        dataframe_descriptor[cle] = var

                    dynamic_inputs.update(
                        {'custom_samples_df': {'type': 'dataframe', self.DEFAULT: default_custom_dataframe,
                                               'dataframe_descriptor': dataframe_descriptor,
                                               'dataframe_edition_locked': False}})
                    if 'custom_samples_df' in self._data_in:
                        self._data_in['custom_samples_df']['value'] = default_custom_dataframe
                        self._data_in['custom_samples_df']['dataframe_descriptor'] = dataframe_descriptor
                else:
                    default_dict = self.get_algo_default_options(algo_name)
                    dynamic_inputs.update({'algo_options': {'type': 'dict', self.DEFAULT: default_dict,
                                                            'dataframe_edition_locked': False,

                                                            'dataframe_descriptor': {
                                                                self.VARIABLES: ('string', None, False),
                                                                self.VALUES: ('string', None, True)}}})
                    if 'algo_options' in self._data_in:
                        self._data_in['algo_options']['value'] = default_dict

                    default_design_space = pd.DataFrame({'variable': selected_inputs,

                                                         'lower_bnd': [array([0.0, 0.0]) if self.ee.dm.get_data(var,
                                                                                                                'type') == 'array' else 0.0
                                                                       for var in self.eval_in_list],
                                                         'upper_bnd': [array([10.0, 10.0]) if self.ee.dm.get_data(var,
                                                                                                                  'type') == 'array' else 10.0
                                                                       for var in self.eval_in_list]
                                                         })

                    dynamic_inputs.update(
                        {'design_space': {'type': 'dataframe', self.DEFAULT: default_design_space
                                          }})
                    if 'design_space' in self._data_in:
                        self._data_in['design_space']['value'] = default_design_space

        self.add_inputs(dynamic_inputs)
        self.add_outputs(dynamic_outputs)

    def __init__(self, sos_name, ee, cls_builder):
        '''
        Constructor
        '''
        ee.ns_manager.add_ns('ns_doe', ee.study_name)
        super(DoeEval, self).__init__(sos_name, ee, cls_builder)
        self.logger = get_sos_logger(f'{self.ee.logger.name}.DOE')
        self.doe_factory = DOEFactory()
        self.design_space = None
        self.samples = None
        self.customed_samples = None
        self.dict_desactivated_elem = {}
        self.selected_outputs = []
        self.selected_inputs = []

    def create_design_space(self):
        """
        create_design_space
        """
        dspace = self.get_sosdisc_inputs(self.DESIGN_SPACE)
        design_space = None
        if dspace is not None:
            design_space = self.set_design_space()

        return design_space

    def set_design_space(self):
        """
        reads design space (set_design_space)
        """

        dspace_df = self.get_sosdisc_inputs(self.DESIGN_SPACE)
        variables = self.eval_in_list
        lower_bounds = dspace_df[self.LOWER_BOUND].tolist()
        upper_bounds = dspace_df[self.UPPER_BOUND].tolist()
        values = lower_bounds
        enable_variables = [True for invar in self.eval_in_list]
        # This won't work for an array with a dimension greater than 2
        activated_elems = [[True, True] if self.ee.dm.get_data(var, 'type') == 'array' else [True] for var in
                           self.eval_in_list]
        dspace_dict_updated = pd.DataFrame({self.VARIABLES: variables,
                                            self.VALUES: values,
                                            self.LOWER_BOUND: lower_bounds,
                                            self.UPPER_BOUND: upper_bounds,
                                            self.ENABLE_VARIABLE_BOOL: enable_variables,
                                            self.LIST_ACTIVATED_ELEM: activated_elems})

        design_space = self.read_from_dataframe(dspace_dict_updated)

        return design_space

    def read_from_dataframe(self, df):
        """Parses a DataFrame to read the DesignSpace

        :param df : design space df
        :returns:  the design space
        """
        names = list(df[self.VARIABLES])
        values = list(df[self.VALUES])
        l_bounds = list(df[self.LOWER_BOUND])
        u_bounds = list(df[self.UPPER_BOUND])
        enabled_variable = list(df[self.ENABLE_VARIABLE_BOOL])
        list_activated_elem = list(df[self.LIST_ACTIVATED_ELEM])
        design_space = DesignSpace()
        for dv, val, lb, ub, l_activated, enable_var in zip(names, values, l_bounds, u_bounds, list_activated_elem,
                                                            enabled_variable):

            # check if variable is enabled to add it or not in the design var
            if enable_var:
                self.dict_desactivated_elem[dv] = {}

                if [type(val), type(lb), type(ub)] == [str] * 3:
                    val = val
                    lb = lb
                    ub = ub
                name = dv
                if type(val) != list and type(val) != ndarray:
                    size = 1
                    var_type = ['float']
                    l_b = array([lb])
                    u_b = array([ub])
                    value = array([val])
                else:
                    # check if there is any False in l_activated
                    if not all(l_activated):
                        index_false = l_activated.index(False)
                        self.dict_desactivated_elem[dv] = {
                            'value': val[index_false], 'position': index_false}

                        val = delete(val, index_false)
                        lb = delete(lb, index_false)
                        ub = delete(ub, index_false)

                    size = len(val)
                    var_type = ['float'] * size
                    l_b = array(lb)
                    u_b = array(ub)
                    value = array(val)
                design_space.add_variable(
                    name, size, var_type, l_b, u_b, value)
        return design_space

    def configure(self):
        """Configuration of the DoeEval and setting of the design space
        """
        SoSEval.configure(self)
        # if self.DESIGN_SPACE in self._data_in:
        #     self.design_space = self.create_design_space()

    def generate_samples_from_doe_factory(self):
        """Generating samples for the Doe using the Doe Factory
        """
        algo_name = self.get_sosdisc_inputs(self.ALGO)
        if algo_name == 'CustomDOE':
            return self.create_samples_from_custom_df()
        else:
            self.design_space = self.create_design_space()
            options = self.get_sosdisc_inputs(self.ALGO_OPTIONS)
            filled_options = {}
            for algo_option in options:
                if options[algo_option] != 'default':
                    filled_options[algo_option] = options[algo_option]

            if self.N_SAMPLES not in options:
                self.logger.warning("N_samples is not defined; pay attention you use fullfact algo "
                                    "and that levels are well defined")

            self.logger.info(filled_options)
            filled_options[self.DIMENSION] = self.design_space.dimension
            filled_options[self._VARIABLES_NAMES] = self.design_space.variables_names
            filled_options[self._VARIABLES_SIZES] = self.design_space.variables_sizes

            algo = self.doe_factory.create(algo_name)
            self.samples = algo._generate_samples(**filled_options)

            unnormalize_vect = self.design_space.unnormalize_vect
            round_vect = self.design_space.round_vect
            samples = []
            for sample in self.samples:
                x_sample = round_vect(unnormalize_vect(sample))
                self.design_space.check_membership(x_sample)
                samples.append(x_sample)
            self.samples = samples

            return self.prepare_samples()

    def prepare_samples(self):
        samples = []
        for sample in self.samples:
            sample_dict = self.design_space.array_to_dict(sample)
            sample_dict = self._convert_array_into_new_type(sample_dict)
            ordered_sample = []
            for in_variable in self.eval_in_list:
                ordered_sample.append(sample_dict[in_variable])
            samples.append(ordered_sample)
        return samples

    def create_samples_from_custom_df(self):
        """Generation of the samples in case of a customed DOE
        """
        self.customed_samples = self.get_sosdisc_inputs('custom_samples_df')
        self.check_customed_samples()
        samples_custom = []
        for index, rows in self.customed_samples.iterrows():
            ordered_sample = []
            for col in rows:
                ordered_sample.append(col)
            samples_custom.append(ordered_sample)
        return samples_custom

    def check_customed_samples(self):
        """ We check that the columns of the dataframe are the same  that  the selected inputs
        We also check that they are of the same type
        """
        if set(self.selected_inputs) != set(self.customed_samples.columns.to_list()):
            self.logger.error("the costumed dataframe columns must be the same and in the same order than the eval in "
                              "list ")

    def run(self):
        '''
            Overloaded SoSEval method
            The execution of the doe
        '''

        dict_sample = {}
        dict_output = {}

        # After samples generation, we enumerate through them and carry out
        # a evaluation using the soseval evaluation function
        self.samples = self.generate_samples_from_doe_factory()

        # options = self.get_sosdisc_inputs(self.ALGO_OPTIONS)
        # n_processes = options.get('n_processes', 1)
        # wait_time_between_samples = options.get('wait_time_between_samples', 0)

        if platform.system() == 'Windows':
            n_processes = 1
            print("sequential running")
        else:
            n_processes = 4
        # We handle the case of a parallel execution here
        # It happens when the number of specified processes n_processes is greater than 1
        if n_processes > 1:
            self.logger.info("Running DOE EVAL in parallel on n_processes = %s", str(n_processes))
            print("parallel execution")

            # Create the parallel execution object. The function we want to parallelize is the sample evaluation
            # function

            def sample_evaluator(sample_one):

                """ this is the worker used to evaluate a sample in case of a parallel execution
                    """
                return self.FDeval_func(sample_one, convert_to_array=False)

            parallel = ParallelExecution(sample_evaluator, n_processes=n_processes)
            parallel.wait_time_between_fork = 0

            # Define a callback function to store the samples on the fly
            # during the parallel execution

            def store_callback(
                    index,  # type: int
                    outputs,  # type: DOELibraryOutputType
            ):  # type: (...) -> None
                """Store the outputs in dedicated dictionnaries:
                - samples used for the scenario are sctored in dict_sample
                - outputs for the scenario are stored in dict_output
                Args:
                    index: The sample index.
                    outputs: The outputs of the parallel execution.
                """

                processed_sample = self.samples[index]
                scenario_name = "scenario_" + str(index)
                dict_one_sample = {}
                for idx, values in enumerate(processed_sample):
                    dict_one_sample[self.eval_in_list[idx]] = values
                dict_sample[scenario_name] = dict_one_sample

                dict_one_output = {}
                for idx, values in enumerate(outputs):
                    dict_one_output[self.eval_out_list[idx]] = values
                dict_output[scenario_name] = dict_one_output

            # The list of inputs of the tasks is the list of samples
            # composed_samples = []
            # for x in self.samples:
            #     eval_in_list = self.eval_in_list[:]
            #     eval_out_list = self.eval_out_list[:]
            #     disc = copy.deepcopy(self.sos_disciplines[0])
            #     composed_samples.append(tuple([x, eval_in_list, disc, eval_out_list]))
            # samples_test = []
            # for x in self.samples:
            #     samples_test.append(tuple([self,x]))
            parallel.execute(self.samples, exec_callback=store_callback)

        else:
            # Case of a sequential execution
            for i, sample in enumerate(self.samples):

                # generation of the dictionnary of samples
                scenario_name = "scenario_" + str(i + 1)
                dict_one_sample = {}
                for idx, values in enumerate(sample):
                    dict_one_sample[self.eval_in_list[idx]] = values
                dict_sample[scenario_name] = dict_one_sample

                # evaluation of samples and generation of a dictionnary of outputs
                output_eval = copy.deepcopy(
                    self.FDeval_func(sample, convert_to_array=False))
                dict_one_output = {}
                for idx, values in enumerate(output_eval):
                    dict_one_output[self.eval_out_list[idx]] = values
                dict_output[scenario_name] = dict_one_output

        # for i, sample in enumerate(self.samples):
        #
        #     # generation of the dictionnary of samples
        #     scenario_name = "scenario_" + str(i + 1)
        #     dict_one_sample = {}
        #     for idx, values in enumerate(sample):
        #         dict_one_sample[self.eval_in_list[idx]] = values
        #     dict_sample[scenario_name] = dict_one_sample
        #
        #     # evaluation of samples and generation of a dictionnary of outputs
        #     output_eval = copy.deepcopy(
        #         self.FDeval_func(sample, convert_to_array=False))
        #     dict_one_output = {}
        #     for idx, values in enumerate(output_eval):
        #         dict_one_output[self.eval_out_list[idx]] = values
        #     dict_output[scenario_name] = dict_one_output

        # construction of a dataframe of generated samples
        # the key is the scenario and columns are inputs values for the
        # considered scenario
        columns = ['scenario']
        columns.extend(self.selected_inputs)
        samples_all_row = []
        for (scenario, scenario_sample) in dict_sample.items():
            samples_row = [scenario]
            for generated_input in scenario_sample.values():
                samples_row.append(generated_input)
            samples_all_row.append(samples_row)
        samples_dataframe = pd.DataFrame(samples_all_row, columns=columns)

        # construction of a dictionnary of dynamic outputs
        # The key is the output name and the value a dictionnary of results
        # with scenarii as keys
        global_dict_output = {key: {} for key in self.eval_out_list}
        for (scenario, scenario_output) in dict_output.items():
            for full_name_out in scenario_output.keys():
                global_dict_output[full_name_out][scenario] = scenario_output[full_name_out]

        # saving outputs in the dm
        self.store_sos_outputs_values(
            {'doe_samples_dataframe': samples_dataframe}, update_dm=True)
        for dynamic_output in self.eval_out_list:
<<<<<<< HEAD
            self.store_sos_outputs_values(
                {f'{dynamic_output}_dict': global_dict_output[dynamic_output]}, update_dm=True)
=======
            self.store_sos_outputs_values({
                f'{dynamic_output.split(self.ee.study_name + ".")[1]}_dict':
                    global_dict_output[dynamic_output]})
>>>>>>> ab27823c

    def get_algo_default_options(self, algo_name):
        """This algo generate the default options to set for a given doe algorithm
        """

        if algo_name in self.algo_dict.keys():
            return self.algo_dict[algo_name]
        else:
            return self.default_algo_options

    def get_full_names(self, names):
        '''
        get full names of ineq_names and obj_names
        '''
        full_names = []
        for i_name in names:
            full_id_l = self.dm.get_all_namespaces_from_var_name(i_name)
            if full_id_l != []:
                if len(full_id_l) > 1:
                    # full_id = full_id_l[0]
                    full_id = self.get_scenario_lagr(full_id_l)
                else:
                    full_id = full_id_l[0]
                full_names.append(full_id)

        return full_names

    def fill_possible_values(self, disc):
        '''
            Fill possible values lists for eval inputs and outputs
            an input variable must be a float coming from a data_in of a discipline in all the process
            and not a default variable
            an output variable must be any data from a data_out discipline
        '''

        poss_in_values_full = []
        poss_out_values_full = []

        for data_in_key in disc._data_in.keys():
            is_input_type = disc._data_in[data_in_key][self.TYPE] in self.INPUT_TYPE
            in_coupling_numerical = data_in_key in list(
                SoSCoupling.DESC_IN.keys())
            full_id = disc.get_var_full_name(
                data_in_key, disc._data_in)
            is_in_type = self.dm.data_dict[self.dm.data_id_map[full_id]
                         ]['io_type'] == 'in'
            if is_input_type and is_in_type and not in_coupling_numerical:
                # Caution ! This won't work for variables with points in name
                # as for ac_model
                # we remove the study name from the variable full  name for a
                # sake of simplicity
                poss_in_values_full.append(
                    full_id.split(self.ee.study_name + ".")[1])
        for data_out_key in disc._data_out.keys():
            # Caution ! This won't work for variables with points in name
            # as for ac_model
            in_coupling_numerical = data_out_key in list(
                SoSCoupling.DESC_IN.keys()) or data_out_key == 'residuals_history'
            full_id = disc.get_var_full_name(
                data_out_key, disc._data_out)
            if not in_coupling_numerical:
                # we remove the study name from the variable full  name for a
                # sake of simplicity
                poss_out_values_full.append(
                    full_id.split(self.ee.study_name + ".")[1])

        return poss_in_values_full, poss_out_values_full

    def set_eval_possible_values(self):
        '''
            Once all disciplines have been run through,
            set the possible values for eval_inputs and eval_outputs in the DM
        '''
        # the eval process to analyse is stored as the only child of SoSEval
        # (coupling chain of the eval process or single discipline)
        analyzed_disc = self.sos_disciplines[0]

        possible_in_values_full, possible_out_values_full = self.fill_possible_values(
            analyzed_disc)

        possible_in_values_full, possible_out_values_full = self.find_possible_values(
            analyzed_disc, possible_in_values_full, possible_out_values_full)

        # Take only unique values in the list
        possible_in_values_full = list(set(possible_in_values_full))
        possible_out_values_full = list(set(possible_out_values_full))

        # Fill the possible_values of eval_inputs

        possible_in_values_full.sort()
        possible_out_values_full.sort()

        default_in_dataframe = pd.DataFrame({'selected_input': [False for invar in possible_in_values_full],
                                             'full_name': possible_in_values_full})
        default_out_dataframe = pd.DataFrame({'selected_output': [False for invar in possible_out_values_full],
                                              'full_name': possible_out_values_full})

        eval_input_new_dm = self.get_sosdisc_inputs('eval_inputs')
        if eval_input_new_dm is None:
            self.dm.set_data(f'{self.get_disc_full_name()}.eval_inputs',
                             'value', default_in_dataframe, check_value=False)
            self.dm.set_data(f'{self.get_disc_full_name()}.eval_outputs',
                             'value', default_out_dataframe, check_value=False)
        # check if the eval_inputs need to be updtated after a subprocess
        # configure
        elif eval_input_new_dm['full_name'].equals(default_in_dataframe['full_name']) == False:
            self.dm.set_data(f'{self.get_disc_full_name()}.eval_inputs',
                             'value', default_in_dataframe, check_value=False)
            self.dm.set_data(f'{self.get_disc_full_name()}.eval_outputs',
                             'value', default_out_dataframe, check_value=False)

        # filling possible values for sampling algorithm name
        self.dm.set_data(f'{self.get_disc_full_name()}.sampling_algo',
                         self.POSSIBLE_VALUES, self.custom_order_possible_algorithms(self.doe_factory.algorithms))

    def custom_order_possible_algorithms(self, algo_list):
        """ This algo sorts the possible algorithms list so that most used algorithms
        which are fullfact,lhs and CustomDOE appears at the top of the list
        The remaing algorithms are sorted in an alphabetical order
        """
        sorted_algorithms = algo_list[:]
        sorted_algorithms.remove('CustomDOE')
        sorted_algorithms.remove("fullfact")
        sorted_algorithms.remove("lhs")
        sorted_algorithms.sort()
        sorted_algorithms.insert(0, "lhs")
        sorted_algorithms.insert(0, 'CustomDOE')
        sorted_algorithms.insert(0, "fullfact")
        return sorted_algorithms

    def set_eval_in_out_lists(self, in_list, out_list):
        '''
        Set the evaluation variable list (in and out) present in the DM
        which fits with the eval_in_base_list filled in the usecase or by the user
        '''
        self.eval_in_base_list = [
            element.split(".")[-1] for element in in_list]
        self.eval_out_base_list = [
            element.split(".")[-1] for element in out_list]
        self.eval_in_list = [
            f'{self.ee.study_name}.{element}' for element in in_list]
        self.eval_out_list = [
            f'{self.ee.study_name}.{element}' for element in out_list]<|MERGE_RESOLUTION|>--- conflicted
+++ resolved
@@ -457,21 +457,23 @@
         else:
             n_processes = 4
         # We handle the case of a parallel execution here
-        # It happens when the number of specified processes n_processes is greater than 1
+        # It happens when the number of specified processes n_processes is
+        # greater than 1
         if n_processes > 1:
-            self.logger.info("Running DOE EVAL in parallel on n_processes = %s", str(n_processes))
+            self.logger.info(
+                "Running DOE EVAL in parallel on n_processes = %s", str(n_processes))
             print("parallel execution")
 
             # Create the parallel execution object. The function we want to parallelize is the sample evaluation
             # function
 
             def sample_evaluator(sample_one):
-
                 """ this is the worker used to evaluate a sample in case of a parallel execution
                     """
                 return self.FDeval_func(sample_one, convert_to_array=False)
 
-            parallel = ParallelExecution(sample_evaluator, n_processes=n_processes)
+            parallel = ParallelExecution(
+                sample_evaluator, n_processes=n_processes)
             parallel.wait_time_between_fork = 0
 
             # Define a callback function to store the samples on the fly
@@ -524,7 +526,8 @@
                     dict_one_sample[self.eval_in_list[idx]] = values
                 dict_sample[scenario_name] = dict_one_sample
 
-                # evaluation of samples and generation of a dictionnary of outputs
+                # evaluation of samples and generation of a dictionnary of
+                # outputs
                 output_eval = copy.deepcopy(
                     self.FDeval_func(sample, convert_to_array=False))
                 dict_one_output = {}
@@ -574,14 +577,9 @@
         self.store_sos_outputs_values(
             {'doe_samples_dataframe': samples_dataframe}, update_dm=True)
         for dynamic_output in self.eval_out_list:
-<<<<<<< HEAD
-            self.store_sos_outputs_values(
-                {f'{dynamic_output}_dict': global_dict_output[dynamic_output]}, update_dm=True)
-=======
             self.store_sos_outputs_values({
                 f'{dynamic_output.split(self.ee.study_name + ".")[1]}_dict':
-                    global_dict_output[dynamic_output]})
->>>>>>> ab27823c
+                    global_dict_output[dynamic_output]}, update_dm=True)
 
     def get_algo_default_options(self, algo_name):
         """This algo generate the default options to set for a given doe algorithm
@@ -627,7 +625,7 @@
             full_id = disc.get_var_full_name(
                 data_in_key, disc._data_in)
             is_in_type = self.dm.data_dict[self.dm.data_id_map[full_id]
-                         ]['io_type'] == 'in'
+                                           ]['io_type'] == 'in'
             if is_input_type and is_in_type and not in_coupling_numerical:
                 # Caution ! This won't work for variables with points in name
                 # as for ac_model
