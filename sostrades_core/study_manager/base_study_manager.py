--- conflicted
+++ resolved
@@ -25,20 +25,7 @@
 from pathlib import Path
 from time import time
 from typing import TYPE_CHECKING
-
-<<<<<<< HEAD
-from sostrades_core.datasets.dataset_mapping import DatasetsMapping
-from sostrades_core.execution_engine.execution_engine import ExecutionEngine
-from sostrades_core.execution_engine.proxy_discipline import ProxyDiscipline
 from sostrades_core.tools.compare_data_manager_tooling import compare_dict
-from sostrades_core.tools.post_processing.post_processing_factory import (
-    PostProcessingFactory,
-)
-from sostrades_core.tools.rw.load_dump_dm_data import AbstractLoadDump, DirectLoadDump
-from sostrades_core.tools.tree.serializer import DataSerializer
-
-=======
-from gemseo.utils.compare_data_manager_tooling import compare_dict
 
 from sostrades_core.execution_engine.execution_engine import ExecutionEngine
 from sostrades_core.execution_engine.proxy_discipline import ProxyDiscipline
@@ -55,7 +42,6 @@
 Class that manage a whole study process (load, execute, save, dump..)
 """
 
->>>>>>> f51abe69
 # CRITICAL, FATAL, ERROR, WARNING, WARN, INFO, DEBUG
 LOG_LEVEL = INFO  # = 20
 
@@ -72,12 +58,6 @@
     redefining the method 'setup_use_case' allow to change the way to load data into the execution engine
     """
 
-<<<<<<< HEAD
-    def __init__(self, repository_name, process_name, study_name, dump_directory: Optional[str] = None,
-                 run_usecase=True,
-                 yield_method=None, logger=None, execution_engine=None, test_post_procs: bool = True):
-        """ Constructor
-=======
     def __init__(
         self,
         repository_name,
@@ -91,7 +71,7 @@
         test_post_procs: bool = True,
     ):
         """Constructor.
->>>>>>> f51abe69
+
 
         :params: repository_name, package name that contain the target process to load
         :type: str
