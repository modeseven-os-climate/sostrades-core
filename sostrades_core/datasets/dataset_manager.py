'''
Copyright 2024 Capgemini

Licensed under the Apache License, Version 2.0 (the "License");
you may not use this file except in compliance with the License.
You may obtain a copy of the License at

    http://www.apache.org/licenses/LICENSE-2.0

Unless required by applicable law or agreed to in writing, software
distributed under the License is distributed on an "AS IS" BASIS,
WITHOUT WARRANTIES OR CONDITIONS OF ANY KIND, either express or implied.
See the License for the specific language governing permissions and
limitations under the License.
'''
import logging
from typing import Any

from sostrades_core.datasets.dataset import Dataset
from sostrades_core.datasets.dataset_info import DatasetInfo
from sostrades_core.datasets.datasets_connectors.abstract_datasets_connector import (
    DatasetGenericException,
)
from sostrades_core.datasets.datasets_connectors.datasets_connector_manager import (
    DatasetsConnectorManager,
)
from sostrades_core.execution_engine.proxy_discipline import ProxyDiscipline


class DatasetsManager:
    """
    Manages connections to datasets
    """
    VALUE = ProxyDiscipline.VALUE
    DATASET_INFO = 'dataset_info'

    def __init__(self, logger:logging.Logger):
        self.datasets = {}
        self.__logger = logger

    def fetch_data_from_datasets(self, datasets_info: dict[DatasetInfo:dict[str:str]],
                                 data_dict: dict[str:str]) -> dict[str:dict[str:Any]]:
        """
        get data from datasets and fill data_dict

        :param datasets_info: list of datasets associated to a namespace
        :type datasets_info: List[DatasetInfo]

        :param data_dict: dict of data to be fetch in datasets with their types
        :type data_dict: dict[name str: type str]

        :return: data_dict of data names and retrieved values plus a DATASET_INFO field with DatasetInfo object
        """
        self.__logger.debug(f"Fetching data {data_dict.keys()} from datasets {datasets_info}")
        data_retrieved = {}

        for dataset_info, mapping_parameters in datasets_info.items():
            try:
                # Get the dataset, creates it if not exists
                dataset = self.get_dataset(dataset_info=dataset_info)

                # get the list of parameters to get
                data_to_fetch = {}
                dataset_data_reverse_mapping = {}
                # we get the data_dataset_key for each param that is in data_dict 
                # it is done in a loop so that it respect the order of appearance
                #(ie: if there is a *:* and then a:b, the a:b replace the *:* for the 'a' parameter)
                for data_key, data_dataset_key in mapping_parameters.items():
                    if data_dataset_key == DatasetInfo.WILDCARD:
                        dataset_data_reverse_mapping.update({key: key for key in data_dict.keys()})
                        data_to_fetch.update(data_dict)
                    elif data_key in data_dict.keys():
                        dataset_data_reverse_mapping.update({data_dataset_key: data_key})
                        data_to_fetch.update({data_dataset_key: data_dict[data_key]})
                
                # Retrieve values
                dataset_values = dataset.get_values(data_dict=data_to_fetch)
                # Update internal dictionnary adding provenance (DatasetInfo object) for tracking parameter changes
                dataset_data = {dataset_data_reverse_mapping[key]: {self.VALUE: value,
                                    self.DATASET_INFO: dataset_info} for key, value in dataset_values.items()}
                data_retrieved.update(dataset_data)
            except DatasetGenericException as exception:
                raise DatasetGenericException(f'Error fetching dataset "{dataset_info.dataset_id}" of datasets connector "{dataset_info.connector_id}": {exception}')
        return data_retrieved

    def get_dataset(self, dataset_info: DatasetInfo) -> Dataset:
        """
        Gets a dataset, creates it if it does not exist

        :param dataset_info: Dataset info
        :type dataset_info: DatasetInfo

        :return: Dataset
        """
        if dataset_info not in self.datasets:
            self.datasets[dataset_info] = self.__create_dataset(dataset_info=dataset_info)
        return self.datasets[dataset_info]
<<<<<<< HEAD
    
    def write_data_in_dataset(self, dataset_info: dict[DatasetInfo:dict[str:str]],
=======

    def write_data_in_dataset(self, dataset_info: DatasetInfo,
>>>>>>> 60418497
                                 data_dict: dict[str:str],
                                 data_type_dict: dict[str:str]) -> dict:
        """
        get data from data_dict and fill dataset

        :param dataset_info: dataset associated to namespaces
        :type dataset_info: DatasetInfo

        :param data_dict: dict of data to be written in datasets with their types
        :type data_dict: dict[name str: value]

        :param data_type_dict: dict of data to be written in datasets with their types
        :type data_type_dict: dict[name str: type str]

        :return: data_dict of data names plus a DATASET_INFO field with DatasetInfo object
        """
        self.__logger.debug(f"exporting data {data_dict.keys()} into dataset {dataset_info}")


        try:
            # Get the dataset, creates it if not exists
            dataset = self.get_dataset(dataset_info=dataset_info)
<<<<<<< HEAD
            
            # Write values
            dataset_values = dataset.connector.write_dataset(dataset_identifier=dataset_info.dataset_id, 
=======

            # Retrieve values
            dataset_values = dataset.connector.write_dataset(dataset_identifier=dataset_info.dataset_id,
>>>>>>> 60418497
                                                                values_to_write=data_dict,
                                                                data_types_dict=data_type_dict,
                                                                create_if_not_exists=True,
                                                                override=True)
        except DatasetGenericException as exception:
            raise DatasetGenericException(f'Error exporting dataset "{dataset_info.dataset_id}" of datasets connector "{dataset_info.connector_id}": {exception}')
        return dataset_values

    def __create_dataset(self, dataset_info: DatasetInfo) -> Dataset:
        """
        Private method
        Get the connector associated to the dataset and create a Dataset object

        :param dataset_info: Dataset info
        :type dataset_info: DatasetInfo
        """
        # Gets connector
        connector = DatasetsConnectorManager.get_connector(connector_identifier=dataset_info.connector_id)

        return Dataset(dataset_info=dataset_info, connector=connector)<|MERGE_RESOLUTION|>--- conflicted
+++ resolved
@@ -62,7 +62,7 @@
                 # get the list of parameters to get
                 data_to_fetch = {}
                 dataset_data_reverse_mapping = {}
-                # we get the data_dataset_key for each param that is in data_dict 
+                # we get the data_dataset_key for each param that is in data_dict
                 # it is done in a loop so that it respect the order of appearance
                 #(ie: if there is a *:* and then a:b, the a:b replace the *:* for the 'a' parameter)
                 for data_key, data_dataset_key in mapping_parameters.items():
@@ -72,7 +72,7 @@
                     elif data_key in data_dict.keys():
                         dataset_data_reverse_mapping.update({data_dataset_key: data_key})
                         data_to_fetch.update({data_dataset_key: data_dict[data_key]})
-                
+
                 # Retrieve values
                 dataset_values = dataset.get_values(data_dict=data_to_fetch)
                 # Update internal dictionnary adding provenance (DatasetInfo object) for tracking parameter changes
@@ -95,13 +95,8 @@
         if dataset_info not in self.datasets:
             self.datasets[dataset_info] = self.__create_dataset(dataset_info=dataset_info)
         return self.datasets[dataset_info]
-<<<<<<< HEAD
-    
-    def write_data_in_dataset(self, dataset_info: dict[DatasetInfo:dict[str:str]],
-=======
 
     def write_data_in_dataset(self, dataset_info: DatasetInfo,
->>>>>>> 60418497
                                  data_dict: dict[str:str],
                                  data_type_dict: dict[str:str]) -> dict:
         """
@@ -124,15 +119,9 @@
         try:
             # Get the dataset, creates it if not exists
             dataset = self.get_dataset(dataset_info=dataset_info)
-<<<<<<< HEAD
-            
+
             # Write values
-            dataset_values = dataset.connector.write_dataset(dataset_identifier=dataset_info.dataset_id, 
-=======
-
-            # Retrieve values
             dataset_values = dataset.connector.write_dataset(dataset_identifier=dataset_info.dataset_id,
->>>>>>> 60418497
                                                                 values_to_write=data_dict,
                                                                 data_types_dict=data_type_dict,
                                                                 create_if_not_exists=True,
