'''
Copyright 2024 Capgemini

Licensed under the Apache License, Version 2.0 (the "License");
you may not use this file except in compliance with the License.
You may obtain a copy of the License at

    http://www.apache.org/licenses/LICENSE-2.0

Unless required by applicable law or agreed to in writing, software
distributed under the License is distributed on an "AS IS" BASIS,
WITHOUT WARRANTIES OR CONDITIONS OF ANY KIND, either express or implied.
See the License for the specific language governing permissions and
limitations under the License.
'''
import pandas as pd

from sostrades_core.study_manager.study_manager import StudyManager


class Study(StudyManager):
    def __init__(self, run_usecase=False, execution_engine=None):
        super().__init__(__file__, run_usecase=run_usecase, execution_engine=execution_engine)

    def setup_usecase(self):
        """
        Usecase for lhs DoE and Eval on x variable of Sellar Problem
        """

        ns = f"{self.study_name}"
        dspace_dict = {
            "variable": ["Disc1.a"],
            "lower_bnd": [0.0],
            "upper_bnd": [1.0],
        }
        dspace = pd.DataFrame(dspace_dict)

<<<<<<< HEAD
        input_selection_a = {"selected_input": [False, True, True], "full_name": ["x", "Disc1.a", "Disc1.b"]}
        input_selection_a = pd.DataFrame(input_selection_a)

        output_selection_ind = {
            "selected_output": [True, False, True],
            "full_name": ["y", "Disc1.indicator", "y_array"],
        }
=======
        input_selection_a = {'selected_input': [False, True, True],
                             'full_name': ['x', 'Coupling.Disc1.a', 'Coupling.Disc1.b']}
        input_selection_a = pd.DataFrame(input_selection_a)

        output_selection_ind = {'selected_output': [True, False, True],
                                'full_name': ['y', 'Coupling.Disc1.indicator', 'y_array']}
>>>>>>> 08bde8d4
        output_selection_ind = pd.DataFrame(output_selection_ind)

        disc_dict = {}
        # DoE + Eval inputs
        n_samples = 10
        levels = [0.25, 0.5, 0.75]
        centers = [5]
        disc_dict[f"{ns}.SampleGenerator.sampling_method"] = "tornado_chart_analysis"
        disc_dict[f"{ns}.SampleGenerator.variation_list"] = [-10.0, 10.0]
        disc_dict[f"{ns}.Eval.with_sample_generator"] = True
        disc_dict[f"{ns}.SampleGenerator.eval_inputs"] = input_selection_a
        disc_dict[f"{ns}.Eval.gather_outputs"] = output_selection_ind

        # Disc1 inputs
<<<<<<< HEAD
        disc_dict[f"{ns}.Eval.x"] = 10.0
        disc_dict[f"{ns}.Eval.Disc1.a"] = 1.0
        disc_dict[f"{ns}.Eval.Disc1.b"] = 100.0
        disc_dict[f"{ns}.y"] = 4.0
        disc_dict[f"{ns}.Eval.Disc1.indicator"] = 53.0
=======
        disc_dict[f'{ns}.Eval.x'] = 10.
        disc_dict[f'{ns}.Eval.Coupling.Disc1.a'] = 1.0
        disc_dict[f'{ns}.Eval.Coupling.Disc1.b'] = 100.0
        disc_dict[f'{ns}.y'] = 4.
        disc_dict[f'{ns}.Eval.Coupling.Disc1.indicator'] = 53.
>>>>>>> 08bde8d4

        return [disc_dict]


if "__main__" == __name__:
    ns = "usecase_tornado_analysis"
    uc_cls = Study(run_usecase=True)
    uc_cls.load_data()
    # uc_cls.run()
    dm = uc_cls.execution_engine.dm
    scenario_namespace = dm.get_value(f"{ns}.tornado_chart_analysis.scenario_variations")
    print(scenario_namespace)
    samples_df = dm.get_value(f"{ns}.Eval.samples_df")
    print(samples_df)

    uc_cls.run()
    variations_output_df = dm.get_value(f"{ns}.tornado_chart_analysis.y_array_dict_variations")
    print(variations_output_df)

    from sostrades_core.tools.post_processing.post_processing_factory import PostProcessingFactory

    post_processing_factory = PostProcessingFactory()
    charts = post_processing_factory.get_post_processing_by_namespace(
        uc_cls.execution_engine, f"{uc_cls.study_name}.tornado_chart_analysis", None, as_json=False
    )

    for chart in charts:
        chart.to_plotly().show()

    # check that the sensitivity analysis is well removed
    values_dict = {}
    values_dict[f"{ns}.SampleGenerator.sampling_method"] = "doe_algo"
    values_dict[f"{ns}.SampleGenerator.overwrite_samples_df"] = True
    uc_cls.ee.load_study_from_input_dict(values_dict)
    uc_cls.ee.display_treeview_nodes()<|MERGE_RESOLUTION|>--- conflicted
+++ resolved
@@ -33,31 +33,21 @@
             "lower_bnd": [0.0],
             "upper_bnd": [1.0],
         }
-        dspace = pd.DataFrame(dspace_dict)
 
-<<<<<<< HEAD
-        input_selection_a = {"selected_input": [False, True, True], "full_name": ["x", "Disc1.a", "Disc1.b"]}
+        input_selection_a = {
+            "selected_input": [False, True, True],
+            "full_name": ["x", "Coupling.Disc1.a", "Coupling.Disc1.b"],
+        }
         input_selection_a = pd.DataFrame(input_selection_a)
 
         output_selection_ind = {
             "selected_output": [True, False, True],
-            "full_name": ["y", "Disc1.indicator", "y_array"],
+            "full_name": ["y", "Coupling.Disc1.indicator", "y_array"],
         }
-=======
-        input_selection_a = {'selected_input': [False, True, True],
-                             'full_name': ['x', 'Coupling.Disc1.a', 'Coupling.Disc1.b']}
-        input_selection_a = pd.DataFrame(input_selection_a)
-
-        output_selection_ind = {'selected_output': [True, False, True],
-                                'full_name': ['y', 'Coupling.Disc1.indicator', 'y_array']}
->>>>>>> 08bde8d4
         output_selection_ind = pd.DataFrame(output_selection_ind)
 
         disc_dict = {}
         # DoE + Eval inputs
-        n_samples = 10
-        levels = [0.25, 0.5, 0.75]
-        centers = [5]
         disc_dict[f"{ns}.SampleGenerator.sampling_method"] = "tornado_chart_analysis"
         disc_dict[f"{ns}.SampleGenerator.variation_list"] = [-10.0, 10.0]
         disc_dict[f"{ns}.Eval.with_sample_generator"] = True
@@ -65,19 +55,11 @@
         disc_dict[f"{ns}.Eval.gather_outputs"] = output_selection_ind
 
         # Disc1 inputs
-<<<<<<< HEAD
         disc_dict[f"{ns}.Eval.x"] = 10.0
-        disc_dict[f"{ns}.Eval.Disc1.a"] = 1.0
-        disc_dict[f"{ns}.Eval.Disc1.b"] = 100.0
+        disc_dict[f"{ns}.Eval.Coupling.Disc1.a"] = 1.0
+        disc_dict[f"{ns}.Eval.Coupling.Disc1.b"] = 100.0
         disc_dict[f"{ns}.y"] = 4.0
-        disc_dict[f"{ns}.Eval.Disc1.indicator"] = 53.0
-=======
-        disc_dict[f'{ns}.Eval.x'] = 10.
-        disc_dict[f'{ns}.Eval.Coupling.Disc1.a'] = 1.0
-        disc_dict[f'{ns}.Eval.Coupling.Disc1.b'] = 100.0
-        disc_dict[f'{ns}.y'] = 4.
-        disc_dict[f'{ns}.Eval.Coupling.Disc1.indicator'] = 53.
->>>>>>> 08bde8d4
+        disc_dict[f"{ns}.Eval.Coupling.Disc1.indicator"] = 53.0
 
         return [disc_dict]
 
