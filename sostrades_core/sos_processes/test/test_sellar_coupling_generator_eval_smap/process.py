'''
Copyright 2022 Airbus SAS

Licensed under the Apache License, Version 2.0 (the "License");
you may not use this file except in compliance with the License.
You may obtain a copy of the License at

    http://www.apache.org/licenses/LICENSE-2.0

Unless required by applicable law or agreed to in writing, software
distributed under the License is distributed on an "AS IS" BASIS,
WITHOUT WARRANTIES OR CONDITIONS OF ANY KIND, either express or implied.
See the License for the specific language governing permissions and
limitations under the License.
'''
"""
mode: python; py-indent-offset: 4; tab-width: 4; coding: utf-8
Generate a doe scenario
"""
from sostrades_core.sos_processes.base_process_builder import BaseProcessBuilder


class ProcessBuilder(BaseProcessBuilder):
    # ontology information
    _ontology_data = {
        'label': 'Core Test Sellar Coupling Sample Generator Smap',
        'description': '',
        'category': '',
        'version': '',
    }

    def get_builders(self):
        '''
        default initialisation test
        '''
<<<<<<< HEAD

        # simple 2-disc process NOT USING nested scatters

        # shared namespace
        self.ee.ns_manager.add_ns(
            'ns_scatter_scenario', f'{self.ee.study_name}')
        self.ee.ns_manager.add_ns(
            'ns_OptimSellar', f'{self.ee.study_name}.SellarCoupling')
        self.ee.ns_manager.add_ns('ns_sampling', f'{self.ee.study_name}')
        self.ee.ns_manager.add_ns('ns_eval', f'{self.ee.study_name}')
=======
        # simple 2-disc process NOT USING nested scatters

        self.ee.ns_manager.add_ns(
            'ns_OptimSellar', f'{self.ee.study_name}.Eval.SellarCoupling')
        self.ee.ns_manager.add_ns('ns_sampling', f'{self.ee.study_name}.Eval')
>>>>>>> 2b0abc41

        # add disciplines Sellar
        disc_dir = 'sostrades_core.sos_wrapping.test_discs.sellar.'
        mods_dict = {
            'Sellar_Problem': disc_dir + 'SellarProblem',
            'Sellar_2': disc_dir + 'Sellar2',
            'Sellar_1': disc_dir + 'Sellar1',
        }
        builder_list_sellar = self.create_builder_list(
            mods_dict,
            # ns_dict={'ns_OptimSellar': self.ee.study_name}
        )

        coupling_builder = self.ee.factory.create_builder_coupling(
            "SellarCoupling")
        coupling_builder.set_builder_info('cls_builder', builder_list_sellar)

        # multi scenario driver builder
        multi_scenarios = self.ee.factory.create_driver(
<<<<<<< HEAD
            'Eval', coupling_builder, flatten_subprocess=True
=======
            'Eval', coupling_builder,  flatten_subprocess=True
>>>>>>> 2b0abc41
        )

        # sample generator builder
        mod_cp = 'sostrades_core.execution_engine.disciplines_wrappers.sample_generator_wrapper.SampleGeneratorWrapper'
        cp_builder = self.ee.factory.get_builder_from_module(
            'SampleGenerator', mod_cp)

        return multi_scenarios + [cp_builder]<|MERGE_RESOLUTION|>--- conflicted
+++ resolved
@@ -33,49 +33,52 @@
         '''
         default initialisation test
         '''
-<<<<<<< HEAD
-
         # simple 2-disc process NOT USING nested scatters
 
         # shared namespace
-        self.ee.ns_manager.add_ns(
-            'ns_scatter_scenario', f'{self.ee.study_name}')
+        # self.ee.ns_manager.add_ns(
+        #    'ns_scatter_scenario', f'{self.ee.study_name}')
+        # self.ee.ns_manager.add_ns(
+        #    'ns_OptimSellar', f'{self.ee.study_name}.SellarCoupling')
+        #self.ee.ns_manager.add_ns('ns_sampling', f'{self.ee.study_name}')
+        #self.ee.ns_manager.add_ns('ns_eval', f'{self.ee.study_name}')
+
+        # add disciplines Sellar
+        if 1 == 1:
+            repo = 'sostrades_core.sos_processes.test'
+            sub_proc = 'test_sellar_coupling'
+            coupling_builder = self.ee.factory.get_builder_from_process(
+                repo=repo, mod_id=sub_proc)
+        else:
+            disc_dir = 'sostrades_core.sos_wrapping.test_discs.sellar.'
+            mods_dict = {
+                'Sellar_Problem': disc_dir + 'SellarProblem',
+                'Sellar_2': disc_dir + 'Sellar2',
+                'Sellar_1': disc_dir + 'Sellar1',
+            }
+            builder_list_sellar = self.create_builder_list(
+                mods_dict,
+                # ns_dict={'ns_OptimSellar': self.ee.study_name}
+            )
+
+            coupling_builder = self.ee.factory.create_builder_coupling(
+                "SellarCoupling")
+            coupling_builder.set_builder_info(
+                'cls_builder', builder_list_sellar)
+
+        # if Mono_instance
+        # self.ee.ns_manager.add_ns(
+        #   'ns_OptimSellar', f'{self.ee.study_name}.Eval.SellarCoupling')
+        # if Multi_instance
         self.ee.ns_manager.add_ns(
             'ns_OptimSellar', f'{self.ee.study_name}.SellarCoupling')
-        self.ee.ns_manager.add_ns('ns_sampling', f'{self.ee.study_name}')
-        self.ee.ns_manager.add_ns('ns_eval', f'{self.ee.study_name}')
-=======
-        # simple 2-disc process NOT USING nested scatters
 
-        self.ee.ns_manager.add_ns(
-            'ns_OptimSellar', f'{self.ee.study_name}.Eval.SellarCoupling')
         self.ee.ns_manager.add_ns('ns_sampling', f'{self.ee.study_name}.Eval')
->>>>>>> 2b0abc41
-
-        # add disciplines Sellar
-        disc_dir = 'sostrades_core.sos_wrapping.test_discs.sellar.'
-        mods_dict = {
-            'Sellar_Problem': disc_dir + 'SellarProblem',
-            'Sellar_2': disc_dir + 'Sellar2',
-            'Sellar_1': disc_dir + 'Sellar1',
-        }
-        builder_list_sellar = self.create_builder_list(
-            mods_dict,
-            # ns_dict={'ns_OptimSellar': self.ee.study_name}
-        )
-
-        coupling_builder = self.ee.factory.create_builder_coupling(
-            "SellarCoupling")
-        coupling_builder.set_builder_info('cls_builder', builder_list_sellar)
+        self.ee.ns_manager.add_ns('ns_eval', f'{self.ee.study_name}.Eval')
 
         # multi scenario driver builder
         multi_scenarios = self.ee.factory.create_driver(
-<<<<<<< HEAD
-            'Eval', coupling_builder, flatten_subprocess=True
-=======
-            'Eval', coupling_builder,  flatten_subprocess=True
->>>>>>> 2b0abc41
-        )
+            'Eval', coupling_builder, flatten_subprocess=True)
 
         # sample generator builder
         mod_cp = 'sostrades_core.execution_engine.disciplines_wrappers.sample_generator_wrapper.SampleGeneratorWrapper'
