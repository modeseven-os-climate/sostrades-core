--- conflicted
+++ resolved
@@ -163,435 +163,7 @@
 
         self.exec_eng.execute()
 
-<<<<<<< HEAD
-    # =========================================================================
-    #     def _test_02_configure_core_process(self):
-    #
-    #         builder_process = self.exec_eng.factory.get_builder_from_process(
-    #             self.repo, 'test_configure_process')
-    #         self.exec_eng.factory.set_builders_to_coupling_builder(
-    #             builder_process)
-    #
-    #         self.exec_eng.configure()
-    #
-    #         self.exec_eng.display_treeview_nodes()
-    #         usecase = study_core(execution_engine=self.exec_eng)
-    #         usecase.study_name = self.namespace
-    #         values_dict = usecase.setup_usecase()
-    #
-    #         full_values_dict = {}
-    #         for values in values_dict:
-    #             full_values_dict.update(values)
-    #
-    #         t0 = time()
-    #         self.exec_eng.load_study_from_input_dict(full_values_dict)
-    #         self.exec_eng.execute()
-    #         t1 = time() - t0
-    #         # print(f'First configure time: {t1}\n')
-    #         # FIRST CONFIGURE
-    #         # Before: 0.04054093360900879
-    #         # After configure refactoring: 0.033379316329956055
-    #         # With structuring variables: 0.03693001174926758
-    #         # With new compare_dict method: 0.03120565414428711
-    #
-    #         for disc in self.exec_eng.dm.disciplines_dict.keys():
-    #             self.assertTrue(self.exec_eng.dm.get_discipline(
-    #                 disc).get_configure_status())
-    #         for disc in self.exec_eng.dm.disciplines_dict.keys():
-    #             self.assertTrue(self.exec_eng.dm.get_discipline(
-    #                 disc).is_configured())
-    #
-    #         full_values_dict[self.study_name +
-    #                          '.multi_scenarios.name_list'] = ['name_1', 'name_3', 'name_4']
-    #         full_values_dict[self.study_name +
-    #                          '.multi_scenarios.z_dict'] = {'scenario_1': 1, 'scenario_2': 2, 'scenario_3': 4, 'scenario_4': 0}
-    #
-    #         scenario_list = ['scenario_1', 'scenario_2',
-    #                          'scenario_3', 'scenario_4']
-    #         for scenario in scenario_list:
-    #             full_values_dict[self.study_name + '.name_3.a'] = 1
-    #             full_values_dict[self.study_name + '.name_4.a'] = 1
-    #             full_values_dict[self.study_name + '.name_3.x'] = 2
-    #             full_values_dict[self.study_name + '.name_4.x'] = 2
-    #             full_values_dict[self.study_name + '.multi_scenarios.' +
-    #                              scenario + '.Disc1.name_3.b'] = 5
-    #             full_values_dict[self.study_name + '.multi_scenarios.' +
-    #                              scenario + '.Disc1.name_4.b'] = 5
-    #
-    #         t0 = time()
-    #         self.exec_eng.load_study_from_input_dict(full_values_dict)
-    #         t1 = time() - t0
-    #         # print(f'Configure time after dm change: {t1}\n')
-    #         # CONFIGURE WITH CHANGE IN DM
-    #         # Before: 0.03207278251647949
-    #         # After configure refactoring: 0.02335071563720703
-    #         # With structuring variables : 0.02295012092590332
-    #         # With new compare_dict method: 0.01555490493774414
-    #
-    #         t0 = time()
-    #         self.exec_eng.load_study_from_input_dict(full_values_dict)
-    #         t1 = time() - t0
-    #         # print(f'Configure time with no change: {t1}\n')
-    #         # CONFIGURE WITH NO CHANGE IN DM
-    #         # Before: 0.013063430786132812
-    #         # After configure refactoring: 0.011217832565307617
-    #         # With structuring variables : 0.004949092864990234
-    #         # With new compare_dict method: 0.0
-    #
-    #         self.exec_eng.execute()
-    # =========================================================================
-
-    # =========================================================================
-    #     def _test_03_study_instanciation_core_process(self):
-    #
-    #         t0 = time()
-    #         uc_cls = study_core_import_study()
-    #         uc_cls.setup_usecase()
-    #         t1 = time() - t0
-    #         print(f'Setup usecase time: {t1}\n')
-    #         # STUDY INSTANCIATION
-    #         # Before: 0.6121478080749512
-    #         # After: 0.5095164775848389
-    #         # With new compare_dict method: 0.49619007110595703
-    #
-    #         t0 = time()
-    #         uc_cls = study_core_import_study()
-    #         uc_cls.load_data()
-    #         t1 = time() - t0
-    #         print(f'Study instanciation and load data time: {t1}\n')
-    #         # STUDY INSTANCIATION
-    #         # Before: 0.07483434677124023
-    #         # After: 0.03124070167541504
-    #         # With new compare_dict method: 0.0469052791595459
-    # =========================================================================
-
-    # =========================================================================
-    #     def _test_04_SoSCoupling_structuring_variables(self):
-    #
-    #         repo_discopt = 'sostrades_core.sos_processes.test'
-    #         proc_name_discopt = 'test_sellar_opt_discopt'
-    #         builder = self.exec_eng.factory.get_builder_from_process(repo=repo_discopt,
-    #                                                                  mod_id=proc_name_discopt)
-    #
-    #         self.exec_eng.factory.set_builders_to_coupling_builder(builder)
-    #
-    #         self.exec_eng.configure()
-    #
-    #         uc_cls = study_sellar_opt()
-    #         dict_values = uc_cls.setup_usecase()
-    #
-    #         self.exec_eng.load_study_from_input_dict(dict_values[0])
-    #
-    #         # check with defaults
-    #         self.assertEqual(self.exec_eng.dm.get_value(
-    #             'MyCase.SellarOptimScenario.SellarCoupling.tolerance'), ProxyCoupling.DESC_IN['tolerance']['default'])
-    #
-    #         self.assertEqual(self.exec_eng.dm.get_value(
-    #             'MyCase.SellarOptimScenario.SellarCoupling.linear_solver_MDA_options'), ProxyCoupling.DESC_IN['linear_solver_MDA_options']['default'])
-    #
-    #         # check with custom values
-    #         max_iter = 10
-    #         mda_tolerance = 1e-08
-    #         linear_solver_tol = 1.0e-5
-    #         linear_solver_MDA_options = {
-    #             'max_iter': max_iter, 'tol': linear_solver_tol}
-    #         dict_values = {'MyCase.SellarOptimScenario.SellarCoupling.tolerance': mda_tolerance,
-    #                        'MyCase.SellarOptimScenario.SellarCoupling.linear_solver_MDA_options': linear_solver_MDA_options,
-    #                        'MyCase.SellarOptimScenario.SellarCoupling.inner_mda_name': "MDANewtonRaphson"}
-    #
-    #         self.exec_eng.load_study_from_input_dict(dict_values)
-    #
-    #         self.assertEqual(self.exec_eng.dm.get_value(
-    #             'MyCase.SellarOptimScenario.SellarCoupling.tolerance'), 1e-08)
-    #
-    #         coupling_disc = self.exec_eng.dm.get_disciplines_with_name(
-    #             'MyCase.SellarOptimScenario.SellarCoupling')[0]
-    #
-    #         self.assertEqual(self.exec_eng.dm.get_value(
-    #             'MyCase.SellarOptimScenario.SellarCoupling.tolerance'), coupling_disc.tolerance)
-    #         self.assertEqual(self.exec_eng.dm.get_value(
-    #             'MyCase.SellarOptimScenario.SellarCoupling.tolerance'), mda_tolerance)
-    #         self.assertEqual(self.exec_eng.dm.get_value(
-    #             'MyCase.SellarOptimScenario.SellarCoupling.tolerance'), coupling_disc.inner_mdas[0].tolerance)
-    #
-    #         # check linear solver options for MDANewtonRaphson (gradient based, thus with linear solver options)
-    #         # in sostrades, both "tol" and and "max_iter" are filled, in GEMSEO the
-    #         # tolerance is filled in a class variable "linear_solver_tolerance"
-    #         linear_solver_options_gemseo = copy(
-    #             coupling_disc.inner_mdas[0].linear_solver_options)
-    #
-    #         if platform.system() == 'Windows':
-    #             linear_solver_options_ref = {
-    #                 'max_iter': 10, 'use_ilu_precond': False}
-    #         else:
-    #             linear_solver_options_ref = {
-    #                 'max_iter': 10, 'preconditioner_type': 'gasm', 'solver_type': 'gmres'}
-    #
-    #         self.assertDictEqual(linear_solver_options_ref,
-    #                              linear_solver_options_gemseo)
-    #
-    #         linear_solver_options_dm = deepcopy(self.exec_eng.dm.get_value(
-    #             'MyCase.SellarOptimScenario.SellarCoupling.linear_solver_MDA_options'))
-    #         tol_dm = linear_solver_options_dm.pop('tol')
-    #         linear_solver_tolerance_gemseo = coupling_disc.inner_mdas[0].linear_solver_tolerance
-    #         assert linear_solver_tolerance_gemseo == tol_dm
-    #         assert linear_solver_tolerance_gemseo == linear_solver_tol
-    #
-    #         # check options for MDAGaussSeidel (no gradients, thus no linear solver
-    #         # options)
-    #         mda_tolerance = 1e-09
-    #         dict_values = {'MyCase.SellarOptimScenario.SellarCoupling.tolerance': mda_tolerance,
-    #                        'MyCase.SellarOptimScenario.SellarCoupling.inner_mda_name': "MDAGaussSeidel",
-    #                        'MyCase.SellarOptimScenario.SellarCoupling.linear_solver_MDA_options': ProxyCoupling.DEFAULT_LINEAR_SOLVER_OPTIONS
-    #                        }
-    #         self.exec_eng.load_study_from_input_dict(dict_values)
-    #         coupling_disc = self.exec_eng.dm.get_disciplines_with_name(
-    #             'MyCase.SellarOptimScenario.SellarCoupling')[0]
-    #
-    #         self.assertEqual(self.exec_eng.dm.get_value(
-    #             'MyCase.SellarOptimScenario.SellarCoupling.tolerance'), coupling_disc.tolerance)
-    #         self.assertEqual(self.exec_eng.dm.get_value(
-    #             'MyCase.SellarOptimScenario.SellarCoupling.tolerance'), mda_tolerance)
-    #         self.assertEqual(self.exec_eng.dm.get_value(
-    #             'MyCase.SellarOptimScenario.SellarCoupling.tolerance'), coupling_disc.inner_mdas[0].tolerance)
-    #
-    #         linear_solver_options_gemseo = copy(
-    #             coupling_disc.inner_mdas[0].linear_solver_options)
-    #
-    #         if platform.system() == 'Windows':
-    #             linear_solver_options_ref = {
-    #                 'max_iter': 1000, 'use_ilu_precond': False}
-    #         else:
-    #             linear_solver_options_ref = {
-    #                 'max_iter': 1000, 'preconditioner_type': 'gasm', 'solver_type': 'gmres'}
-    #
-    #         self.assertDictEqual(linear_solver_options_ref,
-    #                              linear_solver_options_gemseo)
-    #
-    #         linear_solver_options_dm = copy(self.exec_eng.dm.get_value(
-    #             'MyCase.SellarOptimScenario.SellarCoupling.linear_solver_MDA_options'))
-    #         linear_solver_tolerance_gemseo = coupling_disc.inner_mdas[0].linear_solver_tolerance
-    #         assert linear_solver_tolerance_gemseo == 1.0e-8  # GEMSEO default value
-    #         # provided by SoSTrades
-    #         assert linear_solver_options_dm == ProxyCoupling.DEFAULT_LINEAR_SOLVER_OPTIONS
-    # =========================================================================
-
-    # =========================================================================
-=======
-# =========================================================================
-#     def _test_02_configure_core_process(self):
-#
-#         builder_process = self.exec_eng.factory.get_builder_from_process(
-#             self.repo, 'test_configure_process')
-#         self.exec_eng.factory.set_builders_to_coupling_builder(
-#             builder_process)
-#
-#         self.exec_eng.configure()
-#
-#         self.exec_eng.display_treeview_nodes()
-#         usecase = study_core(execution_engine=self.exec_eng)
-#         usecase.study_name = self.namespace
-#         values_dict = usecase.setup_usecase()
-#
-#         full_values_dict = {}
-#         for values in values_dict:
-#             full_values_dict.update(values)
-#
-#         t0 = time()
-#         self.exec_eng.load_study_from_input_dict(full_values_dict)
-#         self.exec_eng.execute()
-#         t1 = time() - t0
-#         # print(f'First configure time: {t1}\n')
-#         # FIRST CONFIGURE
-#         # Before: 0.04054093360900879
-#         # After configure refactoring: 0.033379316329956055
-#         # With structuring variables: 0.03693001174926758
-#         # With new compare_dict method: 0.03120565414428711
-#
-#         for disc in self.exec_eng.dm.disciplines_dict.keys():
-#             self.assertTrue(self.exec_eng.dm.get_discipline(
-#                 disc).get_configure_status())
-#         for disc in self.exec_eng.dm.disciplines_dict.keys():
-#             self.assertTrue(self.exec_eng.dm.get_discipline(
-#                 disc).is_configured())
-#
-#         full_values_dict[self.study_name +
-#                          '.multi_scenarios.name_list'] = ['name_1', 'name_3', 'name_4']
-#         full_values_dict[self.study_name +
-#                          '.multi_scenarios.z_dict'] = {'scenario_1': 1, 'scenario_2': 2, 'scenario_3': 4, 'scenario_4': 0}
-#
-#         scenario_list = ['scenario_1', 'scenario_2',
-#                          'scenario_3', 'scenario_4']
-#         for scenario in scenario_list:
-#             full_values_dict[self.study_name + '.name_3.a'] = 1
-#             full_values_dict[self.study_name + '.name_4.a'] = 1
-#             full_values_dict[self.study_name + '.name_3.x'] = 2
-#             full_values_dict[self.study_name + '.name_4.x'] = 2
-#             full_values_dict[self.study_name + '.multi_scenarios.' +
-#                              scenario + '.Disc1.name_3.b'] = 5
-#             full_values_dict[self.study_name + '.multi_scenarios.' +
-#                              scenario + '.Disc1.name_4.b'] = 5
-#
-#         t0 = time()
-#         self.exec_eng.load_study_from_input_dict(full_values_dict)
-#         t1 = time() - t0
-#         # print(f'Configure time after dm change: {t1}\n')
-#         # CONFIGURE WITH CHANGE IN DM
-#         # Before: 0.03207278251647949
-#         # After configure refactoring: 0.02335071563720703
-#         # With structuring variables : 0.02295012092590332
-#         # With new compare_dict method: 0.01555490493774414
-#
-#         t0 = time()
-#         self.exec_eng.load_study_from_input_dict(full_values_dict)
-#         t1 = time() - t0
-#         # print(f'Configure time with no change: {t1}\n')
-#         # CONFIGURE WITH NO CHANGE IN DM
-#         # Before: 0.013063430786132812
-#         # After configure refactoring: 0.011217832565307617
-#         # With structuring variables : 0.004949092864990234
-#         # With new compare_dict method: 0.0
-#
-#         self.exec_eng.execute()
-# =========================================================================
-
-# =========================================================================
-#     def _test_03_study_instanciation_core_process(self):
-#
-#         t0 = time()
-#         uc_cls = study_core_import_study()
-#         uc_cls.setup_usecase()
-#         t1 = time() - t0
-#         print(f'Setup usecase time: {t1}\n')
-#         # STUDY INSTANCIATION
-#         # Before: 0.6121478080749512
-#         # After: 0.5095164775848389
-#         # With new compare_dict method: 0.49619007110595703
-#
-#         t0 = time()
-#         uc_cls = study_core_import_study()
-#         uc_cls.load_data()
-#         t1 = time() - t0
-#         print(f'Study instanciation and load data time: {t1}\n')
-#         # STUDY INSTANCIATION
-#         # Before: 0.07483434677124023
-#         # After: 0.03124070167541504
-#         # With new compare_dict method: 0.0469052791595459
-# =========================================================================
-
-# =========================================================================
-#     def _test_04_SoSCoupling_structuring_variables(self):
-#
-#         repo_discopt = 'sostrades_core.sos_processes.test'
-#         proc_name_discopt = 'test_sellar_opt_discopt'
-#         builder = self.exec_eng.factory.get_builder_from_process(repo=repo_discopt,
-#                                                                  mod_id=proc_name_discopt)
-#
-#         self.exec_eng.factory.set_builders_to_coupling_builder(builder)
-#
-#         self.exec_eng.configure()
-#
-#         uc_cls = study_sellar_opt()
-#         dict_values = uc_cls.setup_usecase()
-#
-#         self.exec_eng.load_study_from_input_dict(dict_values[0])
-#
-#         # check with defaults
-#         self.assertEqual(self.exec_eng.dm.get_value(
-#             'MyCase.SellarOptimScenario.SellarCoupling.tolerance'), ProxyCoupling.DESC_IN['tolerance']['default'])
-#
-#         self.assertEqual(self.exec_eng.dm.get_value(
-#             'MyCase.SellarOptimScenario.SellarCoupling.linear_solver_MDA_options'), ProxyCoupling.DESC_IN['linear_solver_MDA_options']['default'])
-#
-#         # check with custom values
-#         max_iter = 10
-#         mda_tolerance = 1e-08
-#         linear_solver_tol = 1.0e-5
-#         linear_solver_MDA_options = {
-#             'max_iter': max_iter, 'tol': linear_solver_tol}
-#         dict_values = {'MyCase.SellarOptimScenario.SellarCoupling.tolerance': mda_tolerance,
-#                        'MyCase.SellarOptimScenario.SellarCoupling.linear_solver_MDA_options': linear_solver_MDA_options,
-#                        'MyCase.SellarOptimScenario.SellarCoupling.sub_mda_class': "MDANewtonRaphson"}
-#
-#         self.exec_eng.load_study_from_input_dict(dict_values)
-#
-#         self.assertEqual(self.exec_eng.dm.get_value(
-#             'MyCase.SellarOptimScenario.SellarCoupling.tolerance'), 1e-08)
-#
-#         coupling_disc = self.exec_eng.dm.get_disciplines_with_name(
-#             'MyCase.SellarOptimScenario.SellarCoupling')[0]
-#
-#         self.assertEqual(self.exec_eng.dm.get_value(
-#             'MyCase.SellarOptimScenario.SellarCoupling.tolerance'), coupling_disc.tolerance)
-#         self.assertEqual(self.exec_eng.dm.get_value(
-#             'MyCase.SellarOptimScenario.SellarCoupling.tolerance'), mda_tolerance)
-#         self.assertEqual(self.exec_eng.dm.get_value(
-#             'MyCase.SellarOptimScenario.SellarCoupling.tolerance'), coupling_disc.sub_mda_list[0].tolerance)
-#
-#         # check linear solver options for MDANewtonRaphson (gradient based, thus with linear solver options)
-#         # in sostrades, both "tol" and and "max_iter" are filled, in GEMSEO the
-#         # tolerance is filled in a class variable "linear_solver_tolerance"
-#         linear_solver_options_gemseo = copy(
-#             coupling_disc.sub_mda_list[0].linear_solver_options)
-#
-#         if platform.system() == 'Windows':
-#             linear_solver_options_ref = {
-#                 'max_iter': 10, 'use_ilu_precond': False}
-#         else:
-#             linear_solver_options_ref = {
-#                 'max_iter': 10, 'preconditioner_type': 'gasm', 'solver_type': 'gmres'}
-#
-#         self.assertDictEqual(linear_solver_options_ref,
-#                              linear_solver_options_gemseo)
-#
-#         linear_solver_options_dm = deepcopy(self.exec_eng.dm.get_value(
-#             'MyCase.SellarOptimScenario.SellarCoupling.linear_solver_MDA_options'))
-#         tol_dm = linear_solver_options_dm.pop('tol')
-#         linear_solver_tolerance_gemseo = coupling_disc.sub_mda_list[0].linear_solver_tolerance
-#         assert linear_solver_tolerance_gemseo == tol_dm
-#         assert linear_solver_tolerance_gemseo == linear_solver_tol
-#
-#         # check options for MDAGaussSeidel (no gradients, thus no linear solver
-#         # options)
-#         mda_tolerance = 1e-09
-#         dict_values = {'MyCase.SellarOptimScenario.SellarCoupling.tolerance': mda_tolerance,
-#                        'MyCase.SellarOptimScenario.SellarCoupling.sub_mda_class': "MDAGaussSeidel",
-#                        'MyCase.SellarOptimScenario.SellarCoupling.linear_solver_MDA_options': ProxyCoupling.DEFAULT_LINEAR_SOLVER_OPTIONS
-#                        }
-#         self.exec_eng.load_study_from_input_dict(dict_values)
-#         coupling_disc = self.exec_eng.dm.get_disciplines_with_name(
-#             'MyCase.SellarOptimScenario.SellarCoupling')[0]
-#
-#         self.assertEqual(self.exec_eng.dm.get_value(
-#             'MyCase.SellarOptimScenario.SellarCoupling.tolerance'), coupling_disc.tolerance)
-#         self.assertEqual(self.exec_eng.dm.get_value(
-#             'MyCase.SellarOptimScenario.SellarCoupling.tolerance'), mda_tolerance)
-#         self.assertEqual(self.exec_eng.dm.get_value(
-#             'MyCase.SellarOptimScenario.SellarCoupling.tolerance'), coupling_disc.sub_mda_list[0].tolerance)
-#
-#         linear_solver_options_gemseo = copy(
-#             coupling_disc.sub_mda_list[0].linear_solver_options)
-#
-#         if platform.system() == 'Windows':
-#             linear_solver_options_ref = {
-#                 'max_iter': 1000, 'use_ilu_precond': False}
-#         else:
-#             linear_solver_options_ref = {
-#                 'max_iter': 1000, 'preconditioner_type': 'gasm', 'solver_type': 'gmres'}
-#
-#         self.assertDictEqual(linear_solver_options_ref,
-#                              linear_solver_options_gemseo)
-#
-#         linear_solver_options_dm = copy(self.exec_eng.dm.get_value(
-#             'MyCase.SellarOptimScenario.SellarCoupling.linear_solver_MDA_options'))
-#         linear_solver_tolerance_gemseo = coupling_disc.sub_mda_list[0].linear_solver_tolerance
-#         assert linear_solver_tolerance_gemseo == 1.0e-8  # GEMSEO default value
-#         # provided by SoSTrades
-#         assert linear_solver_options_dm == ProxyCoupling.DEFAULT_LINEAR_SOLVER_OPTIONS
-# =========================================================================
-
-# =========================================================================
->>>>>>> 72a803da
+
     def _test_05_proxycoupling_numerical_inputs_including_petsc(self):
         """
         Test proper definition of coupling numerical inputs, possible values, etc. and execute using LGMRES with
@@ -618,13 +190,9 @@
                            'tolerance': {'type': 'float', 'default': 1e-06, 'possible_values': None},
                            'use_lu_fact': {'type': 'bool', 'default': False, 'possible_values': [True, False]},
                            'warm_start': {'type': 'bool', 'default': False, 'possible_values': [True, False]},
-<<<<<<< HEAD
                            'acceleration_method': {'type': 'string', 'default': 'Alternate2Delta',
                                                    'possible_values': ['Alternate2Delta', 'secant', 'none']},
-=======
-                           'acceleration': {'type': 'string', 'default': 'm2d', 'possible_values': ['m2d', 'secant', 'none']},
-                           'warm_start_threshold': {'type': 'float', 'default': -1, 'possible_values': None},
->>>>>>> 72a803da
+
                            'n_subcouplings_parallel': {'type': 'int', 'default': 1, 'possible_values': None},
                            'tolerance_gs': {'type': 'float', 'default': 10.0, 'possible_values': None},
                            'over_relaxation_factor': {'type': 'float', 'default': 0.99, 'possible_values': None},
@@ -770,12 +338,7 @@
         self.assertEqual(coupling_sellar.mdo_discipline_wrapp.mdo_discipline.linear_solver, 'LGMRES')
         self.assertEqual(coupling_sellar.mdo_discipline_wrapp.mdo_discipline.linear_solver_tolerance, 1e-10)
         self.assertEqual(coupling_sellar.mdo_discipline_wrapp.mdo_discipline.linear_solver_options, {
-<<<<<<< HEAD
             'max_iter': 600, 'use_ilu_precond': True})
-=======
-                         'max_iter': 600, 'use_ilu_precond': True})
-# =========================================================================
->>>>>>> 72a803da
 
 
 # =========================================================================
