'''
Copyright 2024 Capgemini

Licensed under the Apache License, Version 2.0 (the "License");
you may not use this file except in compliance with the License.
You may obtain a copy of the License at

    http://www.apache.org/licenses/LICENSE-2.0

Unless required by applicable law or agreed to in writing, software
distributed under the License is distributed on an "AS IS" BASIS,
WITHOUT WARRANTIES OR CONDITIONS OF ANY KIND, either express or implied.
See the License for the specific language governing permissions and
limitations under the License.
'''
import logging
import os
import unittest

import numpy as np
import pandas as pd

import sostrades_core.sos_processes.test.sellar.test_sellar_coupling.usecase_dataset_and_dict_sellar_coupling as uc_dataset_dict
import sostrades_core.sos_processes.test.sellar.test_sellar_coupling.usecase_dataset_sellar_coupling
import sostrades_core.sos_processes.test.test_disc1_all_types.usecase_dataset
import sostrades_core.sos_processes.test.test_disc1_disc2_dataset.usecase_dataset
import sostrades_core.sos_processes.test.test_disc1_nested_types.usecase_local_dataset
from sostrades_core.datasets.dataset_mapping import (
    DatasetsMapping,
    DatasetsMappingException,
)
from sostrades_core.datasets.datasets_connectors.abstract_datasets_connector import (
    DatasetGenericException,
)
from sostrades_core.study_manager.study_manager import StudyManager
from sostrades_core.tools.compare_data_manager_tooling import dict_are_equal


class TestDatasets(unittest.TestCase):
    """
    Discipline to test datasets
    """

    def setUp(self):
        # Set logging level to debug for datasets
        logging.getLogger("sostrades_core.datasets").setLevel(logging.DEBUG)

        # nested types reference values to be completed with more nested types
        df1 = pd.DataFrame({'years': [2020, 2021, 2022],
                            'type': ['alpha', 'beta', 'gamma']})
        df2 = pd.DataFrame({'years': [2020, 2021, 2022],
                            'price': [20.33, 60.55, 72.67]})
        dict_df = {'df1': df1.copy(), 'df2': df2.copy()}
        dict_dict_df = {'dict': {'df1': df1.copy(), 'df2': df2.copy()}}
        dict_dict_float = {'dict': {'f1': 0.033, 'f2': 333.66}}
        array_string = np.array(['s1', 's2'])
        array_df = np.array([df1.copy(), df2.copy()])
        dspace_dict_lists = {'variable': ['x', 'z', 'y_1', 'y_2'],
                             'value': [[1.], [5., 2.], [1.], [1.]],
                             'lower_bnd': [[0.], [-10., 0.], [-100.], [-100.]],
                             'upper_bnd': [[10.], [10., 10.], [100.], [100.]],
                             'enable_variable': [True, True, True, True],
                             'activated_elem': [[True], [True, True], [True], [True]]}
        dspace_dict_array = {'variable': ['x', 'z', 'y_1', 'y_2'],
                             'value': [np.array([1.]), np.array([5., 2.]), np.array([1.]), np.array([1.])],
                             'lower_bnd': [np.array([0.]), np.array([-10., 0.]), np.array([-100.]), np.array([-100.])],
                             'upper_bnd': [np.array([10.]), np.array([10., 10.]), np.array([100.]), np.array([100.])],
                             'enable_variable': [True, True, True, True],
                             'activated_elem': [[True], [True, True], [True], [True]]}

        dspace_lists = pd.DataFrame(dspace_dict_lists)
        dspace_array = pd.DataFrame(dspace_dict_array)

        self.nested_types_reference_dict = {'X_dict_df': dict_df,
                                            'X_dict_dict_df': dict_dict_df,
                                            'X_dict_dict_float': dict_dict_float,
                                            'X_array_string': array_string,
                                            'X_array_df': array_df,
                                            'X_dspace_lists': dspace_lists,
                                            'X_dspace_array': dspace_array,
                                            }

    def test_01_usecase1(self):
        usecase_file_path = sostrades_core.sos_processes.test.test_disc1_disc2_dataset.usecase_dataset.__file__
        process_path = os.path.dirname(usecase_file_path)
        study = StudyManager(file_path=usecase_file_path)
        dm = study.execution_engine.dm
        # assert data are empty
        self.assertEqual(dm.get_value("usecase_dataset.a"), None)
        self.assertEqual(dm.get_value("usecase_dataset.Disc1VirtualNode.x"), None)
        self.assertEqual(dm.get_value("usecase_dataset.Disc2VirtualNode.x"), None)
        self.assertEqual(dm.get_value("usecase_dataset.Disc1.b"), None)
        self.assertEqual(dm.get_value("usecase_dataset.Disc2.b"), None)
        self.assertEqual(dm.get_value("usecase_dataset.Disc1.c"), None)
        self.assertEqual(dm.get_value("usecase_dataset.Disc2.c"), None)

        study.update_data_from_dataset_mapping(
            DatasetsMapping.from_json_file(os.path.join(process_path, "usecase_dataset.json")))

        self.assertEqual(dm.get_value("usecase_dataset.a"), 1)
        self.assertEqual(dm.get_value("usecase_dataset.Disc1VirtualNode.x"), 4)
        self.assertEqual(dm.get_value("usecase_dataset.Disc2VirtualNode.x"), 4)
        self.assertEqual(dm.get_value("usecase_dataset.Disc1.b"), "string_2")
        self.assertEqual(dm.get_value("usecase_dataset.Disc2.b"), "string_2")
        self.assertEqual(dm.get_value("usecase_dataset.Disc1.c"), "string_3")
        self.assertEqual(dm.get_value("usecase_dataset.Disc2.c"), "string_3")

        # check numerical parameters
        self.assertEqual(dm.get_value("usecase_dataset.linearization_mode"), "auto")
        self.assertEqual(dm.get_value("usecase_dataset.debug_mode"), "")
        self.assertEqual(dm.get_value("usecase_dataset.cache_type"), "None")
        self.assertEqual(dm.get_value("usecase_dataset.cache_file_path"), "")
        self.assertEqual(dm.get_value("usecase_dataset.inner_mda_name"), "MDAJacobi")
        self.assertEqual(dm.get_value("usecase_dataset.max_mda_iter"), 30)
        self.assertEqual(dm.get_value("usecase_dataset.n_processes"), 1)
        self.assertEqual(dm.get_value("usecase_dataset.chain_linearize"), False)
        self.assertEqual(dm.get_value("usecase_dataset.tolerance"), 1.0e-6)
        self.assertEqual(dm.get_value("usecase_dataset.use_lu_fact"), False)
        self.assertEqual(dm.get_value("usecase_dataset.warm_start"), False)
        self.assertEqual(dm.get_value("usecase_dataset.acceleration_method"), "Alternate2Delta")
        self.assertEqual(dm.get_value("usecase_dataset.n_subcouplings_parallel"), 1)
        self.assertEqual(dm.get_value("usecase_dataset.tolerance_gs"), 10.0)
        self.assertEqual(dm.get_value("usecase_dataset.over_relaxation_factor"), 0.99)
        self.assertEqual(dm.get_value("usecase_dataset.epsilon0"), 1.0e-6)
        self.assertEqual(dm.get_value("usecase_dataset.linear_solver_MDO"), "GMRES")
        self.assertEqual(dm.get_value("usecase_dataset.linear_solver_MDO_preconditioner"), "None")
        self.assertEqual(dm.get_value("usecase_dataset.linear_solver_MDO_options"), {
            "max_iter": 1000,
            "tol": 1.0e-8})
        self.assertEqual(dm.get_value("usecase_dataset.linear_solver_MDA"), "GMRES")
        self.assertEqual(dm.get_value("usecase_dataset.linear_solver_MDA_preconditioner"), "None")
        self.assertEqual(dm.get_value("usecase_dataset.linear_solver_MDA_options"), {
            "max_iter": 1000,
            "tol": 1.0e-8})
        self.assertEqual(dm.get_value("usecase_dataset.group_mda_disciplines"), False)
        self.assertEqual(dm.get_value("usecase_dataset.propagate_cache_to_children"), False)

    def test_02_usecase2(self):
        usecase_file_path = sostrades_core.sos_processes.test.test_disc1_disc2_dataset.usecase_dataset.__file__
        process_path = os.path.dirname(usecase_file_path)
        study = StudyManager(file_path=usecase_file_path)
        dm = study.execution_engine.dm
        # assert data are empty
        self.assertEqual(dm.get_value("usecase_dataset.a"), None)
        self.assertEqual(dm.get_value("usecase_dataset.Disc1VirtualNode.x"), None)
        self.assertEqual(dm.get_value("usecase_dataset.Disc2VirtualNode.x"), None)
        self.assertEqual(dm.get_value("usecase_dataset.Disc1.b"), None)
        self.assertEqual(dm.get_value("usecase_dataset.Disc2.b"), None)
        self.assertEqual(dm.get_value("usecase_dataset.Disc1.c"), None)
        self.assertEqual(dm.get_value("usecase_dataset.Disc2.c"), None)

        study.update_data_from_dataset_mapping(
            DatasetsMapping.from_json_file(os.path.join(process_path, "usecase_2datasets.json")))

        self.assertEqual(dm.get_value("usecase_dataset.a"), 10)
        self.assertEqual(dm.get_value("usecase_dataset.Disc1VirtualNode.x"), 20)
        self.assertEqual(dm.get_value("usecase_dataset.Disc2VirtualNode.x"), 20)
        self.assertEqual(dm.get_value("usecase_dataset.Disc1.b"), "string_1")
        self.assertEqual(dm.get_value("usecase_dataset.Disc2.b"), "string_1")
        self.assertEqual(dm.get_value("usecase_dataset.Disc1.c"), "string_2")
        self.assertEqual(dm.get_value("usecase_dataset.Disc2.c"), "string_2")

    def test_03_mapping(self):
        """
        Some example to work with dataset mapping
        """
        test_data_folder = os.path.join(os.path.dirname(__file__), "data")
        json_file_path = os.path.join(test_data_folder, "test_92_example_mapping.json")

        dataset_mapping = DatasetsMapping.from_json_file(file_path=json_file_path)
        self.assertEqual(dataset_mapping.datasets_infos["<1connector_id>|<1dataset_id>"].connector_id,
                         "<1connector_id>")
        self.assertEqual(dataset_mapping.datasets_infos["<1connector_id>|<1dataset_id>"].dataset_id, "<1dataset_id>")
        self.assertEqual(dataset_mapping.datasets_infos["<2connector_id>|<2dataset_id>"].connector_id,
                         "<2connector_id>")
        self.assertEqual(dataset_mapping.datasets_infos["<2connector_id>|<2dataset_id>"].dataset_id, "<2dataset_id>")

        self.assertEqual(
            dataset_mapping.namespace_datasets_mapping["namespace1"], ["<1connector_id>|<1dataset_id>"]
        )
        self.assertEqual(
            set(dataset_mapping.namespace_datasets_mapping["namespace2"]),
            set(["<1connector_id>|<1dataset_id>", "<2connector_id>|<2dataset_id>"]),
        )

    def test_04_datasets_types(self):
        usecase_file_path = sostrades_core.sos_processes.test.test_disc1_all_types.usecase_dataset.__file__
        process_path = os.path.dirname(usecase_file_path)
        study = StudyManager(file_path=usecase_file_path)

        dm = study.execution_engine.dm

        study.update_data_from_dataset_mapping(
            DatasetsMapping.from_json_file(os.path.join(process_path, "usecase_dataset.json")))

        self.assertEqual(dm.get_value("usecase_dataset.Disc1.a"), 1)
        self.assertEqual(dm.get_value("usecase_dataset.Disc1.x"), 4.0)
        self.assertEqual(dm.get_value("usecase_dataset.Disc1.b"), 2)
        self.assertEqual(dm.get_value("usecase_dataset.Disc1.name"), "A1")
        self.assertEqual(dm.get_value("usecase_dataset.Disc1.x_dict"), {"test1": 1, "test2": 2})
        self.assertTrue(np.array_equal(dm.get_value("usecase_dataset.Disc1.y_array"), np.array([1.0, 2.0, 3.0])))
        self.assertEqual(dm.get_value("usecase_dataset.Disc1.z_list"), [1.0, 2.0, 3.0])
        self.assertEqual(dm.get_value("usecase_dataset.Disc1.b_bool"), False)
<<<<<<< HEAD
        self.assertTrue((dm.get_value("usecase_dataset.Disc1.d") == pd.DataFrame(
            {"years": [2023, 2024], "x": [1.0, 10.0]})).all().all())
=======
        self.assertTrue((dm.get_value("usecase_dataset.Disc1.d") == pd.DataFrame({"years": [2023, 2024], "x": [1.0, 10.0]})).all().all())
>>>>>>> 72a803da

    def test_05_nested_process_level0(self):
        usecase_file_path = sostrades_core.sos_processes.test.sellar.test_sellar_coupling.usecase_dataset_sellar_coupling.__file__
        process_path = os.path.dirname(usecase_file_path)
        study = StudyManager(file_path=usecase_file_path)
        study_name = "usecase_dataset_sellar_coupling"

        dm = study.execution_engine.dm

        study.update_data_from_dataset_mapping(
            DatasetsMapping.from_json_file(os.path.join(process_path, "usecase_dataset_sellar_coupling.json")))

        self.assertEqual(dm.get_value(f"{study_name}.SellarCoupling.x"), [1.0])
        self.assertEqual(dm.get_value(f"{study_name}.SellarCoupling.y_1"), [2.0])
        self.assertEqual(dm.get_value(f"{study_name}.SellarCoupling.y_2"), [3.0])
        self.assertTrue((dm.get_value(f"{study_name}.SellarCoupling.z") == [4.0, 5.0]).all())
        self.assertEqual(dm.get_value(f"{study_name}.SellarCoupling.Sellar_Problem.local_dv"), 10.0)

    def test_06_parameter_change_returned_in_load_data_using_both_dict_and_datasets(self):
        usecase_file_path = uc_dataset_dict.__file__
        process_path = os.path.dirname(usecase_file_path)
        study = StudyManager(file_path=usecase_file_path)
        uc = uc_dataset_dict.Study()

        param_changes = study.load_data(from_input_dict=uc.setup_usecase())
        param_changes.extend(study.update_data_from_dataset_mapping(
            DatasetsMapping.from_json_file(os.path.join(process_path, "usecase_dataset_sellar_coupling.json"))))
        x_parameterchanges = [_pc for _pc in param_changes if
                              _pc.parameter_id == 'usecase_dataset_and_dict_sellar_coupling.SellarCoupling.x']
        z_parameterchanges = [_pc for _pc in param_changes if
                              _pc.parameter_id == 'usecase_dataset_and_dict_sellar_coupling.SellarCoupling.z']

        self.assertEqual(x_parameterchanges[0].variable_type, 'array')
        self.assertEqual(x_parameterchanges[0].old_value, None)
        self.assertTrue(np.all(x_parameterchanges[0].new_value == [21.]))
        self.assertEqual(z_parameterchanges[0].variable_type, 'array')
        self.assertEqual(z_parameterchanges[0].old_value, None)
        self.assertTrue(np.all(z_parameterchanges[0].new_value == [21., 21.]))
        self.assertEqual(x_parameterchanges[0].dataset_id, None)
        self.assertEqual(x_parameterchanges[0].connector_id, None)
        self.assertEqual(z_parameterchanges[0].dataset_id, None)
        self.assertEqual(z_parameterchanges[0].connector_id, None)

        self.assertEqual(x_parameterchanges[1].variable_type, 'array')
        self.assertTrue(np.all(x_parameterchanges[1].old_value == [21.]))
        self.assertTrue(np.all(x_parameterchanges[1].new_value == [1.]))
        self.assertEqual(z_parameterchanges[1].variable_type, 'array')
        self.assertTrue(np.all(z_parameterchanges[1].old_value == [21., 21.]))
        self.assertTrue(np.all(z_parameterchanges[1].new_value == [4., 5.]))
        self.assertEqual(x_parameterchanges[1].dataset_id, 'dataset_sellar')
        self.assertEqual(x_parameterchanges[1].connector_id, 'MVP0_datasets_connector')
        self.assertEqual(z_parameterchanges[1].dataset_id, 'dataset_sellar')
        self.assertEqual(z_parameterchanges[1].connector_id, 'MVP0_datasets_connector')

    def test_07_datasets_local_connector_with_all_non_nested_types(self):
        """
        Check correctness of loaded values after loading a handcrafted local directories' dataset,  testing usage of
        LocalDatasetsConnector and FileSystemDatasetsSerializer.
        """
        usecase_file_path = sostrades_core.sos_processes.test.test_disc1_all_types.usecase_dataset.__file__
        process_path = os.path.dirname(usecase_file_path)
        study = StudyManager(file_path=usecase_file_path)

        dm = study.execution_engine.dm

        study.update_data_from_dataset_mapping(
            DatasetsMapping.from_json_file(os.path.join(process_path, "usecase_local_dataset.json")))

        self.assertEqual(dm.get_value("usecase_dataset.Disc1.a"), 1)
        self.assertEqual(dm.get_value("usecase_dataset.Disc1.x"), 4.0)
        self.assertEqual(dm.get_value("usecase_dataset.Disc1.b"), 2)
        self.assertEqual(dm.get_value("usecase_dataset.Disc1.name"), "A1")
        self.assertEqual(dm.get_value("usecase_dataset.Disc1.x_dict"), {"test1": 1, "test2": 2})
        self.assertTrue(np.array_equal(dm.get_value("usecase_dataset.Disc1.y_array"), np.array([1.0, 2.0, 3.0])))
        self.assertEqual(dm.get_value("usecase_dataset.Disc1.z_list"), [1.0, 2.0, 3.0])
        self.assertEqual(dm.get_value("usecase_dataset.Disc1.b_bool"), False)
<<<<<<< HEAD
        self.assertTrue((dm.get_value("usecase_dataset.Disc1.d") == pd.DataFrame(
            {"years": [2023, 2024], "x": [1.0, 10.0]})).all().all())
=======
        self.assertTrue((dm.get_value("usecase_dataset.Disc1.d") == pd.DataFrame({"years": [2023, 2024], "x": [1.0, 10.0]})).all().all())
>>>>>>> 72a803da

    def test_08_json_to_local_connector_conversion_and_loading(self):
        """
        Use a local connector to copy values from a JSON connector then load them in the study and check correctness,
        thus testing ability of LocalConnector to both write and load values.
        """
        from sostrades_core.datasets.datasets_connectors.datasets_connector_factory import (
            DatasetConnectorType,
        )
        from sostrades_core.datasets.datasets_connectors.datasets_connector_manager import (
            DatasetsConnectorManager,
        )
        connector_args = {
            "root_directory_path": "./sostrades_core/tests/data/local_datasets_db_copy_test/",
            "create_if_not_exists": True
        }
        DatasetsConnectorManager.register_connector(connector_identifier="MVP0_local_datasets_connector_copy_test",
                                                    connector_type=DatasetConnectorType.get_enum_value("Local"),
                                                    **connector_args)
        usecase_file_path = sostrades_core.sos_processes.test.test_disc1_all_types.usecase_dataset.__file__
        process_path = os.path.dirname(usecase_file_path)
        study = StudyManager(file_path=usecase_file_path)

        dm = study.execution_engine.dm
        connector_to = DatasetsConnectorManager.get_connector('MVP0_local_datasets_connector_copy_test')
        connector_json = DatasetsConnectorManager.get_connector('MVP0_datasets_connector')

        dataset_vars = ["a",
                        "x",
                        "b",
                        "name",
                        "x_dict",
                        "y_array",
                        "z_list",
                        "b_bool",
                        "d"]

        data_types_dict = {_k: dm.get_data(f"usecase_dataset.Disc1.{_k}", "type") for _k in dataset_vars}

        try:
            connector_to.copy_dataset_from(connector_from=connector_json,
                                           dataset_identifier="dataset_all_types",
                                           data_types_dict=data_types_dict,
                                           create_if_not_exists=True)

            study.update_data_from_dataset_mapping(
                DatasetsMapping.from_json_file(os.path.join(process_path, "usecase_local_dataset_copy_test.json")))
            self.assertEqual(dm.get_value("usecase_dataset.Disc1.a"), 1)
            self.assertEqual(dm.get_value("usecase_dataset.Disc1.x"), 4.0)
            self.assertEqual(dm.get_value("usecase_dataset.Disc1.b"), 2)
            self.assertEqual(dm.get_value("usecase_dataset.Disc1.name"), "A1")
            self.assertEqual(dm.get_value("usecase_dataset.Disc1.x_dict"), {"test1": 1, "test2": 2})
            self.assertTrue(np.array_equal(dm.get_value("usecase_dataset.Disc1.y_array"), np.array([1.0, 2.0, 3.0])))
            self.assertEqual(dm.get_value("usecase_dataset.Disc1.z_list"), [1.0, 2.0, 3.0])
            self.assertEqual(dm.get_value("usecase_dataset.Disc1.b_bool"), False)
<<<<<<< HEAD
            self.assertTrue((dm.get_value("usecase_dataset.Disc1.d") == pd.DataFrame(
                {"years": [2023, 2024], "x": [1.0, 10.0]})).all().all())
=======
            self.assertTrue((dm.get_value("usecase_dataset.Disc1.d") == pd.DataFrame({"years": [2023, 2024], "x": [1.0, 10.0]})).all().all())
>>>>>>> 72a803da
            connector_to.clear(remove_root_directory=True)
        except Exception as cm:
            connector_to.clear(remove_root_directory=True)
            raise cm

    def test_09_dataset_error(self):
        """
        Some example to check datasets error
        """
        test_data_folder = os.path.join(os.path.dirname(__file__), "data")

        # check mapping file error
        mapping_error_json_file_path = os.path.join(test_data_folder, "test_92_example_mapping_error_format.json")
        with self.assertRaises(DatasetsMappingException):
            DatasetsMapping.from_json_file(mapping_error_json_file_path)

        # check dataset reading error
        usecase_file_path = sostrades_core.sos_processes.test.test_disc1_all_types.usecase_dataset.__file__
        process_path = os.path.dirname(usecase_file_path)
        study = StudyManager(file_path=usecase_file_path)
        mapping = DatasetsMapping.from_json_file(os.path.join(process_path, "usecase_local_dataset_error.json"))
        with self.assertRaises(DatasetGenericException):
            study.update_data_from_dataset_mapping(mapping)

    def test_10_repository_dataset_connector(self):
        """
        Some example to check repository datasets connector
        """
        test_data_folder = os.path.join(os.path.dirname(__file__), "data")

        mapping_repo_file_path = os.path.join(test_data_folder, "test_92_mapping_repository.json")

        usecase_file_path = sostrades_core.sos_processes.test.test_disc1_all_types.usecase_dataset.__file__
        process_path = os.path.dirname(usecase_file_path)
        study = StudyManager(file_path=usecase_file_path)
        dm = study.execution_engine.dm
        study.update_data_from_dataset_mapping(DatasetsMapping.from_json_file(mapping_repo_file_path))

        self.assertEqual(dm.get_value("usecase_dataset.Disc1.a"), 1)
        self.assertEqual(dm.get_value("usecase_dataset.Disc1.x"), 4.0)
        self.assertEqual(dm.get_value("usecase_dataset.Disc1.b"), 2)
        self.assertEqual(dm.get_value("usecase_dataset.Disc1.name"), "A1")
        self.assertEqual(dm.get_value("usecase_dataset.Disc1.x_dict"), {"test1": 1, "test2": 2})
        self.assertTrue(np.array_equal(dm.get_value("usecase_dataset.Disc1.y_array"), np.array([1.0, 2.0, 3.0])))
        self.assertEqual(dm.get_value("usecase_dataset.Disc1.z_list"), [1.0, 2.0, 3.0])
        self.assertEqual(dm.get_value("usecase_dataset.Disc1.b_bool"), False)
<<<<<<< HEAD
        self.assertTrue((dm.get_value("usecase_dataset.Disc1.d") == pd.DataFrame(
            {"years": [2023, 2024], "x": [1.0, 10.0]})).all().all())
=======
        self.assertTrue((dm.get_value("usecase_dataset.Disc1.d") == pd.DataFrame({"years": [2023, 2024], "x": [1.0, 10.0]})).all().all())
>>>>>>> 72a803da

    def test_11_datasets_local_connector_nested_types(self):
        """
        Check correctness of loaded values after loading a handcrafted local directories' dataset, testing usage of
        LocalDatasetsConnector and FileSystemDatasetsSerializer pickle-based loading for the following nested types:
            - dict[str: DataFrame]
            - dict[str: dict[str: DataFrame]]
            - dict[str: dict[str: float]]  (THIS IS JSONIFIABLE)
            - array[str]
            - array[DataFrame]
            - design space with lists (DataFrame with string, list, and bool columns)
            - design space with arrays (DataFrame with string, array, list and bool columns)
        """

        usecase_file_path = sostrades_core.sos_processes.test.test_disc1_nested_types.usecase_local_dataset.__file__
        process_path = os.path.dirname(usecase_file_path)
        study = StudyManager(file_path=usecase_file_path)
        dm = study.execution_engine.dm
        study.update_data_from_dataset_mapping(
            DatasetsMapping.from_json_file(os.path.join(process_path, "usecase_local_dataset.json")))
        dm_dict = {var: dm.get_value(f"usecase_local_dataset.Disc1.{var}") for var in self.nested_types_reference_dict}
        self.assertTrue(dict_are_equal(self.nested_types_reference_dict, dm_dict))

    def test_12_local_to_local_connector_conversion_and_loading_for_nested_types(self):
        """
        Use a local connector to copy values from a validated local connector then load them in the study and check
        correctness, thus testing ability of LocalConnector to both write and load values in the scope of the nested
        types listed in test_11 above, some of which need to be stored in a separate pickle (1 pickle per dataset).

        Note the following differences between connector dump to pickle and the hand-crafted dataset used for test_11:
        - since dict[str: dict[str: float]] is jsonifiable it will be saved in the descriptor.json, and not pickled
        - since dataframe dumping is based on GUI method, it can dump design-space-like dataframes to csv, not pickled
        """
        from sostrades_core.datasets.datasets_connectors.datasets_connector_factory import (
            DatasetConnectorType,
        )
        from sostrades_core.datasets.datasets_connectors.datasets_connector_manager import (
            DatasetsConnectorManager,
        )
        connector_args = {
            "root_directory_path": "./sostrades_core/tests/data/local_datasets_db_copy_test_nested/",
            "create_if_not_exists": True
        }
        DatasetsConnectorManager.register_connector(
            connector_identifier="MVP0_local_datasets_connector_copy_test_nested",
            connector_type=DatasetConnectorType.get_enum_value("Local"),
            **connector_args)
        usecase_file_path = sostrades_core.sos_processes.test.test_disc1_nested_types.usecase_local_dataset.__file__
        process_path = os.path.dirname(usecase_file_path)
        study = StudyManager(file_path=usecase_file_path)

        dm = study.execution_engine.dm
        connector_to = DatasetsConnectorManager.get_connector('MVP0_local_datasets_connector_copy_test_nested')
        connector_local = DatasetsConnectorManager.get_connector('MVP0_local_datasets_connector')

        data_types_dict = {_k: dm.get_data(f"usecase_local_dataset.Disc1.{_k}", "type") for _k in
                           self.nested_types_reference_dict}

        try:
            connector_to.copy_dataset_from(connector_from=connector_local,
                                           dataset_identifier="dataset_nested_types",
                                           data_types_dict=data_types_dict,
                                           create_if_not_exists=True)

            study.update_data_from_dataset_mapping(
                DatasetsMapping.from_json_file(os.path.join(process_path, "usecase_local_dataset_copy_test.json")))
            dm_dict = {var: dm.get_value(f"usecase_local_dataset.Disc1.{var}") for var in
                       self.nested_types_reference_dict}

            self.assertTrue(dict_are_equal(self.nested_types_reference_dict, dm_dict))
            connector_to.clear(remove_root_directory=True)
        except Exception as cm:
            connector_to.clear(remove_root_directory=True)
            raise cm

    def test_13_export_with_repository_dataset_connector(self):
        """
        Some example to check repository datasets connector export
        """
        from sostrades_core.datasets.datasets_connectors.datasets_connector_factory import (
            DatasetConnectorType,
        )
        from sostrades_core.datasets.datasets_connectors.datasets_connector_manager import (
            DatasetsConnectorManager,
        )

        # create usecase with data
        test_data_folder = os.path.join(os.path.dirname(__file__), "data")
        mapping_repo_file_path = os.path.join(test_data_folder, "test_92_mapping_repository.json")
        usecase_file_path = sostrades_core.sos_processes.test.test_disc1_all_types.usecase_dataset.__file__
        process_path = os.path.dirname(usecase_file_path)
        study = StudyManager(file_path=usecase_file_path)
        study.update_data_from_dataset_mapping(DatasetsMapping.from_json_file(mapping_repo_file_path))

        # export study in another folder to compare the datasets
        # create connector test for export
        connector_args = {
            "root_directory_path": "./sostrades_core/tests/data/local_datasets_db_export_test/",
            "create_if_not_exists": True
        }

        DatasetsConnectorManager.register_connector(connector_identifier="MVP0_local_datasets_connector_export_test",
                                                    connector_type=DatasetConnectorType.get_enum_value("Local"),
                                                    **connector_args)
        export_mapping_repo_file_path = os.path.join(test_data_folder, "test_92_export_mapping_repository.json")

        study.export_data_from_dataset_mapping(DatasetsMapping.from_json_file(export_mapping_repo_file_path))

        dm = study.execution_engine.dm
        connector_export = DatasetsConnectorManager.get_connector('MVP0_local_datasets_connector_export_test')

        dataset_vars = ["a",
                        "x",
                        "b",
                        "name",
                        "x_dict",
                        "y_array",
                        "z_list",
                        "b_bool",
                        "d"]

        data_types_dict = {_k: dm.get_data(f"usecase_dataset.Disc1.{_k}", "type") for _k in dataset_vars}

        try:
            values = connector_export.get_values_all(dataset_identifier="dataset_disc1",
                                                     data_types_dict=data_types_dict)

            self.assertEqual(values["a"], 1)
            self.assertEqual(values["x"], 4.0)
            self.assertEqual(values["b"], 2)
            self.assertEqual(values["name"], "A1")
            self.assertEqual(values["x_dict"], {"test1": 1, "test2": 2})
            self.assertTrue(np.array_equal(values["y_array"], np.array([1.0, 2.0, 3.0])))
            self.assertEqual(values["z_list"], [1.0, 2.0, 3.0])
            self.assertEqual(values["b_bool"], False)
            self.assertTrue((values["d"] == pd.DataFrame({"years": [2023, 2024], "x": [1.0, 10.0]})).all().all())
            connector_export.clear(remove_root_directory=True)
        except Exception as cm:
            connector_export.clear(remove_root_directory=True)
            raise

    def test_14_test_import_parameter_level(self):

        usecase_file_path = sostrades_core.sos_processes.test.test_disc1_all_types.usecase_dataset.__file__
        test_data_folder = os.path.join(os.path.dirname(__file__), "data")
        # this
        mapping_repo_file_path = os.path.join(test_data_folder, "test_92_mapping_parameters_level_repository.json")
        process_path = os.path.dirname(usecase_file_path)
        study = StudyManager(file_path=usecase_file_path)
        dm = study.execution_engine.dm
        # assert data are empty
        self.assertEqual(dm.get_value("usecase_dataset.Disc1.a"), None)
        self.assertEqual(dm.get_value("usecase_dataset.Disc1.x"), None)
        self.assertEqual(dm.get_value("usecase_dataset.Disc1.b"), None)
        self.assertEqual(dm.get_value("usecase_dataset.Disc1.x_dict"), {})
        self.assertEqual(len(dm.get_value("usecase_dataset.Disc1.d")), 0)
        self.assertEqual(dm.get_value("usecase_dataset.linearization_mode"), "finite_differences")
        self.assertEqual(dm.get_value("usecase_dataset.Disc1.linearization_mode"), "finite_differences")

        study.update_data_from_dataset_mapping(DatasetsMapping.from_json_file(mapping_repo_file_path))

        self.assertEqual(dm.get_value("usecase_dataset.Disc1.a"), 2)
        self.assertEqual(dm.get_value("usecase_dataset.Disc1.x"), 4.0)
        self.assertEqual(dm.get_value("usecase_dataset.Disc1.b"), None)
        self.assertEqual(dm.get_value("usecase_dataset.Disc1.x_dict"), {})
        self.assertEqual(len(dm.get_value("usecase_dataset.Disc1.d")), 2)

        # check numerical parameters
        self.assertEqual(dm.get_value("usecase_dataset.linearization_mode"), "auto")
        self.assertEqual(dm.get_value("usecase_dataset.Disc1.linearization_mode"), "auto")

    def test_15_test_export_parameter_level(self):
        """
        Some example to check repository datasets connector export
        """
        from sostrades_core.datasets.datasets_connectors.datasets_connector_factory import (
            DatasetConnectorType,
        )
        from sostrades_core.datasets.datasets_connectors.datasets_connector_manager import (
            DatasetsConnectorManager,
        )

        # create usecase with data
        test_data_folder = os.path.join(os.path.dirname(__file__), "data")
        mapping_repo_file_path = os.path.join(test_data_folder, "test_92_mapping_repository.json")
        usecase_file_path = sostrades_core.sos_processes.test.test_disc1_all_types.usecase_dataset.__file__
        process_path = os.path.dirname(usecase_file_path)
        study = StudyManager(file_path=usecase_file_path)
        study.update_data_from_dataset_mapping(DatasetsMapping.from_json_file(mapping_repo_file_path))

        # export study in another folder to compare the datasets
        # create connector test for export
        connector_args = {
            "root_directory_path": "./sostrades_core/tests/data/local_test_export_param/",
            "create_if_not_exists": True
        }

        DatasetsConnectorManager.register_connector(connector_identifier="MVP0_local_export_test_param",
                                                    connector_type=DatasetConnectorType.get_enum_value("Local"),
                                                    **connector_args)
        export_mapping_repo_file_path = os.path.join(test_data_folder, "test_92_export_mapping_param_level.json")
        try:
            study.export_data_from_dataset_mapping(DatasetsMapping.from_json_file(export_mapping_repo_file_path))

            dm = study.execution_engine.dm
            connector_export = DatasetsConnectorManager.get_connector('MVP0_local_export_test_param')

            dataset_vars = ["a",
                            "x",
                            "b",
                            "name",
                            "x_dict",
                            "y_array",
                            "z_list",
                            "b_bool",
                            "d"]

            data_types_dict = {_k: dm.get_data(f"usecase_dataset.Disc1.{_k}", "type") for _k in dataset_vars}

            values = connector_export.get_values_all(dataset_identifier="dataset_all_types",
                                                     data_types_dict=data_types_dict)

            self.assertEqual(values["x"], 4.0)
            self.assertEqual(values["b"], 1)
            self.assertTrue((values["d"] == pd.DataFrame({"years": [2023, 2024], "x": [1.0, 10.0]})).all().all())
            connector_export.clear(remove_root_directory=True)
        except Exception as cm:
            connector_export.clear(remove_root_directory=True)
            raise

    def _test_16_bigquery_plain_types_export_import(self):
        """
        """
        os.environ["GOOGLE_APPLICATION_CREDENTIALS"] = ""
        from sostrades_core.datasets.datasets_connectors.datasets_connector_factory import (
            DatasetConnectorType,
        )
        from sostrades_core.datasets.datasets_connectors.datasets_connector_manager import (
            DatasetsConnectorManager,
        )
        connector_args = {
            "project_id": "gcp-businessplanet"
        }
        DatasetsConnectorManager.register_connector(connector_identifier="MVP0_bigquery_connector_copy_test",
                                                    connector_type=DatasetConnectorType.get_enum_value("Bigquery"),
                                                    **connector_args)
        usecase_file_path = sostrades_core.sos_processes.test.test_disc1_all_types.usecase_dataset.__file__
        process_path = os.path.dirname(usecase_file_path)
        study = StudyManager(file_path=usecase_file_path)

        dm = study.execution_engine.dm
        connector_to = DatasetsConnectorManager.get_connector('MVP0_bigquery_connector_copy_test')
        connector_json = DatasetsConnectorManager.get_connector('MVP0_datasets_connector')

        dataset_vars = ["a",
                        "x",
                        "b",
                        "name",
                        "x_dict",
                        "y_array",
                        "z_list",
                        "b_bool",
                        "d"]

        data_types_dict = {_k: dm.get_data(f"usecase_dataset.Disc1.{_k}", "type") for _k in dataset_vars}

        connector_to.copy_dataset_from(connector_from=connector_json,
                                       dataset_identifier="dataset_all_types",
                                       data_types_dict=data_types_dict,
                                       create_if_not_exists=True)

        study.update_data_from_dataset_mapping(
            DatasetsMapping.from_json_file(os.path.join(process_path, "usecase_bigquery_dataset_copy_test.json")))
        self.assertEqual(dm.get_value("usecase_dataset.Disc1.a"), 1)
        self.assertEqual(dm.get_value("usecase_dataset.Disc1.x"), 4.0)
        self.assertEqual(dm.get_value("usecase_dataset.Disc1.b"), 2)
        self.assertEqual(dm.get_value("usecase_dataset.Disc1.name"), "A1")
        self.assertEqual(dm.get_value("usecase_dataset.Disc1.x_dict"), {"test1": 1, "test2": 2})
        self.assertTrue(np.array_equal(dm.get_value("usecase_dataset.Disc1.y_array"), np.array([1.0, 2.0, 3.0])))
        self.assertEqual(dm.get_value("usecase_dataset.Disc1.z_list"), [1.0, 2.0, 3.0])
        self.assertEqual(dm.get_value("usecase_dataset.Disc1.b_bool"), False)
<<<<<<< HEAD
        self.assertTrue((dm.get_value("usecase_dataset.Disc1.d") == pd.DataFrame(
            {"years": [2023, 2024], "x": [1.0, 10.0]})).all().all())
=======
        self.assertTrue((dm.get_value("usecase_dataset.Disc1.d") == pd.DataFrame({"years": [2023, 2024], "x": [1.0, 10.0]})).all().all())
>>>>>>> 72a803da

    def _test_17_bigquery_colum_name_characters_compatibility_on_dataframe_and_dict_tables(self):
        """
        """
        os.environ["GOOGLE_APPLICATION_CREDENTIALS"] = ""
        from sostrades_core.datasets.datasets_connectors.datasets_connector_factory import (
            DatasetConnectorType,
        )
        from sostrades_core.datasets.datasets_connectors.datasets_connector_manager import (
            DatasetsConnectorManager,
        )
        connector_args = {
            "project_id": "gcp-businessplanet"
        }
        DatasetsConnectorManager.register_connector(connector_identifier="MVP0_bigquery_connector_copy_test",
                                                    connector_type=DatasetConnectorType.get_enum_value("Bigquery"),
                                                    **connector_args)
        connector_to = DatasetsConnectorManager.get_connector('MVP0_bigquery_connector_copy_test')
        connector_from = DatasetsConnectorManager.get_connector('MVP0_local_datasets_connector')

        data_types_dict = {"WITNESS_gdp": "dataframe",
                           "dict_strange_keys": "dict"}

        connector_to.copy_dataset_from(connector_from=connector_from,
                                       dataset_identifier="dataset_df_bq",
                                       data_types_dict=data_types_dict,
                                       create_if_not_exists=True)
        data_values = connector_to.get_values("dataset_df_bq", data_to_get=data_types_dict)

        data_name = "WITNESS_gdp"
        ref_df = pd.read_csv(os.path.realpath(os.path.join(os.path.dirname(__file__),
<<<<<<< HEAD
                                                           "data", "local_datasets_db", "dataset_df_bq",
                                                           data_name + ".csv")))
=======
                                                           "data", "local_datasets_db", "dataset_df_bq", data_name + ".csv")))
>>>>>>> 72a803da
        self.assertTrue((ref_df == data_values[data_name]).all().all())

        dict_strange_keys = data_values["dict_strange_keys"]
        dict_strange_keys_ref = {
            "key1 (?)": "whatever",
            "key2 #^/": "whatever"
        }
        self.assertEqual(dict_strange_keys_ref, dict_strange_keys)


if __name__ == "__main__":
    cls = TestDatasets()
    cls.setUp()
    cls.test_13_export_with_repository_dataset_connector()<|MERGE_RESOLUTION|>--- conflicted
+++ resolved
@@ -201,12 +201,8 @@
         self.assertTrue(np.array_equal(dm.get_value("usecase_dataset.Disc1.y_array"), np.array([1.0, 2.0, 3.0])))
         self.assertEqual(dm.get_value("usecase_dataset.Disc1.z_list"), [1.0, 2.0, 3.0])
         self.assertEqual(dm.get_value("usecase_dataset.Disc1.b_bool"), False)
-<<<<<<< HEAD
         self.assertTrue((dm.get_value("usecase_dataset.Disc1.d") == pd.DataFrame(
             {"years": [2023, 2024], "x": [1.0, 10.0]})).all().all())
-=======
-        self.assertTrue((dm.get_value("usecase_dataset.Disc1.d") == pd.DataFrame({"years": [2023, 2024], "x": [1.0, 10.0]})).all().all())
->>>>>>> 72a803da
 
     def test_05_nested_process_level0(self):
         usecase_file_path = sostrades_core.sos_processes.test.sellar.test_sellar_coupling.usecase_dataset_sellar_coupling.__file__
@@ -283,12 +279,8 @@
         self.assertTrue(np.array_equal(dm.get_value("usecase_dataset.Disc1.y_array"), np.array([1.0, 2.0, 3.0])))
         self.assertEqual(dm.get_value("usecase_dataset.Disc1.z_list"), [1.0, 2.0, 3.0])
         self.assertEqual(dm.get_value("usecase_dataset.Disc1.b_bool"), False)
-<<<<<<< HEAD
         self.assertTrue((dm.get_value("usecase_dataset.Disc1.d") == pd.DataFrame(
             {"years": [2023, 2024], "x": [1.0, 10.0]})).all().all())
-=======
-        self.assertTrue((dm.get_value("usecase_dataset.Disc1.d") == pd.DataFrame({"years": [2023, 2024], "x": [1.0, 10.0]})).all().all())
->>>>>>> 72a803da
 
     def test_08_json_to_local_connector_conversion_and_loading(self):
         """
@@ -344,12 +336,8 @@
             self.assertTrue(np.array_equal(dm.get_value("usecase_dataset.Disc1.y_array"), np.array([1.0, 2.0, 3.0])))
             self.assertEqual(dm.get_value("usecase_dataset.Disc1.z_list"), [1.0, 2.0, 3.0])
             self.assertEqual(dm.get_value("usecase_dataset.Disc1.b_bool"), False)
-<<<<<<< HEAD
             self.assertTrue((dm.get_value("usecase_dataset.Disc1.d") == pd.DataFrame(
                 {"years": [2023, 2024], "x": [1.0, 10.0]})).all().all())
-=======
-            self.assertTrue((dm.get_value("usecase_dataset.Disc1.d") == pd.DataFrame({"years": [2023, 2024], "x": [1.0, 10.0]})).all().all())
->>>>>>> 72a803da
             connector_to.clear(remove_root_directory=True)
         except Exception as cm:
             connector_to.clear(remove_root_directory=True)
@@ -396,12 +384,8 @@
         self.assertTrue(np.array_equal(dm.get_value("usecase_dataset.Disc1.y_array"), np.array([1.0, 2.0, 3.0])))
         self.assertEqual(dm.get_value("usecase_dataset.Disc1.z_list"), [1.0, 2.0, 3.0])
         self.assertEqual(dm.get_value("usecase_dataset.Disc1.b_bool"), False)
-<<<<<<< HEAD
         self.assertTrue((dm.get_value("usecase_dataset.Disc1.d") == pd.DataFrame(
             {"years": [2023, 2024], "x": [1.0, 10.0]})).all().all())
-=======
-        self.assertTrue((dm.get_value("usecase_dataset.Disc1.d") == pd.DataFrame({"years": [2023, 2024], "x": [1.0, 10.0]})).all().all())
->>>>>>> 72a803da
 
     def test_11_datasets_local_connector_nested_types(self):
         """
@@ -683,12 +667,8 @@
         self.assertTrue(np.array_equal(dm.get_value("usecase_dataset.Disc1.y_array"), np.array([1.0, 2.0, 3.0])))
         self.assertEqual(dm.get_value("usecase_dataset.Disc1.z_list"), [1.0, 2.0, 3.0])
         self.assertEqual(dm.get_value("usecase_dataset.Disc1.b_bool"), False)
-<<<<<<< HEAD
         self.assertTrue((dm.get_value("usecase_dataset.Disc1.d") == pd.DataFrame(
             {"years": [2023, 2024], "x": [1.0, 10.0]})).all().all())
-=======
-        self.assertTrue((dm.get_value("usecase_dataset.Disc1.d") == pd.DataFrame({"years": [2023, 2024], "x": [1.0, 10.0]})).all().all())
->>>>>>> 72a803da
 
     def _test_17_bigquery_colum_name_characters_compatibility_on_dataframe_and_dict_tables(self):
         """
@@ -720,12 +700,9 @@
 
         data_name = "WITNESS_gdp"
         ref_df = pd.read_csv(os.path.realpath(os.path.join(os.path.dirname(__file__),
-<<<<<<< HEAD
                                                            "data", "local_datasets_db", "dataset_df_bq",
                                                            data_name + ".csv")))
-=======
-                                                           "data", "local_datasets_db", "dataset_df_bq", data_name + ".csv")))
->>>>>>> 72a803da
+
         self.assertTrue((ref_df == data_values[data_name]).all().all())
 
         dict_strange_keys = data_values["dict_strange_keys"]
