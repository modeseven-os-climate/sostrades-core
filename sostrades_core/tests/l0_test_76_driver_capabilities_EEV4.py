--- conflicted
+++ resolved
@@ -1231,10 +1231,8 @@
         study_dump = imported_module.Study(run_usecase=True)
 
         study_dump.load_data()
-<<<<<<< HEAD
-=======
+
         study_dump.run()
->>>>>>> 18551342
 
         # Check the created study
 
