'''
Copyright 2022 Airbus SAS

Licensed under the Apache License, Version 2.0 (the "License");
you may not use this file except in compliance with the License.
You may obtain a copy of the License at

    http://www.apache.org/licenses/LICENSE-2.0

Unless required by applicable law or agreed to in writing, software
distributed under the License is distributed on an "AS IS" BASIS,
WITHOUT WARRANTIES OR CONDITIONS OF ANY KIND, either express or implied.
See the License for the specific language governing permissions and
limitations under the License.
'''
import copy
import logging
from logging import Handler
from time import time

from pandas._testing import assert_frame_equal

from gemseo.algos.doe.doe_factory import DOEFactory

"""
mode: python; py-indent-offset: 4; tab-width: 4; coding: utf-8
unit test for doe scenario
"""

import unittest
from numpy import array, std
import pandas as pd
from sostrades_core.execution_engine.execution_engine import ExecutionEngine
import os
from os.path import dirname, join


class UnitTestHandler(Handler):
    """
    Logging handler for UnitTest
    """

    def __init__(self):
        Handler.__init__(self)
        self.msg_list = []

    def emit(self, record):
        self.msg_list.append(record.msg)


class TestSoSDOEScenario(unittest.TestCase):

    def setUp(self):
        self.study_name = 'doe'
        self.ns = f'{self.study_name}'
        self.sc_name = "SellarDoeScenario"
        self.c_name = "SellarCoupling"
        dspace_dict = {'variable': ['x', 'z_in', 'y_1', 'y_2'],
                       'value': [[1.], [5., 2.], [1.], [1.]],
                       'lower_bnd': [[0.], [-10., 0.], [-100.], [-100.]],
                       'upper_bnd': [[10.], [10., 10.], [100.], [100.]],
                       'enable_variable': [True, True, True, True],
                       'activated_elem': [[True], [True, True], [True], [True]]}

        dspace_dict_optim = {'variable': ['x', 'z_in', 'y_1', 'y_2'],
                             'value': [[1.], [5., 2.], [1.], [1.]],
                             'lower_bnd': [[0.], [-10., 0.], [-100.], [-100.]],
                             'upper_bnd': [[10.], [10., 10.], [100.], [100.]],
                             'enable_variable': [True, True, True, True],
                             'activated_elem': [[True], [True, True], [True], [True]]}

        dspace_dict_eval = {'variable': ['x', 'z_in'],
                            'lower_bnd': [[0.], [-10., 0.]],
                            'upper_bnd': [[10.], [10., 10.]]
                            }

        self.dspace = pd.DataFrame(dspace_dict)
        self.dspace_eval = pd.DataFrame(dspace_dict_eval)
        self.dspace_optim = pd.DataFrame(dspace_dict_optim)

        input_selection_local_dv_x = {'selected_input': [True, True, False, False, False],
                                      'full_name': ['DoEEval.subprocess.Sellar_Problem.local_dv', 'x', 'y_1',
                                                    'y_2',
                                                    'z_in']}
        self.input_selection_local_dv_x = pd.DataFrame(
            input_selection_local_dv_x)

        input_selection_x_z = {'selected_input': [False, True, False, False, True],
                               'full_name': ['DoEEval.subprocess.Sellar_Problem.local_dv', 'x', 'y_1',
                                             'y_2',
                                             'z_in']}
        self.input_selection_x_z = pd.DataFrame(input_selection_x_z)

        input_selection_x = {'selected_input': [False, True, False, False, False],
                             'full_name': ['DoEEval.subprocess.Sellar_Problem.local_dv', 'x', 'y_1',
                                           'y_2',
                                           'z_in']}
        self.input_selection_x = pd.DataFrame(input_selection_x)

        input_selection_local_dv = {'selected_input': [True, False, False, False, False],
                                    'full_name': ['DoEEval.subprocess.Sellar_Problem.local_dv', 'x', 'y_1',
                                                  'y_2',
                                                  'z_in']}
        self.input_selection_local_dv = pd.DataFrame(input_selection_local_dv)

        output_selection_obj = {'selected_output': [False, False, True, False, False],
                                'full_name': ['c_1', 'c_2', 'obj', 'y_1', 'y_2']}
        self.output_selection_obj = pd.DataFrame(output_selection_obj)

        output_selection_obj_y1_y2 = {'selected_output': [False, False, True, True, True],
                                      'full_name': ['c_1', 'c_2', 'obj', 'y_1', 'y_2']}
        self.output_selection_obj_y1_y2 = pd.DataFrame(
            output_selection_obj_y1_y2)

        self.repo = 'sostrades_core.sos_processes.test'
        self.proc_name = 'test_sellar_doe'     # In each test proc_name will be redefined

    def test_1_simple_disc_output_to_input_driver_DoeEval(self):
        """
        This test checks that the coupling between the output of a simple discipline and the input of a driver
        subprocess works. The doe_eval will be made sith a lhs on x.
        """

        dspace_dict_x = {'variable': ['x'],

                         'lower_bnd': [0.],
                         'upper_bnd': [10.],

                         }
        dspace_x = pd.DataFrame(dspace_dict_x)

        exec_eng = ExecutionEngine(self.study_name)
        factory = exec_eng.factory

        proc_name = "test_simple_sellar_doe_eval"
        doe_eval_builder = factory.get_builder_from_process(repo=self.repo,
                                                            mod_id=proc_name)

        exec_eng.factory.set_builders_to_coupling_builder(
            doe_eval_builder)

        exec_eng.configure()

        # -- set up disciplines in Scenario
        disc_dict = {}
        # DoE inputs
        n_samples = 10
        disc_dict[f'{self.ns}.DoEEval.sampling_algo'] = "lhs"
        disc_dict[f'{self.ns}.DoEEval.design_space'] = dspace_x
        disc_dict[f'{self.ns}.DoEEval.algo_options'] = {'n_samples': n_samples}
        disc_dict[f'{self.ns}.DoEEval.eval_inputs'] = self.input_selection_x
        disc_dict[f'{self.ns}.DoEEval.eval_outputs'] = self.output_selection_obj_y1_y2
        exec_eng.load_study_from_input_dict(disc_dict)

        # Sellar inputs
        local_dv = 10.
        values_dict = {}
        values_dict[f'{self.ns}.x'] = array([1.])
        values_dict[f'{self.ns}.y_1'] = array([1.])
        values_dict[f'{self.ns}.y_2'] = array([1.])
        values_dict[f'{self.ns}.z_in'] = 2 * array([1., 1.])
        values_dict[f'{self.ns}.DoEEval.subprocess.Sellar_Problem.local_dv'] = local_dv
        exec_eng.load_study_from_input_dict(values_dict)

        exec_eng.execute()

        exp_tv_list = [f'Nodes representation for Treeview {self.ns}',
                       '|_ doe',
                       f'\t|_ Simple_Disc',
                       f'\t|_ DoEEval',
                       '\t\t|_ Sellar_Problem',
                       '\t\t|_ Sellar_2',
                       '\t\t|_ Sellar_1']
        exp_tv_str = '\n'.join(exp_tv_list)
        exec_eng.display_treeview_nodes(True)
        # assert exp_tv_str == exec_eng.display_treeview_nodes()
        doe_disc = exec_eng.dm.get_disciplines_with_name('doe.DoEEval')[0]

        doe_disc_samples = doe_disc.get_sosdisc_outputs(
            'samples_inputs_df')
        doe_disc_obj = doe_disc.get_sosdisc_outputs('obj_dict')
        doe_disc_y1 = doe_disc.get_sosdisc_outputs('y_1_dict')
        doe_disc_y2 = doe_disc.get_sosdisc_outputs('y_2_dict')
        self.assertEqual(len(doe_disc_samples), n_samples + 1)
        self.assertEqual(len(doe_disc_obj), n_samples + 1)
        reference_dict_doe_disc_y1 = {'scenario_1': array([10.491019856682016]),
                                      'scenario_2': array([7.247824531594309]),
                                      'scenario_3': array([2.9753409599263483]),
                                      'scenario_4': array([1.7522749587335193]),
                                      'scenario_5': array([9.384097972066053]),
                                      'scenario_6': array([8.36704386923391]),
                                      'scenario_7': array([4.479056921478663]),
                                      'scenario_8': array([5.286891081070988]),
                                      'scenario_9': array([3.240108355137796]),
                                      'scenario_10': array([6.194561090631401]),
                                      'reference': array([2.29689011157193])}
        reference_dict_doe_disc_y2 = {'scenario_1': array([5.238984386606706]),
                                      'scenario_2': array([4.692178398916815]),
                                      'scenario_3': array([3.7249176675790494]),
                                      'scenario_4': array([3.3237352298452736]),
                                      'scenario_5': array([5.063347510823095]),
                                      'scenario_6': array([4.892584289045681]),
                                      'scenario_7': array([4.116378255765888]),
                                      'scenario_8': array([4.2993240487306235]),
                                      'scenario_9': array([3.8000300983977455]),
                                      'scenario_10': array([4.488887520686984]),
                                      'reference': array([3.5155494421403515])}
        for key in doe_disc_y1.keys():
            self.assertAlmostEqual(doe_disc_y1[key][0], reference_dict_doe_disc_y1[key][0])
        for key in doe_disc_y2.keys():
            self.assertAlmostEqual(doe_disc_y2[key][0], reference_dict_doe_disc_y2[key][0])

    def test_2_DoeEval_of_DoeEval(self):
        """ Here we test a DoeEval of a DoeEval process on a single sub-discipline to check that the transition of the
        ProxyDisciplineDriver from working with short names to working with tuples of short names and namespace (of the
        discipline to the local data variable belongs) is implemented. It is really a test of driver of a driver using
        DoeEval. The test demonstrates the capability to use a driver of a driver.
        """

        dspace_dict_upper = {'variable': ['DoEEvalUpper.subprocess.DoEEvalLower.subprocess.Disc1.b'],

                               'lower_bnd': [50.],
                               'upper_bnd': [200.],

                               }
        dspace_upper = pd.DataFrame(dspace_dict_upper)
        dspace_dict_lower = {'variable': ['DoEEvalUpper.subprocess.DoEEvalLower.subprocess.Disc1.a'],

                               'lower_bnd': [50.],
                               'upper_bnd': [200.],

                               }
        dspace_lower = pd.DataFrame(dspace_dict_lower)

        exec_eng = ExecutionEngine(self.study_name)
        factory = exec_eng.factory
        proc_name = "test_disc1_doe_eval_of_doe_eval"
        doe_eval_builder = factory.get_builder_from_process(repo=self.repo,
                                                            mod_id=proc_name)

        exec_eng.factory.set_builders_to_coupling_builder(
            doe_eval_builder)

        exec_eng.configure()

        exp_tv_list = [f'Nodes representation for Treeview {self.ns}',
                       '|_ doe',
                       f'\t|_ DoEEvalUpper',
                       '\t\t|_ DoEEvalLower',
                       '\t\t\t|_ Disc1']
        exp_tv_str = '\n'.join(exp_tv_list)
        exec_eng.display_treeview_nodes(True)
        # assert exp_tv_str == exec_eng.display_treeview_nodes()

        assert exec_eng.root_process.proxy_disciplines[0].proxy_disciplines[0].is_sos_coupling
        assert exec_eng.root_process.proxy_disciplines[0].proxy_disciplines[0].proxy_disciplines[0].proxy_disciplines[0].is_sos_coupling

        # -- set up disciplines
        private_values = {
            self.study_name + '.x': array([10.]),
            self.study_name + '.DoEEvalUpper.subprocess.DoEEvalLower.subprocess.Disc1.a': array([5.]),
            self.study_name + '.DoEEvalUpper.subprocess.DoEEvalLower.subprocess.Disc1.b': array([25431.]),
            self.study_name + '.y': array([4.])}
        exec_eng.load_study_from_input_dict(private_values)

        input_selection_upper_b = {'selected_input': [False, False, True],
                               'full_name': ['x', 'DoEEvalUpper.subprocess.DoEEvalLower.subprocess.Disc1.a', 'DoEEvalUpper.subprocess.DoEEvalLower.subprocess.Disc1.b']}
        input_selection_upper_b = pd.DataFrame(input_selection_upper_b)
        output_selection_upper_y_dict = {'selected_output': [True, False, True],
                                'full_name': ['y_dict', 'DoEEvalUpper.subprocess.DoEEvalLower.subprocess.Disc1.indicator', 'DoEEvalUpper.subprocess.DoEEvalLower.samples_inputs_df']}
        output_selection_upper_y_dict = pd.DataFrame(output_selection_upper_y_dict)

        input_selection_lower_a = {'selected_input': [False, True, False],
                                   'full_name': ['x', 'DoEEvalUpper.subprocess.DoEEvalLower.subprocess.Disc1.a', 'DoEEvalUpper.subprocess.DoEEvalLower.subprocess.Disc1.b']}
        input_selection_lower_a = pd.DataFrame(input_selection_lower_a)
        output_selection_lower_y = {'selected_output': [True, False],
                                    'full_name': ['y', 'DoEEvalUpper.subprocess.DoEEvalLower.subprocess.Disc1.indicator']}
        output_selection_lower_y = pd.DataFrame(output_selection_lower_y)

        disc_dict = {f'{self.ns}.DoEEvalUpper.sampling_algo': "lhs",
                     f'{self.ns}.DoEEvalUpper.eval_inputs': input_selection_upper_b,
                     f'{self.ns}.DoEEvalUpper.eval_outputs': output_selection_upper_y_dict,
                     f'{self.ns}.DoEEvalUpper.subprocess.DoEEvalLower.sampling_algo': "lhs",
                     f'{self.ns}.DoEEvalUpper.subprocess.DoEEvalLower.eval_inputs': input_selection_lower_a,
                     f'{self.ns}.DoEEvalUpper.subprocess.DoEEvalLower.eval_outputs': output_selection_lower_y}


        n_samples = 3
        exec_eng.load_study_from_input_dict(disc_dict)
        disc_dict = {'doe.DoEEvalUpper.algo_options': {'n_samples': n_samples, 'face': 'faced'},
                     'doe.DoEEvalUpper.design_space': dspace_upper,
                     'doe.DoEEvalUpper.subprocess.DoEEvalLower.algo_options': {'n_samples': n_samples, 'face': 'faced'},
                     'doe.DoEEvalUpper.subprocess.DoEEvalLower.design_space': dspace_lower
                     }

        exec_eng.load_study_from_input_dict(disc_dict)
        exec_eng.execute()

        for var in ['doe.y_dict_dict', 'doe.y_dict', 'doe.y']:
            self.assertIn(var, exec_eng.root_process.get_output_data_names())

        proxy_disc = exec_eng.root_process.proxy_disciplines[0].proxy_disciplines[0].proxy_disciplines[0].proxy_disciplines[0].proxy_disciplines[0]
        mdo_disc = proxy_disc.mdo_discipline_wrapp.mdo_discipline
        reference_local_data = copy.deepcopy(mdo_disc.local_data)

        keys_upper = list(exec_eng.dm.get_value('doe.y_dict_dict').keys())
        i_upper = 0
        for b in exec_eng.dm.get_value('doe.DoEEvalUpper.samples_inputs_df')['DoEEvalUpper.subprocess.DoEEvalLower.subprocess.Disc1.b']:
            keys_lower = list(exec_eng.dm.get_value('doe.y_dict_dict')[keys_upper[i_upper]].keys())
            i_lower = 0
            samples_input_dataframe = exec_eng.dm.get_value('doe.DoEEvalUpper.subprocess.DoEEvalLower.samples_inputs_df_dict')[keys_upper[i_upper]]
            for a in samples_input_dataframe['DoEEvalUpper.subprocess.DoEEvalLower.subprocess.Disc1.a']:
                y_output = exec_eng.dm.get_value('doe.y_dict_dict')[keys_upper[i_upper]][keys_lower[i_lower]]

                in_local_data = copy.deepcopy(reference_local_data)
                in_local_data['doe.DoEEvalUpper.subprocess.DoEEvalLower.subprocess.Disc1.a'] = a
                in_local_data['doe.DoEEvalUpper.subprocess.DoEEvalLower.subprocess.Disc1.b'] = b
                out_local_data = mdo_disc.execute(in_local_data)
                y_reference = out_local_data['doe.y']

                self.assertAlmostEqual(y_output, y_reference)

                i_lower += 1
            i_upper += 1

    def test_3_simple_custom_driver(self):

        study_name = 'root'
        exec_eng = ExecutionEngine(study_name)
        factory = exec_eng.factory
        proc_name = "test_disc1_custom_driver"
        driver_builder = factory.get_builder_from_process(repo=self.repo,
                                                            mod_id=proc_name)

        exec_eng.factory.set_builders_to_coupling_builder(
            driver_builder)

        exec_eng.configure()

        in_dict = {}
        in_dict[f'{study_name}.Driver1.output_full_name'] = f'{study_name}.y'
        in_dict[f'{study_name}.x'] = array([10.])
        in_dict[f'{study_name}.Driver1.Disc1.a'] = array([5.])
        in_dict[f'{study_name}.Driver1.Disc1.b'] = array([25431.])
        exec_eng.load_study_from_input_dict(in_dict)

        # check expected output from execution
        exec_eng.execute()
        self.assertEqual(exec_eng.dm.get_value('root.Driver1.output_squared'),array([649281361.]))

        # check that the root process knows all the numerical inputs of the entire subprocess
        root_inputs = exec_eng.root_process.get_input_data_names()
        self.assertIn('root.linearization_mode', root_inputs)
        self.assertIn('root.Driver1.linearization_mode', root_inputs)
        self.assertIn('root.Driver1.Disc1.linearization_mode', root_inputs)

    def test_4_simple_discs_work_with_io_of_DoeEval_and_its_subdisciplines(self):
        """
        This test checks that the coupling between the output of a simple discipline and the input of a driver and its
        subprocess works, as well as the coupling of the DoeEval output and its subdisciplines outputs with another
        simple discipline.
        """
        #FIXME: update asserts
        dspace_dict_x = {'variable': ['x'],

                         'lower_bnd': [0.],
                         'upper_bnd': [10.],

                         }
        dspace_x = pd.DataFrame(dspace_dict_x)

        exec_eng = ExecutionEngine(self.study_name)
        factory = exec_eng.factory

        proc_name = "test_simple1_simple2_sellar_doe_eval"
        builders = factory.get_builder_from_process(repo=self.repo,
                                                            mod_id=proc_name)

        exec_eng.factory.set_builders_to_coupling_builder(
            builders)

        exec_eng.configure()

        # -- set up disciplines in Scenario
        values_dict = {}
        # DoE inputs
        n_samples = 10
        values_dict[f'{self.ns}.DoEEval.design_space'] = dspace_x
        values_dict[f'{self.ns}.DoEEval.algo_options'] = {'n_samples': n_samples}
        values_dict[f'{self.ns}.DoEEval.eval_inputs'] = self.input_selection_x
        values_dict[f'{self.ns}.DoEEval.eval_outputs'] = self.output_selection_obj_y1_y2

        # Sellar inputs
        local_dv = 10.
        # values_dict = {}
        values_dict[f'{self.ns}.x'] = array([1.])
        values_dict[f'{self.ns}.y_1'] = array([1.])
        values_dict[f'{self.ns}.y_2'] = array([1.])
        values_dict[f'{self.ns}.DoEEval.subprocess.Sellar_Problem.local_dv'] = local_dv
        values_dict[f'{self.ns}.z_in'] = 2 * array([1., 1.])   #Input of SimpleDisc1
        # values_dict[f'{self.ns}.c_1'] = array([1.])            #Input of SimpleDisc2
        exec_eng.load_study_from_input_dict(values_dict)

        exec_eng.execute()

        exp_tv_list = [f'Nodes representation for Treeview {self.ns}',
                       '|_ doe',
                       f'\t|_ Simple_Disc1',
                       f'\t|_ DoEEval',
                       '\t\t|_ Sellar_Problem',
                       '\t\t|_ Sellar_2',
                       '\t\t|_ Sellar_1',
                       '\t|_ Simple_Disc2']
        exp_tv_str = '\n'.join(exp_tv_list)
        exec_eng.display_treeview_nodes(True)
        # assert exp_tv_str == exec_eng.display_treeview_nodes()
        doe_disc = exec_eng.dm.get_disciplines_with_name('doe.DoEEval')[0]

        z = exec_eng.dm.get_value('doe.z')
        if z[0] > 0.5:
            self.assertEqual(exec_eng.dm.get_value('doe.DoEEval.sampling_algo'), "lhs")
        else:
            self.assertEqual(exec_eng.dm.get_value('doe.DoEEval.sampling_algo'), "fullfact")

        doe_disc_samples = doe_disc.get_sosdisc_outputs(
            'samples_inputs_df')
        doe_disc_obj = doe_disc.get_sosdisc_outputs('obj_dict')
        doe_disc_y1 = doe_disc.get_sosdisc_outputs('y_1_dict')
        doe_disc_y2 = doe_disc.get_sosdisc_outputs('y_2_dict')
        self.assertEqual(len(doe_disc_samples), n_samples + 1)
        self.assertEqual(len(doe_disc_obj), n_samples + 1)
        reference_dict_doe_disc_y1 = {'scenario_1': array([10.491019856682016]),
                                      'scenario_2': array([7.247824531594309]),
                                      'scenario_3': array([2.9753409599263483]),
                                      'scenario_4': array([1.7522749587335193]),
                                      'scenario_5': array([9.384097972066053]),
                                      'scenario_6': array([8.36704386923391]),
                                      'scenario_7': array([4.479056921478663]),
                                      'scenario_8': array([5.286891081070988]),
                                      'scenario_9': array([3.240108355137796]),
                                      'scenario_10': array([6.194561090631401]),
                                      'reference': array([2.29689011157193])}
        reference_dict_doe_disc_y2 = {'scenario_1': array([5.238984386606706]),
                                      'scenario_2': array([4.692178398916815]),
                                      'scenario_3': array([3.7249176675790494]),
                                      'scenario_4': array([3.3237352298452736]),
                                      'scenario_5': array([5.063347510823095]),
                                      'scenario_6': array([4.892584289045681]),
                                      'scenario_7': array([4.116378255765888]),
                                      'scenario_8': array([4.2993240487306235]),
                                      'scenario_9': array([3.8000300983977455]),
                                      'scenario_10': array([4.488887520686984]),
                                      'reference': array([3.5155494421403515])}
        for key in doe_disc_y1.keys():
            self.assertAlmostEqual(doe_disc_y1[key][0], reference_dict_doe_disc_y1[key][0])
        for key in doe_disc_y2.keys():
            self.assertAlmostEqual(doe_disc_y2[key][0], reference_dict_doe_disc_y2[key][0])

        self.assertEqual(exec_eng.dm.get_value('doe.out_simple2'),
                         exec_eng.dm.get_value('doe.c_1')*std(list(exec_eng.dm.get_value('doe.y_1_dict').values())[:-1]))

<<<<<<< HEAD
    def test_5_Eval_CustomDoE(self):
        """
        This test checks that the custom samples applied to an Eval driver delivers expected outputs
        It is a non regression test
        """
        study_name = 'root'
        ns = study_name

        exec_eng = ExecutionEngine(study_name)
        factory = exec_eng.factory

        proc_name = "test_sellar_eval"
        eval_builder = factory.get_builder_from_process(repo=self.repo,
                                                        mod_id=proc_name)

        exec_eng.factory.set_builders_to_coupling_builder(
            eval_builder)

        exec_eng.configure()

        input_selection_x_z = {'selected_input': [False, True, False, False, True],
                               'full_name': ['Eval.Sellar_Problem.local_dv', 'x', 'y_1',
                                             'y_2',
                                             'z']}
        self.input_selection_x_z = pd.DataFrame(input_selection_x_z)

        # -- set up disciplines in Scenario
        disc_dict = {f'{ns}.Eval.eval_inputs': self.input_selection_x_z,
                     f'{ns}.Eval.eval_outputs': self.output_selection_obj_y1_y2}
        # DoE inputs

        x_values = [array([9.379763880395856]), array([8.88644794300546]),
                    array([3.7137135749628882]), array([0.0417022004702574]), array([6.954954792150857])]
        z_values = [array([1.515949043849158, 5.6317362409322165]),
                    array([-1.1962705421254114, 6.523436208612142]),
                    array([-1.9947578026244557, 4.822570933860785]
                          ), array([1.7490668861813, 3.617234050834533]),
                    array([-9.316161097119341, 9.918161285133076])]

        wrong_values = 5 * [0.0]

        # samples_dict = {'x': x_values, 'z': z_values,'wrong_values':wrong_values}
        samples_dict = {'z': z_values, 'x': x_values,
                        'wrong_values': wrong_values}
        samples_df = pd.DataFrame(samples_dict)
        disc_dict[f'{ns}.Eval.custom_samples_df'] = samples_df

=======

    def test_6_simple_disc_DoeEval_check_num_in_grammar_and_root_process(self):
        """
        This test checks that the coupling between the output of a simple discipline and the input of a driver
        subprocess works. The doe_eval will be made sith a lhs on x.
        """

        dspace_dict_x = {'variable': ['x'],

                         'lower_bnd': [0.],
                         'upper_bnd': [10.],

                         }
        dspace_x = pd.DataFrame(dspace_dict_x)

        exec_eng = ExecutionEngine(self.study_name)
        factory = exec_eng.factory

        proc_name = "test_simple_sellar_doe_eval"
        doe_eval_builder = factory.get_builder_from_process(repo=self.repo,
                                                            mod_id=proc_name)

        exec_eng.factory.set_builders_to_coupling_builder(
            doe_eval_builder)

        exec_eng.configure()

        # -- set up disciplines in Scenario
        disc_dict = {}
        # DoE inputs
        n_samples = 10
        disc_dict[f'{self.ns}.DoEEval.sampling_algo'] = "lhs"
        disc_dict[f'{self.ns}.DoEEval.design_space'] = dspace_x
        disc_dict[f'{self.ns}.DoEEval.algo_options'] = {'n_samples': n_samples}
        disc_dict[f'{self.ns}.DoEEval.eval_inputs'] = self.input_selection_x
        disc_dict[f'{self.ns}.DoEEval.eval_outputs'] = self.output_selection_obj_y1_y2
>>>>>>> d211df86
        exec_eng.load_study_from_input_dict(disc_dict)

        # Sellar inputs
        local_dv = 10.
<<<<<<< HEAD
        values_dict = {f'{ns}.x': array([1.]), f'{ns}.y_1': array([1.]), f'{ns}.y_2': array([1.]),
                       f'{ns}.z': array([1., 1.]), f'{ns}.Eval.Sellar_Problem.local_dv': local_dv}
=======
        values_dict = {}
        values_dict[f'{self.ns}.x'] = array([1.])
        values_dict[f'{self.ns}.y_1'] = array([1.])
        values_dict[f'{self.ns}.y_2'] = array([1.])
        values_dict[f'{self.ns}.z_in'] = 2 * array([1., 1.])
        values_dict[f'{self.ns}.DoEEval.subprocess.Sellar_Problem.local_dv'] = local_dv
>>>>>>> d211df86
        exec_eng.load_study_from_input_dict(values_dict)

        exec_eng.execute()

<<<<<<< HEAD
        exp_tv_list = [f'Nodes representation for Treeview {ns}',
                       '|_ root',
                       f'\t|_ Eval',
                       '\t\t|_ Sellar_Problem',
                       '\t\t|_ Sellar_2',
                       '\t\t|_ Sellar_1']
        exp_tv_str = '\n'.join(exp_tv_list)
        exec_eng.display_treeview_nodes(True)
        assert exp_tv_str == exec_eng.display_treeview_nodes()
        eval_disc = exec_eng.dm.get_disciplines_with_name('root.Eval')[0].mdo_discipline_wrapp.mdo_discipline.sos_wrapp

        eval_disc_samples = eval_disc.get_sosdisc_outputs(
            'samples_inputs_df')
        eval_disc_obj = eval_disc.get_sosdisc_outputs('obj_dict')
        eval_disc_y1 = eval_disc.get_sosdisc_outputs('y_1_dict')
        eval_disc_y2 = eval_disc.get_sosdisc_outputs('y_2_dict')
        self.assertEqual(len(eval_disc_samples), 6)
        self.assertEqual(len(eval_disc_obj), 6)
        reference_dict_doe_disc_y1 = {'scenario_1': array([15.102817691025274]),
                                      'scenario_2': array([15.000894464408367]),
                                      'scenario_3': array([11.278122259980103]),
                                      'scenario_4': array([5.1893098993071565]),
                                      'scenario_5': array([101.52834810032466]), 'reference': array([2.29689011157193])}
        reference_dict_doe_disc_y2 = {'scenario_1': array([11.033919669249876]),
                                      'scenario_2': array([9.200264485831308]),
                                      'scenario_3': array([6.186104699873589]),
                                      'scenario_4': array([7.644306621667905]),
                                      'scenario_5': array([10.67812782219566]), 'reference': array([3.515549442140351])}
        for key in eval_disc_y1.keys():
            self.assertAlmostEqual(eval_disc_y1[key][0], reference_dict_doe_disc_y1[key][0])
        for key in eval_disc_y2.keys():
            self.assertAlmostEqual(eval_disc_y2[key][0], reference_dict_doe_disc_y2[key][0])
=======
        exp_tv_list = [f'Nodes representation for Treeview {self.ns}',
                       '|_ doe',
                       f'\t|_ Simple_Disc',
                       f'\t|_ DoEEval',
                       '\t\t|_ subprocess',
                       '\t\t\t|_ Sellar_Problem',
                       '\t\t\t|_ Sellar_2',
                       '\t\t\t|_ Sellar_1']
        exp_tv_str = '\n'.join(exp_tv_list)
        exec_eng.display_treeview_nodes(True)
        assert exp_tv_str == exec_eng.display_treeview_nodes()

        proxy_disc2 = exec_eng.root_process.proxy_disciplines[1].proxy_disciplines[0].proxy_disciplines[1]
        ns_id_cache_disc2_own_data_structure = proxy_disc2._io_ns_map_in['cache_type']
        ns_id_cache_disc2_ns_manager = id(exec_eng.ns_manager.get_local_namespace(proxy_disc2))
        self.assertEqual(ns_id_cache_disc2_own_data_structure, ns_id_cache_disc2_ns_manager)

        data_in_proxy_disc2 = proxy_disc2._data_in
        var_dict_dm_in = exec_eng.dm.get_data('doe.DoEEval.subprocess.Sellar_2.cache_type')
        var_dict_data_in = data_in_proxy_disc2[('cache_type', ns_id_cache_disc2_own_data_structure)]
        var_dict_data_in_root = exec_eng.root_process._data_in[('cache_type', ns_id_cache_disc2_own_data_structure)]
        self.assertEqual(var_dict_dm_in, var_dict_data_in)
        self.assertEqual(var_dict_dm_in, var_dict_data_in_root)


        proxy_disc_sellar_problem = exec_eng.root_process.proxy_disciplines[1].proxy_disciplines[0].proxy_disciplines[0]
        ns_id_cache_disc_sellar_problem_own_data_structure = proxy_disc_sellar_problem._io_ns_map_out['c_1']
        ns_id_cache_disc_sellar_problem_ns_manager = id(exec_eng.ns_manager.get_shared_ns_dict()['ns_OptimSellar'])
        self.assertEqual(ns_id_cache_disc_sellar_problem_own_data_structure, ns_id_cache_disc_sellar_problem_ns_manager)

        data_out_proxy_disc_sellar_problem = proxy_disc_sellar_problem._data_out
        var_dict_dm_out = exec_eng.dm.get_data('doe.c_1')
        var_dict_data_out = data_out_proxy_disc_sellar_problem[('c_1', ns_id_cache_disc_sellar_problem_own_data_structure)]
        var_dict_data_out_root = exec_eng.root_process._data_out[('c_1', ns_id_cache_disc_sellar_problem_own_data_structure)]
        self.assertEqual(var_dict_dm_out, var_dict_data_out)
        self.assertEqual(var_dict_dm_out, var_dict_data_out_root)
>>>>>>> d211df86

    def test_io2_Coupling_of_Coupling_to_check_data_io(self):
        """
        TO BE COMPLETED
        """

        study_name = 'root'

        exec_eng = ExecutionEngine(study_name)
        factory = exec_eng.factory
        proc_name = "test_disc1_disc2_coupling_of_coupling"
        coupling_of_coupling_builder = factory.get_builder_from_process(repo=self.repo,
                                                            mod_id=proc_name)

        exec_eng.factory.set_builders_to_coupling_builder(
            coupling_of_coupling_builder)

        exec_eng.configure()

        exp_tv_list = [f'Nodes representation for Treeview {study_name}',
                       '|_ root',
                       f'\t|_ UpperCoupling',
                       '\t\t|_ LowerCoupling',
                       '\t\t\t|_ Disc1',
                       '\t\t\t|_ Disc2']
        exp_tv_str = '\n'.join(exp_tv_list)
        exec_eng.display_treeview_nodes(True)
        # assert exp_tv_str == exec_eng.display_treeview_nodes()

        # -- set up disciplines
        private_values = {
            study_name + '.x': array([10.]),
            study_name + '.UpperCoupling.LowerCoupling.Disc1.a': array([5.]),
            study_name + '.UpperCoupling.LowerCoupling.Disc1.b': array([7.]),
            study_name + '.y': array([4.]),
            study_name + '.UpperCoupling.LowerCoupling.Disc2.power': array([3.]),
            study_name + '.UpperCoupling.LowerCoupling.Disc2.constant': array([4.]),
        }
        exec_eng.load_study_from_input_dict(private_values)
        exec_eng.execute()


        for disc in [exec_eng.root_process.proxy_disciplines[0].proxy_disciplines[0].proxy_disciplines[0], # discipline with no coupled inputs
                     exec_eng.root_process.proxy_disciplines[0].proxy_disciplines[0], exec_eng.root_process.proxy_disciplines[0], exec_eng.root_process]: # couplings
            io_ns_map_in = disc._io_ns_map_in
            for var, identifier in io_ns_map_in.items():
                var_tuple = (var, identifier)
                self.assertEqual(identifier, id(exec_eng.root_process._data_in[var_tuple]['ns_reference']))

<|MERGE_RESOLUTION|>--- conflicted
+++ resolved
@@ -168,12 +168,13 @@
                        '|_ doe',
                        f'\t|_ Simple_Disc',
                        f'\t|_ DoEEval',
-                       '\t\t|_ Sellar_Problem',
-                       '\t\t|_ Sellar_2',
-                       '\t\t|_ Sellar_1']
+                       '\t\t|_ subprocess',
+                       '\t\t\t|_ Sellar_Problem',
+                       '\t\t\t|_ Sellar_2',
+                       '\t\t\t|_ Sellar_1']
         exp_tv_str = '\n'.join(exp_tv_list)
         exec_eng.display_treeview_nodes(True)
-        # assert exp_tv_str == exec_eng.display_treeview_nodes()
+        assert exp_tv_str == exec_eng.display_treeview_nodes()
         doe_disc = exec_eng.dm.get_disciplines_with_name('doe.DoEEval')[0]
 
         doe_disc_samples = doe_disc.get_sosdisc_outputs(
@@ -246,11 +247,13 @@
         exp_tv_list = [f'Nodes representation for Treeview {self.ns}',
                        '|_ doe',
                        f'\t|_ DoEEvalUpper',
-                       '\t\t|_ DoEEvalLower',
-                       '\t\t\t|_ Disc1']
+                       '\t\t|_ subprocess',
+                       '\t\t\t|_ DoEEvalLower',
+                       '\t\t\t\t|_ subprocess',
+                       '\t\t\t\t\t|_ Disc1']
         exp_tv_str = '\n'.join(exp_tv_list)
         exec_eng.display_treeview_nodes(True)
-        # assert exp_tv_str == exec_eng.display_treeview_nodes()
+        assert exp_tv_str == exec_eng.display_treeview_nodes()
 
         assert exec_eng.root_process.proxy_disciplines[0].proxy_disciplines[0].is_sos_coupling
         assert exec_eng.root_process.proxy_disciplines[0].proxy_disciplines[0].proxy_disciplines[0].proxy_disciplines[0].is_sos_coupling
@@ -407,13 +410,14 @@
                        '|_ doe',
                        f'\t|_ Simple_Disc1',
                        f'\t|_ DoEEval',
-                       '\t\t|_ Sellar_Problem',
-                       '\t\t|_ Sellar_2',
-                       '\t\t|_ Sellar_1',
+                       '\t\t|_ subprocess',
+                       '\t\t\t|_ Sellar_Problem',
+                       '\t\t\t|_ Sellar_2',
+                       '\t\t\t|_ Sellar_1',
                        '\t|_ Simple_Disc2']
         exp_tv_str = '\n'.join(exp_tv_list)
         exec_eng.display_treeview_nodes(True)
-        # assert exp_tv_str == exec_eng.display_treeview_nodes()
+        assert exp_tv_str == exec_eng.display_treeview_nodes()
         doe_disc = exec_eng.dm.get_disciplines_with_name('doe.DoEEval')[0]
 
         z = exec_eng.dm.get_value('doe.z')
@@ -459,7 +463,6 @@
         self.assertEqual(exec_eng.dm.get_value('doe.out_simple2'),
                          exec_eng.dm.get_value('doe.c_1')*std(list(exec_eng.dm.get_value('doe.y_1_dict').values())[:-1]))
 
-<<<<<<< HEAD
     def test_5_Eval_CustomDoE(self):
         """
         This test checks that the custom samples applied to an Eval driver delivers expected outputs
@@ -507,82 +510,36 @@
         samples_df = pd.DataFrame(samples_dict)
         disc_dict[f'{ns}.Eval.custom_samples_df'] = samples_df
 
-=======
-
-    def test_6_simple_disc_DoeEval_check_num_in_grammar_and_root_process(self):
-        """
-        This test checks that the coupling between the output of a simple discipline and the input of a driver
-        subprocess works. The doe_eval will be made sith a lhs on x.
-        """
-
-        dspace_dict_x = {'variable': ['x'],
-
-                         'lower_bnd': [0.],
-                         'upper_bnd': [10.],
-
-                         }
-        dspace_x = pd.DataFrame(dspace_dict_x)
-
-        exec_eng = ExecutionEngine(self.study_name)
-        factory = exec_eng.factory
-
-        proc_name = "test_simple_sellar_doe_eval"
-        doe_eval_builder = factory.get_builder_from_process(repo=self.repo,
-                                                            mod_id=proc_name)
-
-        exec_eng.factory.set_builders_to_coupling_builder(
-            doe_eval_builder)
-
-        exec_eng.configure()
-
-        # -- set up disciplines in Scenario
-        disc_dict = {}
-        # DoE inputs
-        n_samples = 10
-        disc_dict[f'{self.ns}.DoEEval.sampling_algo'] = "lhs"
-        disc_dict[f'{self.ns}.DoEEval.design_space'] = dspace_x
-        disc_dict[f'{self.ns}.DoEEval.algo_options'] = {'n_samples': n_samples}
-        disc_dict[f'{self.ns}.DoEEval.eval_inputs'] = self.input_selection_x
-        disc_dict[f'{self.ns}.DoEEval.eval_outputs'] = self.output_selection_obj_y1_y2
->>>>>>> d211df86
         exec_eng.load_study_from_input_dict(disc_dict)
 
         # Sellar inputs
         local_dv = 10.
-<<<<<<< HEAD
         values_dict = {f'{ns}.x': array([1.]), f'{ns}.y_1': array([1.]), f'{ns}.y_2': array([1.]),
-                       f'{ns}.z': array([1., 1.]), f'{ns}.Eval.Sellar_Problem.local_dv': local_dv}
-=======
-        values_dict = {}
-        values_dict[f'{self.ns}.x'] = array([1.])
-        values_dict[f'{self.ns}.y_1'] = array([1.])
-        values_dict[f'{self.ns}.y_2'] = array([1.])
-        values_dict[f'{self.ns}.z_in'] = 2 * array([1., 1.])
-        values_dict[f'{self.ns}.DoEEval.subprocess.Sellar_Problem.local_dv'] = local_dv
->>>>>>> d211df86
+                       f'{ns}.z': array([1., 1.]),
+                       f'{ns}.Eval.subprocess.Sellar_Problem.local_dv': local_dv}
         exec_eng.load_study_from_input_dict(values_dict)
 
         exec_eng.execute()
 
-<<<<<<< HEAD
         exp_tv_list = [f'Nodes representation for Treeview {ns}',
                        '|_ root',
                        f'\t|_ Eval',
-                       '\t\t|_ Sellar_Problem',
-                       '\t\t|_ Sellar_2',
-                       '\t\t|_ Sellar_1']
+                       '\t\t|_ subprocess',
+                       '\t\t\t|_ Sellar_Problem',
+                       '\t\t\t|_ Sellar_2',
+                       '\t\t\t|_ Sellar_1']
         exp_tv_str = '\n'.join(exp_tv_list)
         exec_eng.display_treeview_nodes(True)
         assert exp_tv_str == exec_eng.display_treeview_nodes()
-        eval_disc = exec_eng.dm.get_disciplines_with_name('root.Eval')[0].mdo_discipline_wrapp.mdo_discipline.sos_wrapp
-
-        eval_disc_samples = eval_disc.get_sosdisc_outputs(
+        doe_disc = exec_eng.dm.get_disciplines_with_name('root.Eval')[0].mdo_discipline_wrapp.mdo_discipline.sos_wrapp
+
+        doe_disc_samples = doe_disc.get_sosdisc_outputs(
             'samples_inputs_df')
-        eval_disc_obj = eval_disc.get_sosdisc_outputs('obj_dict')
-        eval_disc_y1 = eval_disc.get_sosdisc_outputs('y_1_dict')
-        eval_disc_y2 = eval_disc.get_sosdisc_outputs('y_2_dict')
-        self.assertEqual(len(eval_disc_samples), 6)
-        self.assertEqual(len(eval_disc_obj), 6)
+        doe_disc_obj = doe_disc.get_sosdisc_outputs('obj_dict')
+        doe_disc_y1 = doe_disc.get_sosdisc_outputs('y_1_dict')
+        doe_disc_y2 = doe_disc.get_sosdisc_outputs('y_2_dict')
+        self.assertEqual(len(doe_disc_samples), 6)
+        self.assertEqual(len(doe_disc_obj), 6)
         reference_dict_doe_disc_y1 = {'scenario_1': array([15.102817691025274]),
                                       'scenario_2': array([15.000894464408367]),
                                       'scenario_3': array([11.278122259980103]),
@@ -593,11 +550,60 @@
                                       'scenario_3': array([6.186104699873589]),
                                       'scenario_4': array([7.644306621667905]),
                                       'scenario_5': array([10.67812782219566]), 'reference': array([3.515549442140351])}
-        for key in eval_disc_y1.keys():
-            self.assertAlmostEqual(eval_disc_y1[key][0], reference_dict_doe_disc_y1[key][0])
-        for key in eval_disc_y2.keys():
-            self.assertAlmostEqual(eval_disc_y2[key][0], reference_dict_doe_disc_y2[key][0])
-=======
+        for key in doe_disc_y1.keys():
+            self.assertAlmostEqual(doe_disc_y1[key][0], reference_dict_doe_disc_y1[key][0])
+        for key in doe_disc_y2.keys():
+            self.assertAlmostEqual(doe_disc_y2[key][0], reference_dict_doe_disc_y2[key][0])
+
+    def test_6_simple_disc_DoeEval_check_num_in_grammar_and_root_process(self):
+        """
+        This test checks that the coupling between the output of a simple discipline and the input of a driver
+        subprocess works. The doe_eval will be made sith a lhs on x.
+        """
+
+        dspace_dict_x = {'variable': ['x'],
+
+                         'lower_bnd': [0.],
+                         'upper_bnd': [10.],
+
+                         }
+        dspace_x = pd.DataFrame(dspace_dict_x)
+
+        exec_eng = ExecutionEngine(self.study_name)
+        factory = exec_eng.factory
+
+        proc_name = "test_simple_sellar_doe_eval"
+        doe_eval_builder = factory.get_builder_from_process(repo=self.repo,
+                                                            mod_id=proc_name)
+
+        exec_eng.factory.set_builders_to_coupling_builder(
+            doe_eval_builder)
+
+        exec_eng.configure()
+
+        # -- set up disciplines in Scenario
+        disc_dict = {}
+        # DoE inputs
+        n_samples = 10
+        disc_dict[f'{self.ns}.DoEEval.sampling_algo'] = "lhs"
+        disc_dict[f'{self.ns}.DoEEval.design_space'] = dspace_x
+        disc_dict[f'{self.ns}.DoEEval.algo_options'] = {'n_samples': n_samples}
+        disc_dict[f'{self.ns}.DoEEval.eval_inputs'] = self.input_selection_x
+        disc_dict[f'{self.ns}.DoEEval.eval_outputs'] = self.output_selection_obj_y1_y2
+        exec_eng.load_study_from_input_dict(disc_dict)
+
+        # Sellar inputs
+        local_dv = 10.
+        values_dict = {}
+        values_dict[f'{self.ns}.x'] = array([1.])
+        values_dict[f'{self.ns}.y_1'] = array([1.])
+        values_dict[f'{self.ns}.y_2'] = array([1.])
+        values_dict[f'{self.ns}.z_in'] = 2 * array([1., 1.])
+        values_dict[f'{self.ns}.DoEEval.subprocess.Sellar_Problem.local_dv'] = local_dv
+        exec_eng.load_study_from_input_dict(values_dict)
+
+        exec_eng.execute()
+
         exp_tv_list = [f'Nodes representation for Treeview {self.ns}',
                        '|_ doe',
                        f'\t|_ Simple_Disc',
@@ -634,7 +640,6 @@
         var_dict_data_out_root = exec_eng.root_process._data_out[('c_1', ns_id_cache_disc_sellar_problem_own_data_structure)]
         self.assertEqual(var_dict_dm_out, var_dict_data_out)
         self.assertEqual(var_dict_dm_out, var_dict_data_out_root)
->>>>>>> d211df86
 
     def test_io2_Coupling_of_Coupling_to_check_data_io(self):
         """
@@ -662,7 +667,7 @@
                        '\t\t\t|_ Disc2']
         exp_tv_str = '\n'.join(exp_tv_list)
         exec_eng.display_treeview_nodes(True)
-        # assert exp_tv_str == exec_eng.display_treeview_nodes()
+        assert exp_tv_str == exec_eng.display_treeview_nodes()
 
         # -- set up disciplines
         private_values = {
