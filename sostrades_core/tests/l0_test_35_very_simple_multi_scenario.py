--- conflicted
+++ resolved
@@ -382,12 +382,8 @@
                 dm_value = self.exec_eng.dm.get_value(var)
                 if var == f'{self.study_name}.multi_scenarios.scenario_list' or \
                         var == f'{self.study_name}.multi_scenarios.generated_samples' or \
-<<<<<<< HEAD
+                        var == f'{self.study_name}.multi_scenarios.eval_inputs' or  \
                         var == f'{self.study_name}.multi_scenarios_gather.eval_outputs':
-=======
-                        var == f'{self.study_name}.multi_scenarios.eval_inputs' or  \
-                        var == f'{self.study_name}.multi_scenarios.eval_outputs':
->>>>>>> 61aa01f3
                     # this variable is an exception because it is forced by the value of another variable during setup
                     continue
 
