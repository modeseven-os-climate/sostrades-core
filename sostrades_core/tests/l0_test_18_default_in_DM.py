'''
Copyright 2022 Airbus SAS
Modifications on 2024/05/16 Copyright 2024 Capgemini

Licensed under the Apache License, Version 2.0 (the "License");
you may not use this file except in compliance with the License.
You may obtain a copy of the License at

    http://www.apache.org/licenses/LICENSE-2.0

Unless required by applicable law or agreed to in writing, software
distributed under the License is distributed on an "AS IS" BASIS,
WITHOUT WARRANTIES OR CONDITIONS OF ANY KIND, either express or implied.
See the License for the specific language governing permissions and
limitations under the License.
'''
import unittest
from copy import copy
from logging import Handler

from pandas._testing.asserters import assert_frame_equal

from sostrades_core.execution_engine.execution_engine import ExecutionEngine
from sostrades_core.execution_engine.sos_mda_chain import SoSMDAChain


class UnitTestHandler(Handler):
    """
    Logging handler for UnitTest
    """

    def __init__(self):
        Handler.__init__(self)
        self.msg_list = []

    def emit(self, record):
        self.msg_list.append(record.msg)


class TestDefaultInDM(unittest.TestCase):
    """
    Default value in data manager test class
    """

    def setUp(self):
        self.name = 'EETests'
        self.exec_eng = ExecutionEngine(self.name)
        self.repo = 'sostrades_core.sos_processes.test'
        self.exec_eng.select_root_process(self.repo,
                                          'test_disc1_disc2_coupling')

        self.exec_eng2 = ExecutionEngine(self.name)
        self.my_handler = UnitTestHandler()
        self.exec_eng2.logger.addHandler(self.my_handler)
        self.exec_eng2.select_root_process(self.repo,
                                           'test_disc1_disc2_couplingdefault')

    def test_01_default_dm(self):
        """
        Function to test the same coupling using values loaded in the data_dict of the datamanger
        and values entered in DESC_IN

        Check if the function set_dynamic_default_values is working
        """
        values_dict = {}
        a = 10.
        values_dict['EETests.Disc1.a'] = a
        values_dict['EETests.Disc1.b'] = 40.
        values_dict['EETests.Disc2.power'] = 2
        values_dict['EETests.Disc2.constant'] = -10.
        values_dict['EETests.x'] = 3.
        self.exec_eng.load_study_from_input_dict(values_dict)
        res = self.exec_eng.execute()

        values_dict2 = {}
        values_dict2['EETests.Disc2.power'] = 2
        values_dict2['EETests.Disc2.constant'] = -10.
        values_dict2['EETests.x'] = 3.
        self.exec_eng2.load_study_from_input_dict(values_dict2)

        default_b = self.exec_eng2.dm.get_data('EETests.Disc1.b', 'default')
        value_b = self.exec_eng2.dm.get_value('EETests.Disc1.b')

        # Check if the function set_dynamic_default_values is working
        self.assertEqual(default_b, 4 * a)
        self.assertEqual(value_b, 4 * a)
        # msg_log_error = 'Try to set a default value for the variable c in Disc1 which is not an input of this discipline '
        # msg = f'{msg_log_error} not in {self.my_handler.msg_list}'
        # self.assertTrue(msg_log_error in self.my_handler.msg_list, msg)
        res2 = self.exec_eng2.execute()

        # Check that res2 equals res1 : Disc1.a was loaded from default value
        # in DESC_IN
        # NOTE: since residuals_history is a dataframe, need to pop it out of local_data to use specific assert
        local_data = copy(res.mdo_discipline_wrapp.mdo_discipline.local_data)
        residuals = local_data.pop('EETests.' + SoSMDAChain.RESIDUALS_HISTORY, None)
        local_data2 = copy(res2.mdo_discipline_wrapp.mdo_discipline.local_data)
        residuals2 = local_data2.pop('EETests.' + SoSMDAChain.RESIDUALS_HISTORY, None)
<<<<<<< HEAD
        self.assertTrue(local_data == local_data2, "results are not equal")
=======
        self.assertDictEqual(local_data, local_data2, "results are not equal")
>>>>>>> 72a803da
        assert_frame_equal(residuals, residuals2)<|MERGE_RESOLUTION|>--- conflicted
+++ resolved
@@ -96,9 +96,6 @@
         residuals = local_data.pop('EETests.' + SoSMDAChain.RESIDUALS_HISTORY, None)
         local_data2 = copy(res2.mdo_discipline_wrapp.mdo_discipline.local_data)
         residuals2 = local_data2.pop('EETests.' + SoSMDAChain.RESIDUALS_HISTORY, None)
-<<<<<<< HEAD
         self.assertTrue(local_data == local_data2, "results are not equal")
-=======
-        self.assertDictEqual(local_data, local_data2, "results are not equal")
->>>>>>> 72a803da
+
         assert_frame_equal(residuals, residuals2)