'''
Copyright 2022 Airbus SAS
Modifications on 2023/04/13-2023/11/06 Copyright 2023 Capgemini

Licensed under the Apache License, Version 2.0 (the "License");
you may not use this file except in compliance with the License.
You may obtain a copy of the License at

    http://www.apache.org/licenses/LICENSE-2.0

Unless required by applicable law or agreed to in writing, software
distributed under the License is distributed on an "AS IS" BASIS,
WITHOUT WARRANTIES OR CONDITIONS OF ANY KIND, either express or implied.
See the License for the specific language governing permissions and
limitations under the License.
'''
from sostrades_core.study_manager.base_study_manager import BaseStudyManager

'''
mode: python; py-indent-offset: 4; tab-width: 4; coding: utf-8
'''
import unittest
from os.path import join, dirname
from pathlib import Path
from shutil import rmtree

import numpy as np
import pandas as pd

from sostrades_core.execution_engine.execution_engine import ExecutionEngine


class TestUncertaintyQuantification(unittest.TestCase):
    """
    UncertaintyQuantification test class
    """

    def setUp(self):
        '''
        Initialize third data needed for testing
        '''
        self.repo = 'sostrades_core.sos_processes.test'
        self.mod_path = 'sostrades_core.sos_wrapping.analysis_discs.uncertainty_quantification'
        self.proc_name = 'test_uncertainty_quantification_analysis'
        self.name = 'Test'
        self.uncertainty_quantification = 'UncertaintyQuantification'

        self.ee = ExecutionEngine(self.name)
        self.factory = self.ee.factory
        self.dir_to_del = []

    def tearDown(self):
        for dir in self.dir_to_del:
            if Path(dir).is_dir():
                rmtree(dir)

    def test_01_uncertainty_quantification(self):

        builder = self.factory.get_builder_from_process(
            self.repo, self.proc_name)

        self.ee.factory.set_builders_to_coupling_builder(builder)

        ns_dict = {'ns_sampling': f'{self.name}.{self.uncertainty_quantification}',
                   'ns_uncertainty_quantification': f'{self.name}.UncertaintyQuantification'}

        self.ee.ns_manager.add_ns_def(ns_dict)

        self.ee.configure()

        self.ee.display_treeview_nodes()

        self.data_dir = join(dirname(dirname(
            __file__)), 'sos_processes', 'test', self.proc_name, 'data')

        self.samples_dataframe = pd.read_csv(
            join(self.data_dir, 'samples_df.csv'))

        # fixes a particular state of the random generator algorithm thanks to
        # the seed sample_size
        np.random.seed(42)

        Var1 = np.random.uniform(-1, 1, size=len(self.samples_dataframe))
        Var2 = np.random.uniform(-1, 1, size=len(self.samples_dataframe))

        out1 = list(pd.Series(Var1 + Var2) * 100000)
        out2 = list(pd.Series(Var1 * Var2) * 100000)
        out3 = list(pd.Series(np.square(Var1) + np.square(Var2)) * 100000)

        self.data_df = pd.DataFrame(
            {'scenario_name': self.samples_dataframe['scenario_name'], 'output1': out1, 'output2': out2, 'output3': out3})

        input_selection = {'selected_input': [True, True, True],
                           'full_name': ['COC', 'RC', 'NRC']}

        output_selection = {'selected_output': [True, True, True],
                            'full_name': ['output1', 'output2', 'output3']}

        dspace = pd.DataFrame({
            'shortest_name': ['COC', 'RC', 'NRC'],
            'lower_bnd': [85., 80., 80.],
            'upper_bnd': [105., 120., 120.],
            'nb_points': [10, 10, 10],
            'full_name': ['COC', 'RC', 'NRC'],
        })

        private_values = {
            f'{self.name}.{self.uncertainty_quantification}.samples_inputs_df': self.samples_dataframe,
            f'{self.name}.{self.uncertainty_quantification}.samples_outputs_df': self.data_df,
            f'{self.name}.{self.uncertainty_quantification}.design_space': dspace,
            f'{self.name}.{self.uncertainty_quantification}.eval_inputs': pd.DataFrame(input_selection),
            f'{self.name}.{self.uncertainty_quantification}.gather_outputs': pd.DataFrame(output_selection),
        }

        self.ee.load_study_from_input_dict(private_values)
        self.ee.configure()
        self.ee.execute()

        uncertainty_quanti_disc = self.ee.dm.get_disciplines_with_name(
            f'{self.name}.{self.uncertainty_quantification}')[0]

        uncertainty_quanti_disc_output = uncertainty_quanti_disc.get_sosdisc_outputs()
        out_df = uncertainty_quanti_disc_output['output_interpolated_values_df']

        filter = uncertainty_quanti_disc.get_chart_filter_list()
        graph_list = uncertainty_quanti_disc.get_post_processing_list(filter)
        #for graph in graph_list:
        #    graph.to_plotly().show()

    def test_02_uncertainty_quantification_from_cartesian_product(self):
        """In this test we prove the ability to couple a grid search and an uq
        """
        proc_name = 'test_mono_driver_with_uq'
        repo_name = self.repo + ".tests_driver_eval.mono"
        builder = self.factory.get_builder_from_process(
            repo_name, proc_name)

        self.ee.factory.set_builders_to_coupling_builder(builder)

        self.ee.load_study_from_input_dict({})

        disc1_name = 'Disc1'
        ns = f'{self.ee.study_name}'
        dspace_dict = {'variable': [f'subprocess.{disc1_name}.a', 'x'],

                       'lower_bnd': [0., 0.],
                       'upper_bnd': [10., 10.],

                       }
        dspace = pd.DataFrame(dspace_dict)

        output_selection_obj_y1_y2 = {'selected_output': [True, True, False],
                                      'full_name': [f'subprocess.{disc1_name}.indicator', 'z', 'y']}
        output_selection_obj_y1_y2 = pd.DataFrame(output_selection_obj_y1_y2)

        disc_dict = {}
        # DoE inputs
        disc_dict[f'{ns}.SampleGenerator.sampling_method'] = 'cartesian_product'

        a_list = np.linspace(0, 10, 2).tolist()
        x_list = np.linspace(0, 10, 2).tolist()

        eval_inputs_cp = pd.DataFrame({'selected_input': [True, False, True, False],
                                       'full_name': [f'subprocess.{disc1_name}.a',
                                                     f'subprocess.{disc1_name}.b',
                                                     f'x',
                                                     f'subprocess.Disc2.power'],
                                       'list_of_values': [a_list, [], x_list, []]
                                       })
        disc_dict[f'{self.ee.study_name}.Eval.with_sample_generator'] = True
        disc_dict[f'{self.ee.study_name}.Eval.eval_inputs'] = eval_inputs_cp
        disc_dict[f'{ns}.Eval.design_space'] = dspace
<<<<<<< HEAD
        disc_dict[f'{ns}.Eval.eval_outputs'] = output_selection_obj_y1_y2
=======
        # disc_dict[f'{ns}.Eval.eval_inputs'] = input_selection_x_z
        disc_dict[f'{ns}.Eval.gather_outputs'] = output_selection_obj_y1_y2
>>>>>>> bfbe481f

        disc_dict[f'{ns}.Eval.x'] = 10.
        disc_dict[f'{ns}.Eval.subprocess.{disc1_name}.a'] = 5.
        disc_dict[f'{ns}.Eval.subprocess.{disc1_name}.b'] = 2.
        disc_dict[f'{ns}.Eval.subprocess.Disc2.constant'] = 3.1416
        disc_dict[f'{ns}.Eval.subprocess.Disc2.power'] = 2

        self.ee.load_study_from_input_dict(disc_dict)

        self.ee.execute()

    def test_03_uncertainty_quantification_with_arrays_in_inputs(self):
        """This tests evaluates the capacity to perform uncertainty quantification when some inputs are arrays"""
        builder = self.factory.get_builder_from_process(
            self.repo, self.proc_name)

        self.ee.factory.set_builders_to_coupling_builder(builder)

        ns_dict = {'ns_sampling': f'{self.name}.{self.uncertainty_quantification}',
                   'ns_uncertainty_quantification': f'{self.name}.UncertaintyQuantification'}

        self.ee.ns_manager.add_ns_def(ns_dict)

        self.ee.configure()

        self.ee.display_treeview_nodes()

        self.data_dir = join(dirname(dirname(
            __file__)), 'sos_processes', 'test', self.proc_name, 'data')

        self.samples_dataframe = pd.read_csv(
            join(self.data_dir, 'samples_df.csv'))

        # builds a sample dataframe with regular arrays samples
        x_range = np.arange(50, 150, 15)
        y_range = np.arange(40, 80, 8)
        z_range = np.arange(60, 120, 15)
        x, y, z = np.meshgrid(x_range, y_range, z_range)
        triplets = np.column_stack((x.ravel(), y.ravel(), z.ravel()))
        samples_dataframe = pd.concat([self.samples_dataframe[:-1]] * len(triplets))
        samples_dataframe = pd.concat([samples_dataframe, self.samples_dataframe.iloc[-1:]])
        array_var_column = []
        for triplet in triplets:
            array_var_column += [triplet] * len(self.samples_dataframe[:-1])
        array_var_column.append(10.)
        samples_dataframe['input_array'] = array_var_column
        samples_dataframe['scenario_name'] = [f'scenario_{i}' for i in range(len(samples_dataframe) - 1)] + ['reference_scenario']
        self.samples_dataframe = samples_dataframe

        # fixes a particular state of the random generator algorithm thanks to
        # the seed sample_size
        np.random.seed(42)

        Var1 = np.random.uniform(-1, 1, size=len(self.samples_dataframe))
        Var2 = np.random.uniform(-1, 1, size=len(self.samples_dataframe))

        out1 = list(pd.Series(Var1 + Var2) * 100000)
        out2 = list(pd.Series(Var1 * Var2) * 100000)
        out3 = list(pd.Series(np.square(Var1) + np.square(Var2)) * 100000)

        self.data_df = pd.DataFrame(
            {'scenario_name': self.samples_dataframe['scenario_name'], 'output1': out1, 'output2': out2, 'output3': out3})

        input_selection = {'selected_input': [True, True, True, True],
                           'full_name': ['COC', 'RC', 'NRC', 'input_array']}

        output_selection = {'selected_output': [True, True, True],
                            'full_name': ['output1', 'output2', 'output3']}

        dspace = pd.DataFrame({
            'shortest_name': ['COC', 'RC', 'NRC', 'input_array'],
            'lower_bnd': [85., 80., 80., np.array([50., 40., 60])],
            'upper_bnd': [105., 120., 120., np.array([150., 80., 120.])],
            'nb_points': [10, 10, 10, 10],
            'full_name': ['COC', 'RC', 'NRC', 'input_array'],
        })

        private_values = {
            f'{self.name}.{self.uncertainty_quantification}.samples_inputs_df': self.samples_dataframe,
            f'{self.name}.{self.uncertainty_quantification}.samples_outputs_df': self.data_df,
            f'{self.name}.{self.uncertainty_quantification}.design_space': dspace,
            f'{self.name}.{self.uncertainty_quantification}.eval_inputs': pd.DataFrame(input_selection),
            f'{self.name}.{self.uncertainty_quantification}.gather_outputs': pd.DataFrame(output_selection),
        }

        self.ee.load_study_from_input_dict(private_values)
        self.ee.configure()
        self.ee.execute()

        uncertainty_quanti_disc = self.ee.dm.get_disciplines_with_name(
            f'{self.name}.{self.uncertainty_quantification}')[0]

        uncertainty_quanti_disc_output = uncertainty_quanti_disc.get_sosdisc_outputs()
        out_df = uncertainty_quanti_disc_output['output_interpolated_values_df']

        filter = uncertainty_quanti_disc.get_chart_filter_list()
        graph_list = uncertainty_quanti_disc.get_post_processing_list(filter)
        """
        for graph in graph_list:
            graph.to_plotly().show()
        """

    def test_04_uncertainty_quantification_with_arrays_in_input_and_outputs(self):
        """This tests evaluates the capacity to perform uncertainty quantification when some inputs are arrays and
        some outputs are arrays"""
        builder = self.factory.get_builder_from_process(
            self.repo, self.proc_name)

        self.ee.factory.set_builders_to_coupling_builder(builder)

        ns_dict = {'ns_sampling': f'{self.name}.{self.uncertainty_quantification}',
                   'ns_uncertainty_quantification': f'{self.name}.UncertaintyQuantification'}

        self.ee.ns_manager.add_ns_def(ns_dict)

        self.ee.configure()

        self.ee.display_treeview_nodes()

        self.data_dir = join(dirname(dirname(
            __file__)), 'sos_processes', 'test', self.proc_name, 'data')

        self.samples_dataframe = pd.read_csv(
            join(self.data_dir, 'samples_df.csv'))

        # builds a sample dataframe with regular inputs arrays
        x_range = np.arange(50, 150, 15)
        y_range = np.arange(40, 80, 8)
        z_range = np.arange(60, 120, 15)
        x, y, z = np.meshgrid(x_range, y_range, z_range)
        triplets = np.column_stack((x.ravel(), y.ravel(), z.ravel()))
        samples_dataframe = pd.concat([self.samples_dataframe[:-1]] * len(triplets))
        samples_dataframe = pd.concat([samples_dataframe, self.samples_dataframe.iloc[-1:]])
        array_var_column = []
        for triplet in triplets:
            array_var_column += [triplet] * len(self.samples_dataframe[:-1])
        array_var_column.append(10.)
        samples_dataframe['input_array'] = array_var_column
        samples_dataframe['scenario_name'] = [f'scenario_{i}' for i in range(len(samples_dataframe) - 1)] + ['reference_scenario']
        self.samples_dataframe = samples_dataframe

        # fixes a particular state of the random generator algorithm thanks to
        # the seed sample_size
        np.random.seed(42)

        Var1 = np.random.uniform(-1, 1, size=len(self.samples_dataframe))
        Var2 = np.random.uniform(-1, 1, size=len(self.samples_dataframe))

        # set outputs to be both floats and arrays
        out1 = list(pd.Series(Var1 + Var2) * 100000)
        out_array = list(np.array([(Var1*Var2)*100_000,
                                   (Var1**2 + Var2**2) * 100_000,
                                   (Var1**4 - Var2**2) * 100_000,
                                   (-Var1**2 - Var2**2) * 100_000]).T)

        self.data_df = pd.DataFrame(
            {'scenario_name': self.samples_dataframe['scenario_name'], 'output1': out1, 'output_array': out_array})

        input_selection = {'selected_input': [True, True, True, True],
                           'full_name': ['COC', 'RC', 'NRC', 'input_array']}

        output_selection = {'selected_output': [True, True],
                            'full_name': ['output1', 'output_array']}

        dspace = pd.DataFrame({
            'shortest_name': ['COC', 'RC', 'NRC', 'input_array'],
            'lower_bnd': [85., 80., 80., np.array([50., 40., 60])],
            'upper_bnd': [105., 120., 120., np.array([150., 80., 120.])],
            'nb_points': [10, 10, 10, 10],
            'full_name': ['COC', 'RC', 'NRC', 'input_array'],
        })

        private_values = {
            f'{self.name}.{self.uncertainty_quantification}.samples_inputs_df': self.samples_dataframe,
            f'{self.name}.{self.uncertainty_quantification}.samples_outputs_df': self.data_df,
            f'{self.name}.{self.uncertainty_quantification}.design_space': dspace,
            f'{self.name}.{self.uncertainty_quantification}.eval_inputs': pd.DataFrame(input_selection),
            f'{self.name}.{self.uncertainty_quantification}.gather_outputs': pd.DataFrame(output_selection),
        }

        self.ee.load_study_from_input_dict(private_values)
        self.ee.configure()
        self.ee.execute()

        uncertainty_quanti_disc = self.ee.dm.get_disciplines_with_name(
            f'{self.name}.{self.uncertainty_quantification}')[0]

        uncertainty_quanti_disc_output = uncertainty_quanti_disc.get_sosdisc_outputs()
        out_df = uncertainty_quanti_disc_output['output_interpolated_values_df']

        filter = uncertainty_quanti_disc.get_chart_filter_list()
        graph_list = uncertainty_quanti_disc.get_post_processing_list(filter)
        """
        for graph in graph_list:
            graph.to_plotly().show()
        """<|MERGE_RESOLUTION|>--- conflicted
+++ resolved
@@ -170,12 +170,7 @@
         disc_dict[f'{self.ee.study_name}.Eval.with_sample_generator'] = True
         disc_dict[f'{self.ee.study_name}.Eval.eval_inputs'] = eval_inputs_cp
         disc_dict[f'{ns}.Eval.design_space'] = dspace
-<<<<<<< HEAD
         disc_dict[f'{ns}.Eval.eval_outputs'] = output_selection_obj_y1_y2
-=======
-        # disc_dict[f'{ns}.Eval.eval_inputs'] = input_selection_x_z
-        disc_dict[f'{ns}.Eval.gather_outputs'] = output_selection_obj_y1_y2
->>>>>>> bfbe481f
 
         disc_dict[f'{ns}.Eval.x'] = 10.
         disc_dict[f'{ns}.Eval.subprocess.{disc1_name}.a'] = 5.
