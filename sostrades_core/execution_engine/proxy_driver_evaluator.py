--- conflicted
+++ resolved
@@ -159,7 +159,7 @@
 
         self.map_name = map_name
         self.flatten_subprocess = flatten_subprocess
-        self.scenarios = [] # to keep track of subdisciplines in a flatten_subprocess case
+        self.scenarios = []  # to keep track of subdisciplines in a flatten_subprocess case
         self.hide_coupling_in_driver = hide_coupling_in_driver
         self.old_builder_mode = None
         self.eval_process_builder = None
@@ -318,15 +318,11 @@
             # SUBDISCIPLINES
             if instance_reference:
                 scenario_names = scenario_names[:-1]
-<<<<<<< HEAD
-                ref_discipline = self.proxy_disciplines[self.get_reference_scenario_index(
+
+                ref_discipline = self.scenarios[self.get_reference_scenario_index(
                 )]
                 ref_changes_dict, ref_dict = self.get_reference_non_trade_variables_changes(
                     trade_vars)
-=======
-                ref_discipline = self.scenarios[self.get_reference_scenario_index()]
-                ref_changes_dict, ref_dict = self.get_reference_non_trade_variables_changes(trade_vars)
->>>>>>> 18551342
 
                 # Modification of read-only or editable depending on
                 # LINKED_MODE or COPY_MODE
@@ -398,8 +394,8 @@
         index_ref = 0
         for disc in self.scenarios:
             if disc.sos_name == 'ReferenceScenario' \
-                    or self.ee.ns_manager.compose_ns([self.sos_name, 'ReferenceScenario']) in disc.sos_name: # for flatten_subprocess
-                    #TODO: better implement this 2nd condition ?
+                    or self.ee.ns_manager.compose_ns([self.sos_name, 'ReferenceScenario']) in disc.sos_name:  # for flatten_subprocess
+                    # TODO: better implement this 2nd condition ?
                 break
             else:
                 index_ref += 1
@@ -1218,15 +1214,11 @@
                 if instance_reference:
                     is_ref_disc = False
                     ref_disc_name = ''
-<<<<<<< HEAD
 
                     disc_list = self.proxy_disciplines
-                    disc_full_path_list = self.dm.disciplines_id_map.keys()
+                    #disc_full_path_list = self.dm.disciplines_id_map.keys()
 
                     for disc in disc_list:  # PB : in flatten mode self.proxy_disciplines =[]
-=======
-                    for disc in self.scenarios:  # PB : in flatten mode self.proxy_disciplines =[]
->>>>>>> 18551342
                         if disc.sos_name == 'ReferenceScenario':
                             is_ref_disc = True
                             ref_discipline_full_name = disc.get_disc_full_name()
