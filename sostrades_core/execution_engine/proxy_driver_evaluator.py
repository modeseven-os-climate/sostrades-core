--- conflicted
+++ resolved
@@ -568,41 +568,8 @@
             # these sorts are just for aesthetics
             possible_in_values.sort()
             self.eval_in_possible_values = possible_in_values
-<<<<<<< HEAD
             # TODO: BEFORE THERE WAS A CHECK_EVAL_IO THAT MOVED TO THE SAMPLER,
             #  NOW THE DRIVER MUST CHECK WRT SAMPLES-DF. DOUBLE-CHECK IT IS DONE SOMEWHERE
-=======
-
-            eval_input_new_dm = self.get_sosdisc_inputs(self.EVAL_INPUTS)
-            eval_inputs_f_name = self.get_var_full_name(self.EVAL_INPUTS, disc_in)
-
-            if eval_input_new_dm is None:
-                self.dm.set_data(eval_inputs_f_name,
-                                 'value', default_in_dataframe, check_value=False)
-            # check if the eval_inputs need to be updated after a subprocess
-            # configure
-            elif set(eval_input_new_dm['full_name'].tolist()) != (set(default_in_dataframe['full_name'].tolist())):
-                error_msg = check_eval_io(eval_input_new_dm['full_name'].tolist(),
-                                          default_in_dataframe['full_name'].tolist(),
-                                          is_eval_input=True)
-                if len(error_msg) > 0:
-                    for msg in error_msg:
-                        self.logger.warning(msg)
-                default_dataframe = copy.deepcopy(default_in_dataframe)
-                already_set_names = eval_input_new_dm['full_name'].tolist()
-                already_set_values = eval_input_new_dm['selected_input'].tolist()
-                for index, name in enumerate(already_set_names):
-                    default_dataframe.loc[default_dataframe['full_name'] == name, 'selected_input'] = \
-                        already_set_values[
-                            index]  # this will filter variables that are not inputs of the subprocess
-                    if self.MULTIPLIER_PARTICULE in name:
-                        default_dataframe = default_dataframe.append(
-                            pd.DataFrame({'selected_input': [already_set_values[index]],
-                                          'full_name': [name]}), ignore_index=True)
-                self.dm.set_data(eval_inputs_f_name,
-                                 'value', default_dataframe, check_value=False)
->>>>>>> e85ea0d9
-
         if possible_out_values and io_type_out:
             # NB: if io_type_out then we are in mono_instance so it's driver's responsibility to do this
             # get already set eval_output
