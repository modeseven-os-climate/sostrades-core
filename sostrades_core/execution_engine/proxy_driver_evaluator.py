'''
Copyright 2022 Airbus SAS

Licensed under the Apache License, Version 2.0 (the "License");
you may not use this file except in compliance with the License.
You may obtain a copy of the License at

    http://www.apache.org/licenses/LICENSE-2.0

Unless required by applicable law or agreed to in writing, software
distributed under the License is distributed on an "AS IS" BASIS,
WITHOUT WARRANTIES OR CONDITIONS OF ANY KIND, either express or implied.
See the License for the specific language governing permissions and
limitations under the License.
'''

'''
mode: python; py-indent-offset: 4; tab-width: 8; coding: utf-8
'''

import copy
import pandas as pd
from numpy import NaN
import numpy as np

from sostrades_core.api import get_sos_logger
from sostrades_core.execution_engine.sos_wrapp import SoSWrapp
from sostrades_core.execution_engine.proxy_discipline import ProxyDiscipline
from sostrades_core.execution_engine.proxy_coupling import ProxyCoupling
from sostrades_core.execution_engine.proxy_discipline_builder import ProxyDisciplineBuilder
from sostrades_core.execution_engine.mdo_discipline_driver_wrapp import MDODisciplineDriverWrapp
from sostrades_core.execution_engine.disciplines_wrappers.driver_evaluator_wrapper import DriverEvaluatorWrapper
from sostrades_core.execution_engine.disciplines_wrappers.sample_generator_wrapper import SampleGeneratorWrapper
from sostrades_core.tools.proc_builder.process_builder_parameter_type import ProcessBuilderParameterType
from gemseo.utils.compare_data_manager_tooling import dict_are_equal
from sostrades_core.tools.builder_info.builder_info_functions import get_ns_list_in_builder_list
from gemseo.utils.compare_data_manager_tooling import compare_dict


class ProxyDriverEvaluatorException(Exception):
    pass


class ProxyDriverEvaluator(ProxyDisciplineBuilder):
    '''
        SOSEval class which creates a sub process to evaluate
        with different methods (Gradient,FORM,Sensitivity Analysis, DOE, ...)

    1) Structure of Desc_in/Desc_out:
        |_ DESC_IN
            |_ INSTANCE_REFERENCE (structuring, dynamic : builder_mode == self.MULTI_INSTANCE)
                |_ REFERENCE_MODE (structuring, dynamic :instance_referance == TRUE) 
                |_ REFERENCE_SCENARIO_NAME (structuring, dynamic :instance_referance == TRUE) #TODO
            |_ EVAL_INPUTS (namespace: NS_EVAL, structuring, dynamic : builder_mode == self.MONO_INSTANCE)
            |_ EVAL_OUTPUTS (namespace: NS_EVAL, structuring, dynamic : builder_mode == self.MONO_INSTANCE)
            |_ GENERATED_SAMPLES ( structuring,dynamic: self.builder_tool == True)
            |_ SCENARIO_DF (structuring,dynamic: self.builder_tool == True)
            |_ SAMPLES_DF (namespace: NS_EVAL, dynamic: len(selected_inputs) > 0 and len(selected_outputs) > 0 )    
            |_ 'n_processes' (dynamic : builder_mode == self.MONO_INSTANCE)         
            |_ 'wait_time_between_fork' (dynamic : builder_mode == self.MONO_INSTANCE)

        |_ DESC_OUT
            |_ samples_inputs_df (namespace: NS_EVAL, dynamic: builder_mode == self.MONO_INSTANCE)
            |_ <var>_dict (internal namespace 'ns_doe', dynamic: len(selected_inputs) > 0 and len(selected_outputs) > 0
            and eval_outputs not empty, for <var> in eval_outputs)

    2) Description of DESC parameters:
        |_ DESC_IN
            |_ INSTANCE_REFERENCE 
                |_ REFERENCE_MODE 
                |_ REFERENCE_SCENARIO_NAME  #TODO
            |_ EVAL_INPUTS
            |_ EVAL_OUTPUTS
            |_ GENERATED_SAMPLES
            |_ SCENARIO_DF
            |_ SAMPLES_DF
            |_ 'n_processes' 
            |_ 'wait_time_between_fork'            
       |_ DESC_OUT
            |_ samples_inputs_df
            |_ <var observable name>_dict':     for each selected output observable doe result
                                                associated to sample and the selected observable

    '''

    # ontology information
    _ontology_data = {
        'label': 'Driver Evaluator',
        'type': 'Official',
        'source': 'SoSTrades Project',
        'validated': '',
        'validated_by': 'SoSTrades Project',
        'last_modification_date': '',
        'category': '',
        'definition': '',
        'icon': '',
        'version': '',
    }

    BUILDER_MODE = DriverEvaluatorWrapper.BUILDER_MODE
    MONO_INSTANCE = DriverEvaluatorWrapper.MONO_INSTANCE
    MULTI_INSTANCE = DriverEvaluatorWrapper.MULTI_INSTANCE
    REGULAR_BUILD = DriverEvaluatorWrapper.REGULAR_BUILD
    BUILDER_MODE_POSSIBLE_VALUES = DriverEvaluatorWrapper.BUILDER_MODE_POSSIBLE_VALUES
    SUB_PROCESS_INPUTS = DriverEvaluatorWrapper.SUB_PROCESS_INPUTS

    INSTANCE_REFERENCE = 'instance_reference'
    LINKED_MODE = 'linked_mode'
    COPY_MODE = 'copy_mode'
    REFERENCE_MODE = 'reference_mode'
    REFERENCE_MODE_POSSIBLE_VALUES = [LINKED_MODE, COPY_MODE]
    REFERENCE_SCENARIO_NAME = 'ReferenceScenario'

    SCENARIO_DF = 'scenario_df'

    SELECTED_SCENARIO = 'selected_scenario'
    SCENARIO_NAME = 'scenario_name'
    # with SampleGenerator, whether to activate and build all the sampled
    MAX_SAMPLE_AUTO_BUILD_SCENARIOS = 1024
    # scenarios by default or not. Set to None to always build.

    SUBCOUPLING_NAME = 'subprocess'
    EVAL_INPUT_TYPE = ['float', 'array', 'int', 'string']

    GENERATED_SAMPLES = SampleGeneratorWrapper.GENERATED_SAMPLES

    USECASE_DATA = 'usecase_data'

    # TODO: if we want this input to be called eval outputs additional homogeneisation work is needed ('output_name' column)
    VARS_TO_GATHER = 'vars_to_gather'

    # namespace for the {var}_dict outputs of the evaluator since {var} are anonymized
    # FIXME: this namespace is to be renamed especially since it is now used by the multi-instance too
    NS_DOE = 'ns_doe'
    # full names, set to root node to have [var]_dict appear in same node as [var]
    # shared namespace of the mono-instance evaluator for eventual couplings
    NS_EVAL = 'ns_eval'

    MULTIPLIER_PARTICULE = '__MULTIPLIER__'

    def __init__(self, sos_name, ee, cls_builder,
                 driver_wrapper_cls=None,
                 associated_namespaces=None,
                 map_name=None,
                 flatten_subprocess=False,
                 display_options=None):
        """
        Constructor

        Arguments:
            sos_name (string): name of the discipline/node
            ee (ExecutionEngine): execution engine of the current process
            cls_builder (List[SoSBuilder]): list of the sub proxy builders
            driver_wrapper_cls (Class): class constructor of the driver wrapper (user-defined wrapper or SoSTrades wrapper or None)
            map_name (string): name of the map associated to the scatter builder in case of multi-instance build
            associated_namespaces(List[string]): list containing ns ids ['name__value'] for namespaces associated to builder
        """
        super().__init__(sos_name, ee, driver_wrapper_cls,
                         associated_namespaces=associated_namespaces)
        if cls_builder is not None:
            self.cls_builder = cls_builder
            self.sub_builder_namespaces = get_ns_list_in_builder_list(
                self.cls_builder)
        else:
            raise Exception(
                'The driver evaluator builder must have a cls_builder to work')

        self.builder_tool = None

        self.map_name = map_name
        self.flatten_subprocess = flatten_subprocess
        self.scenarios = []  # to keep track of subdisciplines in a flatten_subprocess case

        self.display_options = display_options

        self.old_builder_mode = None
        self.eval_process_builder = None
        self.eval_in_list = None
        self.eval_out_list = None
        self.selected_outputs = []
        self.selected_inputs = []
        self.eval_out_type = []
        self.eval_out_list_size = []
        self.logger = get_sos_logger(f'{self.ee.logger.name}.DriverEvaluator')

        self.old_samples_df, self.old_scenario_df = ({}, {})
        self.scatter_list_valid = True
        self.scatter_list_integrity_msg = ''

        self.previous_sub_process_usecase_name = 'Empty'
        self.previous_sub_process_usecase_data = {}
        # Possible values: 'No_SP_UC_Import', 'SP_UC_Import'
        self.sub_proc_import_usecase_status = 'No_SP_UC_Import'

        self.old_ref_dict = {}
        self.old_scenario_names = []
        self.save_editable_attr = True
        self.original_editability_dict = {}
        self.original_editable_dict_ref = {}
        self.original_editable_dict_non_ref = {}
        self.there_are_new_scenarios = False

    def _add_optional_shared_ns(self):
        """
        Add the shared namespaces NS_DOE and NS_EVAL should they not exist.
        """
        # if NS_DOE does not exist in ns_manager, we create this new
        # namespace to store output dictionaries associated to eval_outputs
        if self.NS_DOE not in self.ee.ns_manager.shared_ns_dict.keys():
            self.ee.ns_manager.add_ns(self.NS_DOE, self.ee.study_name)
        # do the same for the shared namespace for coupling with the
        # DriverEvaluator
        if self.NS_EVAL not in self.ee.ns_manager.shared_ns_dict.keys():
            self.ee.ns_manager.add_ns(
                self.NS_EVAL, self.ee.ns_manager.compose_local_namespace_value(self))

    def get_desc_in_out(self, io_type):
        """
        get the desc_in or desc_out. if a wrapper exists get it from the wrapper, otherwise get it from the proxy class
        """
        # TODO : check if the following logic could be OK and implement it
        # according to what we want to do : DESC_IN of Proxy is updated by SoSWrapp if exists
        # thus no mixed calls to n-1 and n-2

        if self.mdo_discipline_wrapp.wrapper is not None:
            # ProxyDiscipline gets the DESC from the wrapper
            return ProxyDiscipline.get_desc_in_out(self, io_type)
        else:
            # ProxyDisciplineBuilder expects the DESC on the proxies e.g. Coupling
            # TODO: move to coupling ?
            return super().get_desc_in_out(io_type)

    def create_mdo_discipline_wrap(self, name, wrapper, wrapping_mode):
        """
        creation of mdo_discipline_wrapp by the proxy which in this case is a MDODisciplineDriverWrapp that will create
        a SoSMDODisciplineDriver at prepare_execution, i.e. a driver node that knows its subprocesses but manipulates
        them in a different way than a coupling.
        """
        self.mdo_discipline_wrapp = MDODisciplineDriverWrapp(
            name, wrapper, wrapping_mode)

    def configure(self):
        """
        Configure the DriverEvaluator layer
        """
        # set the scenarios references, for flattened subprocess configuration
        if self.flatten_subprocess and self.builder_tool:
            self.scenarios = self.builder_tool.get_all_built_disciplines()
        else:
            self.scenarios = self.proxy_disciplines

        # configure al processes stored in children
        for disc in self.get_disciplines_to_configure():
            disc.configure()

        # configure current discipline DriverEvaluator
        # if self._data_in == {} or (self.get_disciplines_to_configure() == []
        # and len(self.proxy_disciplines) != 0) or len(self.cls_builder) == 0:
        if self._data_in == {} or self.subprocess_is_configured():
            # Call standard configure methods to set the process discipline
            # tree
            super().configure()
            self.configure_driver()

        if self.subprocess_is_configured():
            self.update_data_io_with_subprocess_io()
            self.set_children_cache_inputs()

        if self.REFERENCE_MODE in self.get_data_in():
            self.logger.error(self.get_var_full_name('reference_mode', self.get_data_in()) + ',' + str(
                self.ee.dm.get_value(self.get_var_full_name('reference_mode', self.get_data_in()))))

    def update_data_io_with_subprocess_io(self):
        """
        Update the DriverEvaluator _data_in and _data_out with subprocess i/o so that grammar of the driver can be
        exploited for couplings etc.
        """
        self._restart_data_io_to_disc_io()
        # TODO: working because no two different discs share a local ns
        for proxy_disc in self.proxy_disciplines:
            # if not isinstance(proxy_disc, ProxyDisciplineGather):
            subprocess_data_in = proxy_disc.get_data_io_with_full_name(
                self.IO_TYPE_IN, as_namespaced_tuple=True)
            subprocess_data_out = proxy_disc.get_data_io_with_full_name(
                self.IO_TYPE_OUT, as_namespaced_tuple=True)
            self._update_data_io(subprocess_data_in, self.IO_TYPE_IN)
            self._update_data_io(subprocess_data_out, self.IO_TYPE_OUT)

    def configure_driver(self):
        """
        To be overload by drivers with specific configuration actions
        """
        # Extract variables for eval analysis in mono instance mode
        disc_in = self.get_data_in()
        if self.BUILDER_MODE in disc_in:
            if self.get_sosdisc_inputs(self.BUILDER_MODE) == self.MONO_INSTANCE \
                    and 'eval_inputs' in disc_in and len(self.proxy_disciplines) > 0:

                # CHECK USECASE IMPORT AND IMPORT IT IF NEEDED
                # Manage usecase import
                ref_discipline_full_name = f'{self.ee.study_name}.Eval'
                self.manage_import_inputs_from_sub_process(
                    ref_discipline_full_name)
                # SET EVAL POSSIBLE VALUES
                self.set_eval_possible_values()
            elif self.get_sosdisc_inputs(self.BUILDER_MODE) == self.MULTI_INSTANCE and self.SCENARIO_DF in disc_in:
                self.configure_tool()
                self.configure_subprocesses_with_driver_input()

    def prepare_variables_to_propagate(self):

        # TODO: code below might need refactoring after reference_scenario
        # configuration fashion is decided upon
        scenario_df = self.get_sosdisc_inputs(self.SCENARIO_DF)
        instance_reference = self.get_sosdisc_inputs(self.INSTANCE_REFERENCE)
        # sce_df = copy.deepcopy(scenario_df)

        if instance_reference:
            # Addition of Reference Scenario
            scenario_df = scenario_df.append(
                {self.SELECTED_SCENARIO: True,
                 self.SCENARIO_NAME: self.REFERENCE_SCENARIO_NAME},
                ignore_index=True)

        # NB assuming that the scenario_df entries are unique otherwise there
        # is some intelligence to be added
        scenario_names = scenario_df[scenario_df[self.SELECTED_SCENARIO]
                                     == True][self.SCENARIO_NAME].values.tolist()
        trade_vars = []
        # check that all the input scenarios have indeed been built
        # (configuration sequence allows the opposite)
        if self.subprocesses_built(scenario_names):
            trade_vars = [col for col in scenario_df.columns if col not in
                          [self.SELECTED_SCENARIO, self.SCENARIO_NAME]]

        return scenario_df, instance_reference, trade_vars, scenario_names

    def configure_subprocesses_with_driver_input(self):
        """
        This function forces the trade variables values of the subprocesses in function of the driverevaluator input df.
        """

        scenario_df, instance_reference, trade_vars, scenario_names = self.prepare_variables_to_propagate()
        # PROPAGATE NON-TRADE VARIABLES VALUES FROM REFERENCE TO SUBDISCIPLINES
        if self.subprocesses_built(scenario_names):
            # CHECK USECASE IMPORT AND IMPORT IT IF NEEDED
            # PROPAGATE NON-TRADE VARIABLES VALUES FROM REFERENCE TO
            # SUBDISCIPLINES
            # if self.sos_name == 'inner_ms':
            #     print('dfqsfdqs')
            if instance_reference:
                scenario_names = scenario_names[:-1]
                ref_discipline = self.scenarios[self.get_reference_scenario_index(
                )]

                # ref_discipline_full_name =
                # ref_discipline.get_disc_full_name() # do provide the sting
                # path of data in flatten
                driver_evaluator_ns = self.get_disc_full_name()
                reference_scenario_ns = self.ee.ns_manager.compose_ns(
                    [driver_evaluator_ns, self.REFERENCE_SCENARIO_NAME])
                # ref_discipline_full_name may need to be renamed has it is not
                # true in flatten mode
                ref_discipline_full_name = reference_scenario_ns

                # Manage usecase import
                self.manage_import_inputs_from_sub_process(
                    ref_discipline_full_name)
                ref_changes_dict, ref_dict = self.get_reference_non_trade_variables_changes(
                    trade_vars)

                scenarios_non_trade_vars_dict = self.transform_dict_from_reference_to_other_scenarios(ref_discipline,
                                                                                                      scenario_names,
                                                                                                      ref_dict)

                # Update of original editability state in case modification
                # scenario df
                if (not set(scenario_names) == set(self.old_scenario_names)) and self.old_scenario_names != []:
                    new_scenarios = set(scenario_names) - set(self.old_scenario_names)
                    self.there_are_new_scenarios = True
                    for new_scenario in new_scenarios:
                        new_scenario_non_trade_vars_dict = {key: value
                                                            for key, value in scenarios_non_trade_vars_dict.items()
                                                            if new_scenario in key}

                        new_scenario_editable_dict = self.save_original_editable_attr_from_non_trade_variables(
                            new_scenario_non_trade_vars_dict)
                        self.original_editable_dict_non_ref.update(
                            new_scenario_editable_dict)
                self.old_scenario_names = scenario_names

                # Save the original editability state in case reference is
                # un-instantiated.
                self.save_original_editability_state(
                    ref_dict, scenarios_non_trade_vars_dict)
                # Modification of read-only or editable depending on
                # LINKED_MODE or COPY_MODE
                self.modify_editable_attribute_according_to_reference_mode(
                    scenarios_non_trade_vars_dict)
                # Propagation to other scenarios if necessary
                self.propagate_reference_non_trade_variables(
                    ref_changes_dict, ref_dict, ref_discipline, scenario_names)
            else:
                if self.original_editable_dict_non_ref:
                    for sc in scenario_names:
                        for key in self.original_editable_dict_non_ref.keys():
                            if sc in key:
                                self.ee.dm.set_data(
                                    key, 'editable', self.original_editable_dict_non_ref[key])

            # PROPAGATE TRADE VARIABLES VALUES FROM scenario_df
            # check that there are indeed variable changes input, with respect
            # to reference scenario
            if trade_vars:
                driver_evaluator_ns = self.ee.ns_manager.get_local_namespace_value(
                    self)
                scenarios_data_dict = {}
                for sc in scenario_names:
                    # assuming it is unique # TODO: as index?
                    sc_row = scenario_df[scenario_df[self.SCENARIO_NAME]
                                         == sc].iloc[0]
                    for var in trade_vars:
                        var_full_name = self.ee.ns_manager.compose_ns(
                            [driver_evaluator_ns, sc, var])
                        scenarios_data_dict[var_full_name] = sc_row.loc[var]
                if scenarios_data_dict and self.subprocess_is_configured():
                    # push to dm
                    # TODO: should also alter associated disciplines' reconfig.
                    # flags for structuring ? TO TEST
                    self.ee.dm.set_values_from_dict(scenarios_data_dict)
                    # self.ee.load_study_from_input_dict(scenarios_data_dict)

    # def set_reference_trade_variables_in_scenario_df(self, sce_df):
    #
    #     var_names = [col for col in sce_df.columns if col not in
    #                  [self.SELECTED_SCENARIO, self.SCENARIO_NAME]]
    #
    #     index_ref_disc = self.get_reference_scenario_index()
    #     for var in var_names:
    #         short_name_var = var.split(".")[-1]
    #         for subdisc in self.proxy_disciplines[index_ref_disc].proxy_disciplines:
    #             if short_name_var in subdisc.get_data_in():
    #                 value_var = subdisc.get_sosdisc_inputs(short_name_var)
    #                 sce_df.at[sce_df.loc[sce_df[self.SCENARIO_NAME] == 'ReferenceScenario'].index, var] = value_var
    #
    #     return sce_df
    # def set_reference_trade_variables_in_scenario_df(self, sce_df):
    #
    #     var_names = [col for col in sce_df.columns if col not in
    #                  [self.SELECTED_SCENARIO, self.SCENARIO_NAME]]
    #
    #     index_ref_disc = self.get_reference_scenario_index()
    #     # for var in var_names:
    #     #    short_name_var = var.split(".")[-1]
    #     #    for subdisc in self.proxy_disciplines[index_ref_disc].proxy_disciplines:
    #     #        if short_name_var in subdisc.get_data_in():
    #     #            value_var = subdisc.get_sosdisc_inputs(short_name_var)
    #     #            sce_df.at[sce_df.loc[sce_df[self.SCENARIO_NAME]
    #     #                                 == 'ReferenceScenario'].index, var] = value_var
    #     # TODO
    #     # This is with error in case value_var is a list-like object (numpy array, list, set, tuple etc.)
    #     # https://stackoverflow.com/questions/48000225/must-have-equal-len-keys-and-value-when-setting-with-an-iterable
    #     # Example variable z = array([1., 1.]) of sellar put in trade variables
    #     return sce_df

    # These dicts are of non-trade variables
    def save_original_editability_state(self, ref_dict, non_ref_dict):

        if self.save_editable_attr:
            # self.original_editable_dict_ref = self.save_original_editable_attr_from_non_trade_variables(
            #     ref_dict)
            self.original_editable_dict_non_ref = self.save_original_editable_attr_from_non_trade_variables(
                non_ref_dict)
            # self.original_editability_dict = self.original_editable_dict_ref | self.original_editable_dict_non_ref
            # self.original_editability_dict = {**self.original_editable_dict_ref,
            #                                   **self.original_editable_dict_non_ref}
            self.save_editable_attr = False

    def get_reference_scenario_index(self):
        """
        """
        index_ref = 0
        my_root = self.ee.ns_manager.compose_ns(
            [self.sos_name, self.REFERENCE_SCENARIO_NAME])

        for disc in self.scenarios:
            if disc.sos_name == self.REFERENCE_SCENARIO_NAME \
                    or my_root in disc.sos_name:  # for flatten_subprocess
                # TODO: better implement this 2nd condition ?
                break
            else:
                index_ref += 1
        return index_ref

    def check_if_there_are_reference_variables_changes(self):

        scenario_df, instance_reference, trade_vars, scenario_names = self.prepare_variables_to_propagate()

        ref_changes_dict = {}
        if self.subprocesses_built(scenario_names):
            if instance_reference:
                ref_changes_dict, ref_dict = self.get_reference_non_trade_variables_changes(
                    trade_vars)

        return ref_changes_dict

    def get_reference_non_trade_variables_changes(self, trade_vars):
        ref_discipline = self.scenarios[self.get_reference_scenario_index()]

        # Take reference scenario non-trade variables (num and non-num) and its
        # values
        ref_dict = {}
        for key in ref_discipline.get_input_data_names():
            if all(key.split(self.REFERENCE_SCENARIO_NAME + '.')[-1] != trade_var for trade_var in trade_vars):
                ref_dict[key] = ref_discipline.ee.dm.get_value(key)

        # Check if reference values have changed and select only those which
        # have changed

        ref_changes_dict = {}
        for key in ref_dict.keys():
            if key in self.old_ref_dict.keys():
                if isinstance(ref_dict[key], pd.DataFrame):
                    if not ref_dict[key].equals(self.old_ref_dict[key]):
                        ref_changes_dict[key] = ref_dict[key]
                elif isinstance(ref_dict[key], (np.ndarray)):
                    if not (np.array_equal(ref_dict[key], self.old_ref_dict[key])):
                        ref_changes_dict[key] = ref_dict[key]
                elif isinstance(ref_dict[key], (list)):
                    if not (np.array_equal(ref_dict[key], self.old_ref_dict[key])):
                        ref_changes_dict[key] = ref_dict[key]
                else:
                    if ref_dict[key] != self.old_ref_dict[key]:
                        ref_changes_dict[key] = ref_dict[key]
            else:
                ref_changes_dict[key] = ref_dict[key]

        # TODO: replace the above code by a more general function ...
        # ======================================================================
        # ref_changes_dict = {}
        # if self.old_ref_dict == {}:
        #     ref_changes_dict = ref_dict
        # else:
        #     # See Test 01 of test_69_compare_dict_compute_len
        #     compare_dict(ref_dict, self.old_ref_dict, '',
        #                  ref_changes_dict, df_equals=True)
        #     # We cannot use compare_dict as if: maybe we choude add a diff_compare_dict as an adaptation of compare_dict
        # ======================================================================

        return ref_changes_dict, ref_dict

    def propagate_reference_non_trade_variables(self, ref_changes_dict, ref_dict, ref_discipline,
                                                scenario_names_to_propagate):

        if ref_changes_dict:
            self.old_ref_dict = copy.deepcopy(ref_dict)

        # ref_discipline = self.scenarios[self.get_reference_scenario_index()]

        # Build other scenarios variables and values dict from reference
        dict_to_propagate = {}
        # Propagate all reference
        if self.get_sosdisc_inputs(self.REFERENCE_MODE) == self.LINKED_MODE:
            dict_to_propagate = self.transform_dict_from_reference_to_other_scenarios(ref_discipline,
                                                                                      scenario_names_to_propagate,
                                                                                      ref_dict)
        # Propagate reference changes
        elif self.get_sosdisc_inputs(self.REFERENCE_MODE) == self.COPY_MODE and ref_changes_dict:
            dict_to_propagate = self.transform_dict_from_reference_to_other_scenarios(ref_discipline,
                                                                                      scenario_names_to_propagate,
                                                                                      ref_changes_dict)
        # Propagate other scenarios variables and values
        if self.there_are_new_scenarios:
            if dict_to_propagate:
                self.ee.dm.set_values_from_dict(dict_to_propagate)
        else:
            if ref_changes_dict and dict_to_propagate:
                self.ee.dm.set_values_from_dict(dict_to_propagate)

    def get_other_evaluators_names_and_mode_under_current_one(self):
        other_evaluators_names_and_mode = []
        for disc in self.scenarios:
            name_and_modes = self.search_evaluator_names_and_modify_mode_iteratively(
                disc)
            if name_and_modes != []:
                other_evaluators_names_and_mode.append(name_and_modes)

        return other_evaluators_names_and_mode

    def search_evaluator_names_and_modify_mode_iteratively(self, disc):

        list = []
        for subdisc in disc.proxy_disciplines:
            if subdisc.__class__.__name__ == 'ProxyDriverEvaluator':
                if subdisc.get_sosdisc_inputs(self.INSTANCE_REFERENCE) == True:
                    # If upper ProxyDriverEvaluator is in linked mode, all
                    # lower ProxyDriverEvaluator shall be as well.
                    if self.get_sosdisc_inputs(self.REFERENCE_MODE) == self.LINKED_MODE:
                        subdriver_full_name = self.ee.ns_manager.get_local_namespace_value(
                            subdisc)
                        if 'ReferenceScenario' in subdriver_full_name:
                            self.ee.dm.set_data(
                                subdriver_full_name + '.reference_mode', 'value', self.LINKED_MODE)
                    list = [subdisc.sos_name]
                else:
                    list = [subdisc.sos_name]
            elif subdisc.__class__.__name__ == 'ProxyDiscipline':
                pass
            else:
                name_and_modes = self.search_evaluator_names_and_modify_mode_iteratively(
                    subdisc)
                list.append(name_and_modes)

        return list

    def modify_editable_attribute_according_to_reference_mode(self, scenarios_non_trade_vars_dict):

        other_evaluators_names_and_mode = self.get_other_evaluators_names_and_mode_under_current_one()

        if self.get_sosdisc_inputs(self.REFERENCE_MODE) == self.LINKED_MODE:
            for key in scenarios_non_trade_vars_dict.keys():
                self.ee.dm.set_data(key, 'editable', False)
        elif self.get_sosdisc_inputs(self.REFERENCE_MODE) == self.COPY_MODE:
            for key in scenarios_non_trade_vars_dict.keys():
                if other_evaluators_names_and_mode != []:  # This means there are evaluators under current one
                    for element in other_evaluators_names_and_mode:
                        if element[0] in key:  # Ignore variables from inner ProxyDriverEvaluators
                            pass
                        else:
                            if self.original_editable_dict_non_ref[key] == False:
                                pass
                            else:
                                self.ee.dm.set_data(key, 'editable', True)
                else:
                    if self.original_editable_dict_non_ref[key] == False:
                        pass
                    else:
                        self.ee.dm.set_data(key, 'editable', True)

    def save_original_editable_attr_from_non_trade_variables(self, dict):

        dict_out = {}
        for key in dict:
            dict_out[key] = self.dm.get_data(key, 'editable')

        return dict_out

    def transform_dict_from_reference_to_other_scenarios(self, ref_discipline, scenario_names, dict_from_ref):

        transformed_to_other_scenarios_dict = {}
        for key in dict_from_ref.keys():
            for sc in scenario_names:
                if self.REFERENCE_SCENARIO_NAME in key and self.sos_name in key:
                    new_key = key.split(self.sos_name, 1)[0] + self.sos_name + '.' + sc + \
                              key.split(self.sos_name,
                                        1)[-1].split(self.REFERENCE_SCENARIO_NAME, 1)[-1]
                elif self.REFERENCE_SCENARIO_NAME in key and not self.sos_name in key:
                    new_key = key.split(self.REFERENCE_SCENARIO_NAME, 1)[
                                  0] + sc + key.split(self.REFERENCE_SCENARIO_NAME, 1)[-1]
                else:
                    new_key = key
                if self.dm.check_data_in_dm(new_key):
                    transformed_to_other_scenarios_dict[new_key] = dict_from_ref[key]

        return transformed_to_other_scenarios_dict

        # # Take non-trade variables values from subdisciplines of reference scenario
        # for subdisc in self.proxy_disciplines[index_ref_disc].proxy_disciplines:
        #     if subdisc.__class__.__name__ == 'ProxyDiscipline':
        #         # For ProxyDiscipline --> Propagation of non-trade variables
        #         self.propagate_non_trade_variables_of_proxy_discipline(subdisc, trade_vars)
        #     elif subdisc.__class__.__name__ == 'ProxyDriverEvaluator':
        #         # For ProxyDriverEvaluator --> Propagation of non-trade variables from ReferenceScenario (recursivity)
        #         subdisc.set_non_trade_variables_from_reference_scenario(trade_vars)
        #     else:
        #         # For ProxyCoupling... --> Propagation of its subdisciplines variables (recursively)
        #         self.propagate_non_trade_variables_of_proxy_coupling(subdisc, trade_vars)

    # def propagate_non_trade_variables_of_proxy_discipline(self, subdiscipline, trade_vars):
    #
    #     non_trade_var_dict_ref_to_propagate = {}
    #     non_trade_var_dict_not_ref_scenario = {}
    #     # Get non-numerical variables full name and values from reference
    #     non_num_var_dict = subdiscipline.get_non_numerical_variables_and_values_dict()
    #
    #     # If non-numerical variables have been set, select non-trade variables from them
    #     if all(value == None for value in non_num_var_dict.values()):
    #         pass
    #     else:
    #         for key in non_num_var_dict:  # Non-numerical variables
    #             if all(key.split('.ReferenceScenario.')[-1] != trade_var for trade_var in
    #                    trade_vars):  # Here non-trade variables are taken from non-numerical values
    #                 non_trade_var_dict_ref_to_propagate[key] = non_num_var_dict[key]
    #
    #     # Adapt non-trade variables and values from reference to full name of other scenarios
    #     if non_trade_var_dict_ref_to_propagate:
    #         for key in non_trade_var_dict_ref_to_propagate.keys():
    #             for sc in self.scenario_names[:-1]:
    #                 if 'ReferenceScenario' in key:
    #                     new_key = key.rsplit('ReferenceScenario', 1)[0] + sc + key.rsplit('ReferenceScenario', 1)[-1]
    #                     # new_key = driver_evaluator_ns + "." + sc + key.split('ReferenceScenario')[-1]
    #                 else:
    #                     new_key = key
    #                 non_trade_var_dict_not_ref_scenario[new_key] = non_trade_var_dict_ref_to_propagate[key]
    #
    #     if non_trade_var_dict_not_ref_scenario:
    #         self.ee.dm.set_values_from_dict(non_trade_var_dict_not_ref_scenario)
    #
    # def propagate_non_trade_variables_of_proxy_coupling(self, subcoupling, trade_vars):
    #     for subsubdisc in subcoupling.proxy_disciplines:
    #         if subsubdisc.__class__.__name__ == 'ProxyDiscipline':
    #             # For ProxyDiscipline --> Propagation of non-trade variables
    #             self.propagate_non_trade_variables_of_proxy_discipline(subsubdisc, trade_vars)
    #         elif subsubdisc.__class__.__name__ == 'ProxyDriverEvaluator':
    #             # For ProxyDriverEvaluator --> Propagation of non-trade variables from ReferenceScenario (recursivity)
    #             subsubdisc.set_non_trade_variables_from_reference_scenario(trade_vars)
    #         else:
    #             # For ProxyCoupling... --> Propagation of its subdisciplines variables (recursively)
    #             self.propagate_non_trade_variables_of_proxy_coupling(subsubdisc, trade_vars)

    def subprocesses_built(self, scenario_names):
        """
        Check whether the subproxies built are coherent with the input list scenario_names.

        Arguments:
            scenario_names (list[string]): expected names of the subproxies.
        """
        # TODO: if scenario_names is None get it?
        if self.flatten_subprocess and self.builder_tool:
            proxies_names = self.builder_tool.get_all_built_disciplines_names()
        else:
            proxies_names = [disc.sos_name for disc in self.scenarios]
        # # assuming self.coupling_per_scenario is true so bock below commented
        # if self.coupling_per_scenario:
        #     builder_names = [b.sos_name for b in self.cls_builder]
        #     expected_proxies_names = []
        #     for sc_name in scenario_names:
        #         for builder_name in builder_names:
        #             expected_proxies_names.append(self.ee.ns_manager.compose_ns([sc_name, builder_name]))
        #     return set(expected_proxies_names) == set(proxies_names)
        # else:
        # return set(proxies_names) == set(scenario_names)
        return proxies_names != [] and set(proxies_names) == set(scenario_names)

    def setup_sos_disciplines(self):
        """
        Dynamic inputs and outputs of the DriverEvaluator
        """
        if self.BUILDER_MODE in self.get_data_in():
            builder_mode = self.get_sosdisc_inputs(self.BUILDER_MODE)
            disc_in = self.get_data_in()
            if builder_mode == self.MULTI_INSTANCE:
                self.build_multi_instance_inst_desc_io()
                if self.GENERATED_SAMPLES in disc_in:
                    generated_samples = self.get_sosdisc_inputs(
                        self.GENERATED_SAMPLES)
                    generated_samples_dict = {
                        self.GENERATED_SAMPLES: generated_samples}
                    scenario_df = self.get_sosdisc_inputs(self.SCENARIO_DF)
                    # checking whether generated_samples has changed
                    # NB also doing nothing with an empty dataframe, which means sample needs to be regenerated to renew
                    # scenario_df on 2nd config. The reason of this choice is that using an optional generated_samples
                    # gives problems with structuring variables checks leading
                    # to incomplete configuration sometimes
                    if not (generated_samples.empty and not self.old_samples_df) \
                            and not dict_are_equal(generated_samples_dict, self.old_samples_df):
                        # checking whether the dataframes are already coherent in which case the changes come probably
                        # from a load and there is no need to crush the truth
                        # values
                        if not generated_samples.equals(
                                scenario_df.drop([self.SELECTED_SCENARIO, self.SCENARIO_NAME], 1)):
                            # TODO: could overload struct. var. check to spare this deepcopy (only if generated_samples
                            # remains as a DriverEvaluator input, othrwise
                            # another sample change check logic is needed)
                            self.old_samples_df = copy.deepcopy(
                                generated_samples_dict)
                            # we crush old scenario_df and propose a df with
                            # all scenarios imposed by new sample, all
                            # de-activated
                            scenario_df = pd.DataFrame(
                                columns=[self.SELECTED_SCENARIO, self.SCENARIO_NAME])
                            scenario_df = pd.concat(
                                [scenario_df, generated_samples], axis=1)
                            n_scenarios = len(scenario_df.index)
                            # check whether the number of generated scenarios
                            # is not too high to auto-activate them
                            if self.MAX_SAMPLE_AUTO_BUILD_SCENARIOS is None or n_scenarios <= self.MAX_SAMPLE_AUTO_BUILD_SCENARIOS:
                                scenario_df[self.SELECTED_SCENARIO] = True
                            else:
                                self.logger.warn(
                                    f'Sampled over {self.MAX_SAMPLE_AUTO_BUILD_SCENARIOS} scenarios, please select which to build. ')
                                scenario_df[self.SELECTED_SCENARIO] = False
                            scenario_name = scenario_df[self.SCENARIO_NAME]
                            for i in scenario_name.index.tolist():
                                scenario_name.iloc[i] = 'scenario_' + \
                                                        str(i + 1)
                            self.logger.info(
                                'Generated sample has changed, updating scenarios to select.')
                            self.dm.set_data(self.get_var_full_name(self.SCENARIO_DF, disc_in),
                                             'value', scenario_df, check_value=False)

            elif builder_mode == self.MONO_INSTANCE:
                # TODO: clean code below with class variables etc.
                dynamic_inputs = {'eval_inputs': {'type': 'dataframe',
                                                  'dataframe_descriptor': {'selected_input': ('bool', None, True),
                                                                           'full_name': ('string', None, False)},
                                                  'dataframe_edition_locked': False,
                                                  'structuring': True,
                                                  'visibility': self.SHARED_VISIBILITY,
                                                  'namespace': self.NS_EVAL},
                                  'eval_outputs': {'type': 'dataframe',
                                                   'dataframe_descriptor': {'selected_output': ('bool', None, True),
                                                                            'full_name': ('string', None, False)},
                                                   'dataframe_edition_locked': False,
                                                   'structuring': True, 'visibility': self.SHARED_VISIBILITY,
                                                   'namespace': self.NS_EVAL},
                                  'n_processes': {'type': 'int', 'numerical': True, 'default': 1},
                                  'wait_time_between_fork': {'type': 'float', 'numerical': True, 'default': 0.0}
                                  }

                dynamic_outputs = {
                    'samples_inputs_df': {'type': 'dataframe', 'unit': None, 'visibility': self.SHARED_VISIBILITY,
                                          'namespace': self.NS_EVAL}
                }

                selected_inputs_has_changed = False
                if 'eval_inputs' in disc_in:
                    # if len(disc_in) != 0:

                    eval_outputs = self.get_sosdisc_inputs('eval_outputs')
                    eval_inputs = self.get_sosdisc_inputs('eval_inputs')

                    # we fetch the inputs and outputs selected by the user
                    selected_outputs = eval_outputs[eval_outputs['selected_output']
                                                    == True]['full_name']
                    selected_inputs = eval_inputs[eval_inputs['selected_input']
                                                  == True]['full_name']
                    if set(selected_inputs.tolist()) != set(self.selected_inputs):
                        selected_inputs_has_changed = True
                        self.selected_inputs = selected_inputs.tolist()
                    self.selected_outputs = selected_outputs.tolist()

                    if len(selected_inputs) > 0 and len(selected_outputs) > 0:
                        # TODO: is it OK that it crashes with empty input ? also, might want an eval without outputs ?
                        # we set the lists which will be used by the evaluation
                        # function of sosEval
                        self.set_eval_in_out_lists(
                            self.selected_inputs, self.selected_outputs)

                        # setting dynamic outputs. One output of type dict per selected output
                        for out_var in self.eval_out_list:
                            dynamic_outputs.update(
                                {f'{out_var.split(f"{self.get_disc_full_name()}.", 1)[1]}_dict': {'type': 'dict',
                                                                                                  'visibility': 'Shared',
                                                                                                  'namespace': self.NS_DOE}})
                        dynamic_inputs.update(self._get_dynamic_inputs_doe(
                            disc_in, selected_inputs_has_changed))
                        dynamic_outputs.update({'samples_outputs_df': {'type': 'dataframe',
                                                                       'visibility': 'Shared',
                                                                       'namespace': self.NS_EVAL}})
                self.add_inputs(dynamic_inputs)
                self.add_outputs(dynamic_outputs)
            elif builder_mode == self.REGULAR_BUILD:
                pass  # regular build requires no specific dynamic inputs
            elif builder_mode is None:
                pass
            else:
                raise ValueError(
                    f'Wrong builder mode input in {self.sos_name}')
        # after managing the different builds inputs, we do the setup_sos_disciplines of the wrapper in case it is
        # overload, e.g. in the case of a custom driver_wrapper_cls (with DriverEvaluatorWrapper this does nothing)
        # super().setup_sos_disciplines() # TODO: manage custom driver wrapper case ?

    def prepare_build(self):
        """
        Get the actual drivers of the subprocesses of the DriverEvaluator.
        """
        # TODO: make me work with custom driver
        builder_list = []
        if self.BUILDER_MODE in self.get_data_in():
            builder_mode = self.get_sosdisc_inputs(self.BUILDER_MODE)
            builder_mode_has_changed = builder_mode != self.old_builder_mode
            if builder_mode_has_changed:
                self.clean_children()
                self.clean_sub_builders()
                if self.old_builder_mode == self.MONO_INSTANCE:
                    self.eval_process_builder = None
                elif self.old_builder_mode == self.MULTI_INSTANCE:
                    self.builder_tool = None
                self.old_builder_mode = copy.copy(builder_mode)
            if builder_mode == self.MULTI_INSTANCE:
                builder_list = self.prepare_multi_instance_build()
            elif builder_mode == self.MONO_INSTANCE:
                builder_list = self.prepare_mono_instance_build()
            elif builder_mode == self.REGULAR_BUILD:
                builder_list = super().prepare_build()
            elif builder_mode is None:
                pass
            else:
                raise ValueError(
                    f'Wrong builder mode input in {self.sos_name}')
        return builder_list

    def prepare_execution(self):
        """
        Preparation of the GEMSEO process, including GEMSEO objects instantiation
        """
        # prepare_execution of proxy_disciplines as in coupling
        # TODO: move to builder ?
        for disc in self.scenarios:
            disc.prepare_execution()
        # TODO : cache mgmt of children necessary ? here or in
        # SoSMDODisciplineDriver ?
        super().prepare_execution()

        self.reset_subdisciplines_of_wrapper()

    def reset_subdisciplines_of_wrapper(self):

        self.mdo_discipline_wrapp.reset_subdisciplines(self)

    def set_wrapper_attributes(self, wrapper):
        """
        set the attribute ".attributes" of wrapper which is used to provide the wrapper with information that is
        figured out at configuration time but needed at runtime. The DriverEvaluator in particular needs to provide
        its wrapper with a reference to the subprocess GEMSEO objets so they can be manipulated at runtime.
        """
        # io full name maps set by ProxyDiscipline
        super().set_wrapper_attributes(wrapper)

        # driverevaluator subprocess
        wrapper.attributes.update({'sub_mdo_disciplines': [
            proxy.mdo_discipline_wrapp.mdo_discipline for proxy in self.proxy_disciplines
            if proxy.mdo_discipline_wrapp is not None]})  # discs and couplings but not scatters

        # specific to mono-instance
        if self.BUILDER_MODE in self.get_data_in() and self.get_sosdisc_inputs(
                self.BUILDER_MODE) == self.MONO_INSTANCE and self.eval_in_list is not None:
            eval_attributes = {'eval_in_list': self.eval_in_list,
                               'eval_out_list': self.eval_out_list,
                               'reference_scenario': self.get_x0(),
                               'activated_elems_dspace_df': [[True, True]
                                                             if self.ee.dm.get_data(var, 'type') == 'array' else [True]
                                                             for var in self.eval_in_list],
                               # TODO: Array dimensions greater than 2?
                               'driver_name': self.get_disc_full_name(),
                               'reduced_dm': self.ee.dm.reduced_dm,  # for conversions
                               'selected_inputs': self.selected_inputs,
                               'selected_outputs': self.selected_outputs,
                               }
            wrapper.attributes.update(eval_attributes)

    def is_configured(self):
        """
        Return False if discipline is not configured or structuring variables have changed or children are not all configured
        """
        disc_in = self.get_data_in()
        if self.BUILDER_MODE in disc_in:
            if self.get_sosdisc_inputs(self.BUILDER_MODE) == self.MULTI_INSTANCE:
                if self.INSTANCE_REFERENCE in disc_in and self.get_sosdisc_inputs(self.INSTANCE_REFERENCE):
                    if self.SCENARIO_DF in disc_in:
                        config_status = super().is_configured() and self.subprocess_is_configured()
                        config_status = config_status and (
                            not self.check_if_there_are_reference_variables_changes())
                        config_status = config_status and self.sub_proc_import_usecase_status == 'No_SP_UC_Import'
                        return config_status
            elif self.get_sosdisc_inputs(self.BUILDER_MODE) == self.MONO_INSTANCE:
                config_status = super().is_configured() and self.subprocess_is_configured()
                # The next condition is not needed (and not working)
                # config_status = config_status and self.sub_proc_import_usecase_status == 'No_SP_UC_Import'
                return config_status

        return super().is_configured() and self.subprocess_is_configured()

    def subprocess_is_configured(self):
        """
        Return True if the subprocess is configured or the builder is empty.
        """
        # Explanation:
        # 1. self._data_in == {} : if the discipline as no input key it should have and so need to be configured
        # 2. Added condition compared to SoSDiscipline(as sub_discipline or associated sub_process builder)
        # 2.1 (self.get_disciplines_to_configure() == [] and len(self.proxy_disciplines) != 0) : sub_discipline(s) exist(s) but all configured
        # 2.2 len(self.cls_builder) == 0 No yet provided builder but we however need to configure (as in 2.1 when we have sub_disciplines which no need to be configured)
        # Remark1: condition "(   and len(self.proxy_disciplines) != 0) or len(self.cls_builder) == 0" added for proc build
        # Remark2: /!\ REMOVED the len(self.proxy_disciplines) == 0 condition
        # to accommodate the DriverEvaluator that holds te build until inputs
        # are available
        return self.get_disciplines_to_configure() == []  # or len(self.cls_builder) == 0

    def get_disciplines_to_configure(self):
        return self._get_disciplines_to_configure(self.scenarios)

<<<<<<< HEAD
    def prepare_multi_instance_build(self):
        """
        Call the tool to build the subprocesses in multi-instance builder mode.
        """
        self.build_tool()
        # Tool is building disciplines for the driver on behalf of the driver name
        # no further disciplines needed to be builded by the evaluator
        return []

    def build_inst_desc_io_with_scenario_df(self):
        '''
        Complete inst_desc_in with scenario_df
        '''
        dynamic_inputs = {self.SCENARIO_DF: {
            self.TYPE: 'dataframe',
            self.DEFAULT: pd.DataFrame(columns=[self.SELECTED_SCENARIO, self.SCENARIO_NAME]),
            self.DATAFRAME_DESCRIPTOR: {self.SELECTED_SCENARIO: ('bool', None, True),
                                        self.SCENARIO_NAME: ('string', None, True)},
            # meaning that the number and names of df columns can change (with reference scenario options ...)
            'dynamic_dataframe_columns': True,
            self.DATAFRAME_EDITION_LOCKED: False,
            self.EDITABLE: True,
            self.STRUCTURING: True}}  # TODO: manage variable columns for (non-very-simple) multiscenario cases

        dynamic_inputs.update({self.INSTANCE_REFERENCE:
                                   {SoSWrapp.TYPE: 'bool',
                                    SoSWrapp.DEFAULT: False,
                                    SoSWrapp.POSSIBLE_VALUES: [True, False],
                                    SoSWrapp.STRUCTURING: True}})

        disc_in = self.get_data_in()
        if self.INSTANCE_REFERENCE in disc_in:
            instance_reference = self.get_sosdisc_inputs(
                self.INSTANCE_REFERENCE)
            if instance_reference:
                dynamic_inputs.update({self.REFERENCE_MODE:
                                           {SoSWrapp.TYPE: 'string',
                                            # SoSWrapp.DEFAULT: self.LINKED_MODE,
                                            SoSWrapp.POSSIBLE_VALUES: self.REFERENCE_MODE_POSSIBLE_VALUES,
                                            SoSWrapp.STRUCTURING: True}})

        dynamic_inputs.update({self.GENERATED_SAMPLES: {'type': 'dataframe',
                                                        'dataframe_descriptor': {
                                                            self.SELECTED_SCENARIO: ('string', None, False),
                                                            self.SCENARIO_NAME: ('string', None, False)},
                                                        'dynamic_dataframe_columns': True,
                                                        'dataframe_edition_locked': True,
                                                        'structuring': True,
                                                        'unit': None,
                                                        # 'visibility': SoSWrapp.SHARED_VISIBILITY,
                                                        # 'namespace': 'ns_sampling',
                                                        'default': pd.DataFrame(),
                                                        # self.OPTIONAL:
                                                        # True,
                                                        self.USER_LEVEL: 3
                                                        }})
        self.add_inputs(dynamic_inputs)
        # so that eventual mono-instance outputs get clear
        if self.builder_tool is not None:
            dynamic_output_from_tool = self.builder_tool.get_dynamic_output_from_tool()
            self.add_outputs(dynamic_output_from_tool)

    def configure_tool(self):
        '''
        Instantiate the tool if it does not and prepare it with data that he needs (the tool know what he needs)
        '''
        if self.builder_tool is None:
            builder_tool_cls = self.ee.factory.create_scatter_tool_builder(
                'scatter_tool', map_name=self.map_name,
                display_options=self.display_options)
            self.builder_tool = builder_tool_cls.instantiate()
            self.builder_tool.associate_tool_to_driver(
                self, cls_builder=self.cls_builder, associated_namespaces=self.associated_namespaces)
        self.scatter_list_valid, self.scatter_list_integrity_msg = self.check_scatter_list_validity()
        if self.scatter_list_valid:
            self.builder_tool.prepare_tool()
        else:
            self.logger.error(self.scatter_list_integrity_msg)

    def build_tool(self):
        if self.builder_tool is not None and self.scatter_list_valid:
            self.builder_tool.build()

    def check_scatter_list_validity(self):
        # checking for duplicates
        msg = ''
        if self.SCENARIO_DF in self.get_data_in():
            scenario_df = self.get_sosdisc_inputs(self.SCENARIO_DF)
            scenario_names = scenario_df[scenario_df[self.SELECTED_SCENARIO]
                                         == True][self.SCENARIO_NAME].values.tolist()
            set_sc_names = set(scenario_names)
            if len(scenario_names) != len(set_sc_names):
                repeated_elements = [
                    sc for sc in set_sc_names if scenario_names.count(sc) > 1]
                msg = 'Cannot activate several scenarios with the same name (' + \
                      repeated_elements[0]
                for sc in repeated_elements[1:]:
                    msg += ', ' + sc
                msg += ').'
                return False, msg
        # in any other case the list is valid
        return True, msg

=======
>>>>>>> af02928f
    def check_data_integrity(self):
        # checking for duplicates
        disc_in = self.get_data_in()
        if self.SCENARIO_DF in disc_in and not self.scatter_list_valid:
            self.dm.set_data(
                self.get_var_full_name(self.SCENARIO_DF, disc_in),
                self.CHECK_INTEGRITY_MSG, self.scatter_list_integrity_msg)

    # MONO INSTANCE PROCESS
    def _get_disc_shared_ns_value(self):
        """
        Get the namespace ns_eval used in the mono-instance case.
        """
        return self.ee.ns_manager.disc_ns_dict[self]['others_ns'][self.NS_EVAL].get_value()

    def _set_eval_process_builder(self):
        '''
        Create the eval process builder, in a coupling if necessary, which will allow mono-instance builds.
        '''
        updated_ns_list = self.update_sub_builders_namespaces()
        if len(self.cls_builder) == 0:  # added condition for proc build
            disc_builder = None
        elif len(self.cls_builder) == 1:
            # Note no distinction is made whether the builder is executable or not; old implementation used to put
            # scatter builds under a coupling automatically too. # TODO: check
            # if necessary for gather implementation.
            disc_builder = self.cls_builder[0]
        else:
            # If eval process is a list of builders then we build a coupling
            # containing the eval process
            if self.flatten_subprocess:
                disc_builder = None
            else:
                disc_builder = self.create_sub_builder_coupling(
                    self.SUBCOUPLING_NAME, self.cls_builder)
                self.hide_coupling_in_driver_for_display(disc_builder)

        self.eval_process_builder = disc_builder

        self.eval_process_builder.add_namespace_list_in_associated_namespaces(
            updated_ns_list)

    def update_sub_builders_namespaces(self):
        '''
        Update sub builders namespaces with the driver name in monoinstance case
        '''

        ns_ids_list = []
        extra_name = f'{self.sos_name}'
        after_name = self.father_executor.get_disc_full_name()

        for ns_name in self.sub_builder_namespaces:
            old_ns = self.ee.ns_manager.get_ns_in_shared_ns_dict(ns_name)
            updated_value = self.ee.ns_manager.update_ns_value_with_extra_ns(
                old_ns.get_value(), extra_name, after_name=after_name)
            display_value = old_ns.get_display_value_if_exists()
            ns_id = self.ee.ns_manager.add_ns(
                ns_name, updated_value, display_value=display_value, add_in_shared_ns_dict=False)
            ns_ids_list.append(ns_id)

        return ns_ids_list

    def hide_coupling_in_driver_for_display(self, disc_builder):
        '''
        Set the display_value of the sub coupling to the display_value of the driver 
        (if no display_value filled the display_value is the simulation value)
        '''
        driver_display_value = self.ee.ns_manager.get_local_namespace(
            self).get_display_value()
        self.ee.ns_manager.add_display_ns_to_builder(
            disc_builder, driver_display_value)

    def set_eval_in_out_lists(self, in_list, out_list, inside_evaluator=False):
        '''
        Set the evaluation variable list (in and out) present in the DM
        which fits with the eval_in_base_list filled in the usecase or by the user
        '''

        # final_in_list, final_out_list = self.remove_pseudo_variables(in_list, out_list) # only actual subprocess variables
        if in_list is not None:
            self.eval_in_list = [
                f'{self.get_disc_full_name()}.{element}' for element in in_list]
        self.eval_out_list = [
            f'{self.get_disc_full_name()}.{element}' for element in out_list]

    # def remove_pseudo_variables(self, in_list, out_list):
    #     # and add the real variables that will be used as reference variables or MorphMatrix combinations
    #     # in this case managing only multiplier particles
    #     new_in_list = []
    #     for element in in_list:
    #         if self.MULTIPLIER_PARTICULE in element:
    #             if '@' in element:
    #                 new_in_list.append(element.rsplit('@', 1)[0])
    #             else:
    #                 new_in_list.append(element.rsplit(self.MULTIPLIER_PARTICULE, 1)[0])
    #         else:
    #             new_in_list.append(element)
    #     return new_in_list, out_list

    def set_eval_possible_values(self):
        '''
            Once all disciplines have been run through,
            set the possible values for eval_inputs and eval_outputs in the DM
        '''
        analyzed_disc = self.proxy_disciplines[0]
        possible_in_values_full, possible_out_values_full = self.fill_possible_values(
            analyzed_disc)
        possible_in_values_full, possible_out_values_full = self.find_possible_values(analyzed_disc,
                                                                                      possible_in_values_full,
                                                                                      possible_out_values_full)

        # Take only unique values in the list
        possible_in_values = list(set(possible_in_values_full))
        possible_out_values = list(set(possible_out_values_full))

        # these sorts are just for aesthetics
        possible_in_values.sort()
        possible_out_values.sort()

        default_in_dataframe = pd.DataFrame({'selected_input': [False for _ in possible_in_values],
                                             'full_name': possible_in_values})
        default_out_dataframe = pd.DataFrame({'selected_output': [False for _ in possible_out_values],
                                              'full_name': possible_out_values})

        eval_input_new_dm = self.get_sosdisc_inputs('eval_inputs')
        eval_output_new_dm = self.get_sosdisc_inputs('eval_outputs')
        my_ns_eval_path = self._get_disc_shared_ns_value()

        if eval_input_new_dm is None:
            self.dm.set_data(f'{my_ns_eval_path}.eval_inputs',
                             'value', default_in_dataframe, check_value=False)
        # check if the eval_inputs need to be updated after a subprocess
        # configure
        elif set(eval_input_new_dm['full_name'].tolist()) != (set(default_in_dataframe['full_name'].tolist())):
            self.check_eval_io(eval_input_new_dm['full_name'].tolist(), default_in_dataframe['full_name'].tolist(),
                               is_eval_input=True)
            default_dataframe = copy.deepcopy(default_in_dataframe)
            already_set_names = eval_input_new_dm['full_name'].tolist()
            already_set_values = eval_input_new_dm['selected_input'].tolist()
            for index, name in enumerate(already_set_names):
                default_dataframe.loc[default_dataframe['full_name'] == name, 'selected_input'] = already_set_values[
                    index]  # this will filter variables that are not inputs of the subprocess
                if self.MULTIPLIER_PARTICULE in name:
                    default_dataframe = default_dataframe.append(
                        pd.DataFrame({'selected_input': [already_set_values[index]],
                                      'full_name': [name]}), ignore_index=True)
            self.dm.set_data(f'{my_ns_eval_path}.eval_inputs',
                             'value', default_dataframe, check_value=False)

        if eval_output_new_dm is None:
            self.dm.set_data(f'{my_ns_eval_path}.eval_outputs',
                             'value', default_out_dataframe, check_value=False)
        # check if the eval_inputs need to be updated after a subprocess
        # configure
        elif set(eval_output_new_dm['full_name'].tolist()) != (set(default_out_dataframe['full_name'].tolist())):
            self.check_eval_io(eval_output_new_dm['full_name'].tolist(), default_out_dataframe['full_name'].tolist(),
                               is_eval_input=False)
            default_dataframe = copy.deepcopy(default_out_dataframe)
            already_set_names = eval_output_new_dm['full_name'].tolist()
            already_set_values = eval_output_new_dm['selected_output'].tolist()
            for index, name in enumerate(already_set_names):
                default_dataframe.loc[default_dataframe['full_name'] == name, 'selected_output'] = already_set_values[
                    index]
            self.dm.set_data(f'{my_ns_eval_path}.eval_outputs',
                             'value', default_dataframe, check_value=False)

    def fill_possible_values(self, disc):
        '''
            Fill possible values lists for eval inputs and outputs
            an input variable must be a float coming from a data_in of a discipline in all the process
            and not a default variable
            an output variable must be any data from a data_out discipline
        '''
        poss_in_values_full = []
        poss_out_values_full = []
        disc_in = disc.get_data_in()
        for data_in_key in disc_in.keys():
            is_input_type = disc_in[data_in_key][self.TYPE] in self.EVAL_INPUT_TYPE
            is_structuring = disc_in[data_in_key].get(
                self.STRUCTURING, False)
            in_coupling_numerical = data_in_key in list(
                ProxyCoupling.DESC_IN.keys())
            full_id = disc.get_var_full_name(
                data_in_key, disc_in)
            is_in_type = self.dm.data_dict[self.dm.data_id_map[full_id]
                         ]['io_type'] == 'in'
            # is_input_multiplier_type = disc_in[data_in_key][self.TYPE] in self.INPUT_MULTIPLIER_TYPE
            is_editable = disc_in[data_in_key]['editable']
            is_None = disc_in[data_in_key]['value'] is None
            is_a_multiplier = self.MULTIPLIER_PARTICULE in data_in_key
            if is_in_type and not in_coupling_numerical and not is_structuring and is_editable:
                # Caution ! This won't work for variables with points in name
                # as for ac_model
                # we remove the study name from the variable full  name for a
                # sake of simplicity
                if is_input_type and not is_a_multiplier:
                    poss_in_values_full.append(
                        full_id.split(f'{self.get_disc_full_name()}.', 1)[1])
                    # poss_in_values_full.append(full_id)

                # if is_input_multiplier_type and not is_None:
                #     poss_in_values_list = self.set_multipliers_values(
                #         disc, full_id, data_in_key)
                #     for val in poss_in_values_list:
                #         poss_in_values_full.append(val)

        disc_out = disc.get_data_out()
        for data_out_key in disc_out.keys():
            # Caution ! This won't work for variables with points in name
            # as for ac_model
            in_coupling_numerical = data_out_key in list(
                ProxyCoupling.DESC_IN.keys()) or data_out_key == 'residuals_history'
            full_id = disc.get_var_full_name(
                data_out_key, disc_out)
            if not in_coupling_numerical:
                # we remove the study name from the variable full  name for a
                # sake of simplicity
                poss_out_values_full.append(
                    full_id.split(f'{self.get_disc_full_name()}.', 1)[1])
                # poss_out_values_full.append(full_id)
        return poss_in_values_full, poss_out_values_full

    def find_possible_values(
            self, disc, possible_in_values, possible_out_values):
        '''
            Run through all disciplines and sublevels
            to find possible values for eval_inputs and eval_outputs
        '''
        # TODO: does this involve avoidable, recursive back and forths during
        # configuration ? (<-> config. graph)
        if len(disc.proxy_disciplines) != 0:
            for sub_disc in disc.proxy_disciplines:
                sub_in_values, sub_out_values = self.fill_possible_values(
                    sub_disc)
                possible_in_values.extend(sub_in_values)
                possible_out_values.extend(sub_out_values)
                self.find_possible_values(
                    sub_disc, possible_in_values, possible_out_values)

        return possible_in_values, possible_out_values


    def check_eval_io(self, given_list, default_list, is_eval_input):
        """
        Set the evaluation variable list (in and out) present in the DM
        which fits with the eval_in_base_list filled in the usecase or by the user
        """

        for given_io in given_list:
            if given_io not in default_list and not self.MULTIPLIER_PARTICULE in given_io:
                if is_eval_input:
                    error_msg = f'The input {given_io} in eval_inputs is not among possible values. Check if it is an ' \
                                f'input of the subprocess with the correct full name (without study name at the ' \
                                f'beginning) and within allowed types (int, array, float). Dynamic inputs might  not ' \
                                f'be created. should be in {default_list} '

                else:
                    error_msg = f'The output {given_io} in eval_outputs is not among possible values. Check if it is an ' \
                                f'output of the subprocess with the correct full name (without study name at the ' \
                                f'beginning). Dynamic inputs might  not be created. should be in {default_list}'

                self.logger.warning(error_msg)

    def clean_sub_builders(self):
        '''
        Clean sub_builders as they were at initialization especially for their associated namespaces
        '''
        for builder in self.cls_builder:
            # delete all associated namespaces
            builder.delete_all_associated_namespaces()
            # set back all associated namespaces that was at the init of the
            # evaluator
            builder.add_namespace_list_in_associated_namespaces(
                self.associated_namespaces)

    def manage_import_inputs_from_sub_process(self, ref_discipline_full_name):
        """
        """
        # Set sub_proc_import_usecase_status
        with_modal = True
        self.set_sub_process_usecase_status_from_user_inputs(with_modal)

        disc_in = self.get_data_in()

        # Treat the case of SP_UC_Import
        if self.sub_proc_import_usecase_status == 'SP_UC_Import':
            # Get the anonymized dict
            if with_modal:  # TODO (when use of Modal)
                anonymize_input_dict_from_usecase = self.get_sosdisc_inputs(
                    self.SUB_PROCESS_INPUTS)[ProcessBuilderParameterType.USECASE_DATA]
            else:
                # (without use of Modal)
                anonymize_input_dict_from_usecase = self.get_sosdisc_inputs(
                    self.USECASE_DATA)

            # LOAD REFERENCE of MULTI-INSTANCE MODE WITH USECASE DATA
            if self.INSTANCE_REFERENCE in disc_in:
                # method = 'set_values'
                self.update_reference_from_anonymised_dict(
                    anonymize_input_dict_from_usecase, ref_discipline_full_name, with_modal)

            elif self.BUILDER_MODE in disc_in:
                builder_mode = self.get_sosdisc_inputs(self.BUILDER_MODE)
                if builder_mode == self.MONO_INSTANCE:
                    # LOAD REFERENCE of MONO-INSTANCE MODE WITH USECASE DATA
                    # method = 'load_study'
                    self.update_reference_from_anonymised_dict(
                        anonymize_input_dict_from_usecase, ref_discipline_full_name, with_modal)
            else:
                # We are in multi instance qithout reference
                # LOAD ALL SCENARIOS of MULTI-INSTANCE MODE WITH USECASE DATA
                # (Not needed as already covered)
                pass

    def update_reference_from_anonymised_dict(self, anonymize_input_dict_from_usecase, ref_discipline_full_name,
                                              with_modal):
        """
        """
        # 1. Put anonymized dict in context (unanonymize) of the reference
        # First identify the reference scenario
        input_dict_from_usecase = self.put_anonymized_input_dict_in_sub_process_context(
            anonymize_input_dict_from_usecase, ref_discipline_full_name)
        # print(input_dict_from_usecase)
        # self.ee.display_treeview_nodes(True)
        # 2. load data in dm (# Push the data to the reference
        # instance)

        # ======================================================================
        # if method == 'load_study':  # We sometimes in multi instance get an infinite loop and never do the last in the sequence
        #     self.ee.load_study_from_input_dict(
        #         input_dict_from_usecase)
        # elif method =='set_values':  # This is what was done before the bellow correction. It doesn't work with dynamic subproc or if a data kay is not yet in the dm
        #     self.ee.dm.set_values_from_dict(
        #         input_dict_from_usecase)
        # self.ee.dm.set_values_from_dict(filtered_import_dict)
        # ======================================================================

        # Here is a NEW method : with filtering. With this method something is
        # added in is_configured function
        filtered_import_dict = {}
        for key in input_dict_from_usecase:
            if self.ee.dm.check_data_in_dm(key):
                filtered_import_dict[key] = input_dict_from_usecase[key]

        self.ee.dm.set_values_from_dict(filtered_import_dict)

        are_all_data_set = len(filtered_import_dict.keys()) == len(
            input_dict_from_usecase.keys())

        # Remark 1: This condition will be a problem if the users is putting a bad key of variable in its anonymized dict
        # It may be ok if the anonymized dict comes from a uses case ? --> so
        # having wrong keys may be not needed to be treated

        # Remark 2: however with this filtering we should verify that we will always have all the variable pushed at the end
        # (we should not miss data that were provided in the anonymized dict) : but this will be the case all valid keys
        # will be set in the dm if it is a appropriate key (based on the
        # dynamic configuration)

        # Remark 3: TODO What could be done is: if we reach the 100 iterations limit because are_all_data_set is still not True
        # then provide a warning with the list of variables keys that makes
        # are_all_data_set still be False

        # Remark 4:  TODO (Better improvement)  next Provide another mechanism at eev4 level in which you always can push data in dm provide check and
        # warning when you reach the end of the configuration.

        if are_all_data_set:
            # TODO Bug if 100 config reached ( a bad key in anonymised dict) .
            # In this case are_all_data_set always False and we do not reset all parameters as it should !
            # 3. Update parameters
            #     Set the status to 'No_SP_UC_Import'
            self.sub_proc_import_usecase_status = 'No_SP_UC_Import'
            if with_modal:  # TODO (when use of Modal)
                # Empty the anonymized dict in (when use of Modal)
                sub_process_inputs_dict = self.get_sosdisc_inputs(
                    self.SUB_PROCESS_INPUTS)
                sub_process_inputs_dict[ProcessBuilderParameterType.USECASE_DATA] = {
                }
                # Consequently update the previous_sub_process_usecase_data
                sub_process_usecase_name = sub_process_inputs_dict[
                    ProcessBuilderParameterType.USECASE_INFO][ProcessBuilderParameterType.USECASE_NAME]
                sub_process_usecase_data = sub_process_inputs_dict[
                    ProcessBuilderParameterType.USECASE_DATA]
                self.previous_sub_process_usecase_name = sub_process_usecase_name
                self.previous_sub_process_usecase_data = sub_process_usecase_data
                self.previous_sub_process_usecase_data = {}
            else:
                # Consequently update the previous_sub_process_usecase_data
                sub_process_usecase_data = self.get_sosdisc_inputs(
                    self.USECASE_DATA)
                self.previous_sub_process_usecase_data = sub_process_usecase_data

    def set_sub_process_usecase_status_from_user_inputs(self, with_modal):
        """
            State subprocess usecase import status
            The uscase is defined by its name and its anonimized dict
            Function needed in manage_import_inputs_from_sub_process()
        """
        disc_in = self.get_data_in()

        if with_modal:
            if self.SUB_PROCESS_INPUTS in disc_in:  # and self.sub_proc_build_status != 'Empty_SP'
                sub_process_inputs_dict = self.get_sosdisc_inputs(
                    self.SUB_PROCESS_INPUTS)
                sub_process_usecase_name = sub_process_inputs_dict[
                    ProcessBuilderParameterType.USECASE_INFO][ProcessBuilderParameterType.USECASE_NAME]
                sub_process_usecase_data = sub_process_inputs_dict[
                    ProcessBuilderParameterType.USECASE_DATA]
                if self.previous_sub_process_usecase_name != sub_process_usecase_name or self.previous_sub_process_usecase_data != sub_process_usecase_data:
                    # not not sub_process_usecase_data True means it is not an
                    # empty dictionary
                    if sub_process_usecase_name != 'Empty' and not not sub_process_usecase_data:
                        self.sub_proc_import_usecase_status = 'SP_UC_Import'
                else:
                    self.sub_proc_import_usecase_status = 'No_SP_UC_Import'
            else:
                self.sub_proc_import_usecase_status = 'No_SP_UC_Import'
        else:
            if self.USECASE_DATA in disc_in:
                sub_process_usecase_data = self.get_sosdisc_inputs(
                    self.USECASE_DATA)
                if self.previous_sub_process_usecase_data != sub_process_usecase_data:
                    # not not sub_process_usecase_data True means it is not an
                    # empty dictionary
                    if not not sub_process_usecase_data:
                        self.sub_proc_import_usecase_status = 'SP_UC_Import'
                else:
                    self.sub_proc_import_usecase_status = 'No_SP_UC_Import'
            else:
                self.sub_proc_import_usecase_status = 'No_SP_UC_Import'

    def put_anonymized_input_dict_in_sub_process_context(self, anonymize_input_dict_from_usecase,
                                                         ref_discipline_full_name):
        """
            Put_anonymized_input_dict in sub_process context
            Function needed in manage_import_inputs_from_sub_process()
        """
        # Get unanonymized dict (i.e. dict of subprocess in driver context)
        # from anonymized dict and context
        # Following treatment of substitution of the new_study_placeholder of value self.ref_discipline_full_name
        # may not to be done for all variables (see vsMS with ns_to_update that
        # has not all the ns keys)

        input_dict_from_usecase = {}
        new_study_placeholder = ref_discipline_full_name
        for key_to_unanonymize, value in anonymize_input_dict_from_usecase.items():
            converted_key = key_to_unanonymize.replace(
                self.ee.STUDY_PLACEHOLDER_WITHOUT_DOT, new_study_placeholder)
            # see def __unanonymize_key  in execution_engine
            uc_d = {converted_key: value}
            input_dict_from_usecase.update(uc_d)
        return input_dict_from_usecase

    # WIP on class pre-refactoring (identifying mono-instance and multi-instance methods)

    #######################################
    #######################################
    ##### MULTI-INSTANCE MODE METHODS #####
    #######################################
    #######################################

    def prepare_multi_instance_build(self):
        """
        Call the tool to build the subprocesses in multi-instance builder mode.
        """
        self.build_tool()
        # Tool is building disciplines for the driver on behalf of the driver name
        # no further disciplines needed to be builded by the evaluator
        return []

    def build_multi_instance_inst_desc_io(self):
        '''
        Complete inst_desc_in with scenario_df
        '''
        dynamic_inputs = {
            self.SCENARIO_DF: {
                self.TYPE: 'dataframe',
                self.DEFAULT: pd.DataFrame(columns=[self.SELECTED_SCENARIO, self.SCENARIO_NAME]),
                self.DATAFRAME_DESCRIPTOR: {self.SELECTED_SCENARIO: ('bool', None, True),
                                            self.SCENARIO_NAME: ('string', None, True)},
                self.DATAFRAME_EDITION_LOCKED: False,
                self.EDITABLE: True,
                self.STRUCTURING: True
            }, # TODO: manage variable columns for (non-very-simple) multiscenario cases
            self.VARS_TO_GATHER: {
                self.TYPE: 'dataframe',
                self.DEFAULT: pd.DataFrame(columns=['selected_output', 'full_name', 'output_name']), # TODO: remove maybe when auto suggestion of subprocess outputs is ready
                self.DATAFRAME_DESCRIPTOR: {'selected_output': ('bool', None, True),
                                            'full_name': ('string', None, False),
                                            'output_name': ('string', None, True)
                                            },
                self.DATAFRAME_EDITION_LOCKED: False,
                self.STRUCTURING: True,
                # TODO: run-time coupling is not possible but might want variable in NS_EVAL for config-time coupling ?
                # self.VISIBILITY: self.SHARED_VISIBILITY,
                # self.NAMESPACE: self.NS_EVAL
            },
            self.INSTANCE_REFERENCE: {
                self.TYPE: 'bool',
                self.DEFAULT: False,
                self.POSSIBLE_VALUES: [True, False],
                self.STRUCTURING: True
            }
        }

        disc_in = self.get_data_in()
        if self.INSTANCE_REFERENCE in disc_in:
            instance_reference = self.get_sosdisc_inputs(
                self.INSTANCE_REFERENCE)
            if instance_reference:
                dynamic_inputs.update({self.REFERENCE_MODE:
                                           {SoSWrapp.TYPE: 'string',
                                            # SoSWrapp.DEFAULT: self.LINKED_MODE,
                                            SoSWrapp.POSSIBLE_VALUES: self.REFERENCE_MODE_POSSIBLE_VALUES,
                                            SoSWrapp.STRUCTURING: True}})

        dynamic_inputs.update({self.GENERATED_SAMPLES: {'type': 'dataframe',
                                                        'dataframe_descriptor': {
                                                            self.SELECTED_SCENARIO: ('string', None, False),
                                                            self.SCENARIO_NAME: ('string', None, False)},
                                                        'dataframe_edition_locked': True,
                                                        'structuring': True,
                                                        'unit': None,
                                                        # 'visibility': SoSWrapp.SHARED_VISIBILITY,
                                                        # 'namespace': 'ns_sampling',
                                                        'default': pd.DataFrame(),
                                                        # self.OPTIONAL:
                                                        # True,
                                                        self.USER_LEVEL: 3
                                                        }})
        self.add_inputs(dynamic_inputs)

        dynamic_outputs = {}
        if self.VARS_TO_GATHER in disc_in:
            # FIXME: not yet managing automatic suggestion of subprocess outputs
            eval_outputs = self.get_sosdisc_inputs(self.VARS_TO_GATHER)
            # we fetch the inputs and outputs selected by the user
            eval_outputs = eval_outputs[eval_outputs['selected_output'] == True]
            selected_outputs = eval_outputs['full_name']
            outputs_names = eval_outputs['output_name']
            self.selected_outputs = selected_outputs.tolist()
            self.set_eval_in_out_lists(in_list=None,
                                       out_list=self.selected_outputs)
            for out_var, out_name in zip(selected_outputs, outputs_names):
                _out_name = out_name or f'{out_var}_gather'
                dynamic_outputs.update(
                    {_out_name: {self.TYPE: 'dict',
                                 self.VISIBILITY: 'Shared',
                                 self.NAMESPACE: self.NS_DOE}})

        # so that eventual mono-instance outputs get clear # TODO: understand whether applicable in multi-instance
        if self.builder_tool is not None:
            dynamic_output_from_tool = self.builder_tool.get_dynamic_output_from_tool()
            dynamic_outputs.update(dynamic_output_from_tool)

        self.add_outputs(dynamic_outputs)

    def configure_tool(self):
        '''
        Instantiate the tool if it does not and prepare it with data that he needs (the tool know what he needs)
        '''
        if self.builder_tool is None:
            builder_tool_cls = self.ee.factory.create_scatter_tool_builder(
                'scatter_tool', map_name=self.map_name,
                display_options=self.display_options)
            self.builder_tool = builder_tool_cls.instantiate()
            self.builder_tool.associate_tool_to_driver(
                self, cls_builder=self.cls_builder, associated_namespaces=self.associated_namespaces)
        self.scatter_list_valid, self.scatter_list_integrity_msg = self.check_scatter_list_validity()
        if self.scatter_list_valid:
            self.builder_tool.prepare_tool()
        else:
            self.logger.error(self.scatter_list_integrity_msg)

    def build_tool(self):
        if self.builder_tool is not None and self.scatter_list_valid:
            self.builder_tool.build()

    def check_scatter_list_validity(self):
        # checking for duplicates
        msg = ''
        if self.SCENARIO_DF in self.get_data_in():
            scenario_df = self.get_sosdisc_inputs(self.SCENARIO_DF)
            scenario_names = scenario_df[scenario_df[self.SELECTED_SCENARIO]
                                         == True][self.SCENARIO_NAME].values.tolist()
            set_sc_names = set(scenario_names)
            if len(scenario_names) != len(set_sc_names):
                repeated_elements = [
                    sc for sc in set_sc_names if scenario_names.count(sc) > 1]
                msg = 'Cannot activate several scenarios with the same name (' + \
                      repeated_elements[0]
                for sc in repeated_elements[1:]:
                    msg += ', ' + sc
                msg += ').'
                return False, msg
        # in any other case the list is valid
        return True, msg


    #######################################
    #######################################
    ##### MONO-INSTANCE MODE METHODS ######
    #######################################
    #######################################

    def prepare_mono_instance_build(self):
        '''
        Get the builder of the single subprocesses in mono-instance builder mode.
        '''
        if self.eval_process_builder is None:
            self._set_eval_process_builder()

        return [self.eval_process_builder] if self.eval_process_builder is not None else []

    def get_x0(self):
        '''
        Get initial values for input values decided in the evaluation
        '''

        return dict(zip(self.eval_in_list,
                        map(self.dm.get_value, self.eval_in_list)))
    def _get_dynamic_inputs_doe(self, disc_in, selected_inputs_has_changed):
        default_custom_dataframe = pd.DataFrame(
            [[NaN for _ in range(len(self.selected_inputs))]], columns=self.selected_inputs)
        dataframe_descriptor = {}
        for i, key in enumerate(self.selected_inputs):
            var_f_name = self.eval_in_list[i]
            if var_f_name in self.ee.dm.data_id_map:
                var = tuple([self.ee.dm.get_data(
                    var_f_name, 'type'), None, True])
                dataframe_descriptor[key] = var
            elif self.MULTIPLIER_PARTICULE in var_f_name:
                # for multipliers assume it is a float
                dataframe_descriptor[key] = ('float', None, True)
            else:
                raise KeyError(f'Selected input {var_f_name} is not in the Data Manager')

        dynamic_inputs = {'samples_df': {'type': 'dataframe', self.DEFAULT: default_custom_dataframe,
                                         'dataframe_descriptor': dataframe_descriptor,
                                         'dataframe_edition_locked': False,
                                         'visibility': SoSWrapp.SHARED_VISIBILITY,
                                         'namespace': self.NS_EVAL
                                         }}

        # This reflects 'samples_df' dynamic input has been configured and that
        # eval_inputs have changed
        if 'samples_df' in disc_in and selected_inputs_has_changed:

            if disc_in['samples_df']['value'] is not None:
                from_samples = list(disc_in['samples_df']['value'].keys())
                from_eval_inputs = list(default_custom_dataframe.keys())
                final_dataframe = pd.DataFrame(
                    None, columns=self.selected_inputs)

                len_df = 1
                for element in from_eval_inputs:
                    if element in from_samples:
                        len_df = len(disc_in['samples_df']['value'])

                for element in from_eval_inputs:
                    if element in from_samples:
                        final_dataframe[element] = disc_in['samples_df']['value'][element]

                    else:
                        final_dataframe[element] = [NaN for _ in range(len_df)]

                disc_in['samples_df']['value'] = final_dataframe
            disc_in['samples_df']['dataframe_descriptor'] = dataframe_descriptor
        return dynamic_inputs<|MERGE_RESOLUTION|>--- conflicted
+++ resolved
@@ -990,7 +990,6 @@
     def get_disciplines_to_configure(self):
         return self._get_disciplines_to_configure(self.scenarios)
 
-<<<<<<< HEAD
     def prepare_multi_instance_build(self):
         """
         Call the tool to build the subprocesses in multi-instance builder mode.
@@ -1094,8 +1093,6 @@
         # in any other case the list is valid
         return True, msg
 
-=======
->>>>>>> af02928f
     def check_data_integrity(self):
         # checking for duplicates
         disc_in = self.get_data_in()
@@ -1336,7 +1333,6 @@
                     sub_disc, possible_in_values, possible_out_values)
 
         return possible_in_values, possible_out_values
-
 
     def check_eval_io(self, given_list, default_list, is_eval_input):
         """
@@ -1578,10 +1574,11 @@
                 self.DATAFRAME_EDITION_LOCKED: False,
                 self.EDITABLE: True,
                 self.STRUCTURING: True
-            }, # TODO: manage variable columns for (non-very-simple) multiscenario cases
+            },  # TODO: manage variable columns for (non-very-simple) multiscenario cases
             self.VARS_TO_GATHER: {
                 self.TYPE: 'dataframe',
-                self.DEFAULT: pd.DataFrame(columns=['selected_output', 'full_name', 'output_name']), # TODO: remove maybe when auto suggestion of subprocess outputs is ready
+                self.DEFAULT: pd.DataFrame(columns=['selected_output', 'full_name', 'output_name']),
+                # TODO: remove maybe when auto suggestion of subprocess outputs is ready
                 self.DATAFRAME_DESCRIPTOR: {'selected_output': ('bool', None, True),
                                             'full_name': ('string', None, False),
                                             'output_name': ('string', None, True)
@@ -1693,7 +1690,6 @@
         # in any other case the list is valid
         return True, msg
 
-
     #######################################
     #######################################
     ##### MONO-INSTANCE MODE METHODS ######
@@ -1716,6 +1712,7 @@
 
         return dict(zip(self.eval_in_list,
                         map(self.dm.get_value, self.eval_in_list)))
+
     def _get_dynamic_inputs_doe(self, disc_in, selected_inputs_has_changed):
         default_custom_dataframe = pd.DataFrame(
             [[NaN for _ in range(len(self.selected_inputs))]], columns=self.selected_inputs)
