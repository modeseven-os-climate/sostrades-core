--- conflicted
+++ resolved
@@ -62,7 +62,7 @@
                                            # ProxyDriverEvaluator.VISIBILITY: ProxyDriverEvaluator.SHARED_VISIBILITY,
                                            # ProxyDriverEvaluator.NAMESPACE: ProxyDriverEvaluator.NS_DRIVER
                                            },
-        
+
         ProxyDriverEvaluator.INSTANCE_REFERENCE: {
             ProxyDriverEvaluator.TYPE: 'bool',
             ProxyDriverEvaluator.DEFAULT: False,
@@ -178,8 +178,8 @@
         if self.SAMPLES_DF in disc_in:
             self.configure_tool()
             self.configure_subprocesses_with_driver_input()
-<<<<<<< HEAD
             self.set_eval_possible_values(  # io_type_in=False ,
+                io_type_out=False,
                 strip_first_ns=True)
 
     def clean_children(self, list_children=None):
@@ -197,12 +197,7 @@
         super().clean_children(list_children)
 
         self.scenarios = [disc for disc in self.scenarios if disc not in list_children]
-=======
-            self.set_eval_possible_values(#io_type_in=False ,
-                                          io_type_out=False,
-                                          strip_first_ns=True)
->>>>>>> e096e221
-
+        
     def create_mdo_discipline_wrap(self, name, wrapper, wrapping_mode, logger):
         """
         No need to create a MDODisciplineWrap in the multi instance case , the computation is delegated to the coupling discipline above the driver
