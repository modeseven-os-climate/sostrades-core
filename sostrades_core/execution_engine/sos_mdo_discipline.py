--- conflicted
+++ resolved
@@ -378,10 +378,6 @@
         self.sos_wrapp.compute_sos_jacobian()
         for y_key, x_key_dict in self.sos_wrapp.jac_dict.items():
             for x_key, value in x_key_dict.items():
-<<<<<<< HEAD
-                if y_key in self.jac:
-                    self.set_partial_derivative(y_key, x_key, value)
-=======
                 self.set_partial_derivative(y_key, x_key, value)
         self.sos_wrapp.jac_dict = {}
 
@@ -391,7 +387,6 @@
             if self.disciplines is not None:
                 for discipline in self.disciplines:
                     discipline.clear_jacobian()
->>>>>>> a4696ed9
 
     def set_partial_derivative(self, y_key, x_key, value):
         '''
