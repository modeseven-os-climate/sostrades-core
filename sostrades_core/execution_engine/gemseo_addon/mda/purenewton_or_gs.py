--- conflicted
+++ resolved
@@ -16,38 +16,19 @@
 '''
 # -*-mode: python; py-indent-offset: 4; tab-width: 8; coding:utf-8 -*-
 import logging
-<<<<<<< HEAD
-
-# from sostrades_core.execution_engine.gemseo_addon.mda.gs_purenewton_mda import GSPureNewtonMDA
 
 """
 A chain of MDAs to build hybrids of MDA algorithms sequentially
 ***************************************************************
 """
 
+from copy import deepcopy
 from sostrades_core.execution_engine.gemseo_addon.mda.gauss_seidel import SoSMDAGaussSeidel
 from gemseo import create_mda
 
 from gemseo.core.discipline import MDODiscipline
 from gemseo.mda.sequential_mda import MDASequential
 
-=======
-from copy import deepcopy
-
-from gemseo.api import create_mda
-from gemseo.core.discipline import MDODiscipline
-from gemseo.mda.sequential_mda import MDASequential
-
-from sostrades_core.execution_engine.gemseo_addon.mda.gauss_seidel import (
-    SoSMDAGaussSeidel,
-)
-
-"""
-A chain of MDAs to build hybrids of MDA algorithms sequentially
-***************************************************************
-"""
-
->>>>>>> 4a163031
 LOGGER = logging.getLogger("gemseo.addons.mda.purenewton_or_gs")
 
 
