'''
Copyright 2022 Airbus SAS
Modifications on 2023/04/04-2024/05/16 Copyright 2023 Capgemini

Licensed under the Apache License, Version 2.0 (the "License");
you may not use this file except in compliance with the License.
You may obtain a copy of the License at

    http://www.apache.org/licenses/LICENSE-2.0

Unless required by applicable law or agreed to in writing, software
distributed under the License is distributed on an "AS IS" BASIS,
WITHOUT WARRANTIES OR CONDITIONS OF ANY KIND, either express or implied.
See the License for the specific language governing permissions and
limitations under the License.
'''

from __future__ import annotations

import logging
from copy import deepcopy
from typing import TYPE_CHECKING, Any, Mapping, Sequence

from gemseo import create_mda
from gemseo.mda.sequential_mda import MDASequential

from sostrades_core.execution_engine.gemseo_addon.mda.gauss_seidel import (
    SoSMDAGaussSeidel,
)
from sostrades_core.execution_engine.proxy_discipline import ProxyDiscipline

if TYPE_CHECKING:
    from gemseo.core.discipline import MDODiscipline

LOGGER = logging.getLogger("gemseo.addons.mda.purenewton_or_gs")


class GSPureNewtonorGSMDA(MDASequential):
    """Perform some GaussSeidel iterations and then NewtonRaphson iterations."""

    def __init__(
        self,
        disciplines: Sequence[MDODiscipline],
        name: str | None = None,
        grammar_type: str = ProxyDiscipline.SOS_GRAMMAR_TYPE,
        tolerance: float = 1e-6,
        max_mda_iter: int = 10,
        relax_factor: float = 0.99,
        linear_solver: str = "DEFAULT",
        tolerance_gs: float = 10.0,
        max_mda_iter_gs: int = 10,
        linear_solver_tolerance: float = 1e-12,
        scaling_method: MDASequential.ResidualScaling = MDASequential.ResidualScaling.N_COUPLING_VARIABLES,
        warm_start: bool = False,
        use_lu_fact: bool = False,
        linear_solver_options: Mapping[str, Any] | None = None,
        **newton_mda_options,
    ) -> None:
        """
        Constructor

        :param disciplines: the disciplines list
        :type disciplines: list(MDODiscipline)
        :param name: name
        :type name: str
        :param grammar_type: the type of grammar to use for IO declaration
            either JSON_GRAMMAR_TYPE or SIMPLE_GRAMMAR_TYPE
        :type grammar_type: str
        :param tolerance: tolerance of the iterative direct coupling solver,
            norm of the current residuals divided by initial residuals norm
            shall be lower than the tolerance to stop iterating
        :type tolerance: float
        :param max_mda_iter: maximum number of iterations
        :type max_mda_iter: int
        :param relax_factor: relaxation factor
        :type relax_factor: float
        :param linear_solver: type of linear solver to be used to solve
            the Newton problem
        :type linear_solver: str
        :param max_mda_iter_gs: maximum number of iterations of the GaussSeidel
            solver
        :type max_mda_iter_gs: int
        :param warm_start: if True, the second iteration and ongoing
            start from the previous coupling solution
        :type warm_start: bool
        :param linear_solver_tolerance: Tolerance of the linear solver
            in the adjoint equation
        :type linear_solver_tolerance: float
        :param use_lu_fact: if True, when using adjoint/forward
            differenciation, store a LU factorization of the matrix
            to solve faster multiple RHS problem
        :type use_lu_fact: bool
        :param newton_mda_options: options passed to the MDANewtonRaphson
        :type newton_mda_options: dict
        """
        mda_gs = SoSMDAGaussSeidel(
            disciplines, max_mda_iter=max_mda_iter_gs, tolerance=tolerance_gs, name=None, grammar_type=grammar_type
        )
        mda_gs.tolerance = tolerance

        mda_newton = create_mda(
            'GSPureNewtonMDA',
            disciplines,
            max_mda_iter=max_mda_iter,
            name=None,
            grammar_type=grammar_type,
            linear_solver=linear_solver,
            linear_solver_options=linear_solver_options,
            tolerance_gs=tolerance_gs,
            max_mda_iter_gs=max_mda_iter_gs,
            use_lu_fact=use_lu_fact,
            tolerance=tolerance,
            relax_factor=relax_factor,
<<<<<<< HEAD
            **newton_mda_options

=======
            **newton_mda_options,
>>>>>>> e84764c0
        )

        sequence = [mda_gs, mda_newton]
        super().__init__(
            disciplines,
            sequence,
            name=name,
            grammar_type=grammar_type,
            max_mda_iter=max_mda_iter,
            tolerance=tolerance,
            linear_solver_options=linear_solver_options,
            linear_solver_tolerance=linear_solver_tolerance,
            warm_start=warm_start,
        )
        self.scaling = scaling_method

    def _run(self):
        """Runs the MDAs in a sequential way

        :returns: the local data
        """
        self._couplings_warm_start()
        # execute MDAs in sequence
        if self.reset_history_each_run:
            self.residual_history = []
        # initialize dm_values
        dm_values = {}
        try:
            mda_i = self.mda_sequence[1]
            mda_i.reset_statuses_for_run()
            dm_values = deepcopy(self._disciplines[0].dm.get_data_dict_values())
            self.local_data = mda_i.execute(self.local_data)
        except:
            LOGGER.warning('The GSPureNewtonMDA has not converged try with MDAGaussSeidel')
            mda_i = self.mda_sequence[0]
            mda_i.reset_statuses_for_run()
            dm = self._disciplines[0].ee.dm
            # set values directrly in dm to avoid reconfigure of disciplines
            dm.set_values_from_dict(dm_values)
            # self.disciplines[0].ee.load_study_from_input_dict(dm_values)
            self.local_data = mda_i.execute(self.local_data)

        self.residual_history += mda_i.residual_history<|MERGE_RESOLUTION|>--- conflicted
+++ resolved
@@ -111,12 +111,7 @@
             use_lu_fact=use_lu_fact,
             tolerance=tolerance,
             relax_factor=relax_factor,
-<<<<<<< HEAD
-            **newton_mda_options
-
-=======
             **newton_mda_options,
->>>>>>> e84764c0
         )
 
         sequence = [mda_gs, mda_newton]
