--- conflicted
+++ resolved
@@ -414,11 +414,7 @@
 
         return builder
 
-<<<<<<< HEAD
-    def create_builder_coupling(self, sos_name) -> SoSBuilder:
-=======
-    def create_builder_coupling(self, sos_name):
->>>>>>> 3f171227
+    def create_builder_coupling(self, sos_name: str) -> SoSBuilder:
         """
         create a builder  defined by a coupling type SoSCoupling
         """
