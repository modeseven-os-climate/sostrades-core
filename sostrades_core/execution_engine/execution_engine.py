'''
Copyright 2022 Airbus SAS
Modifications on 2023/04/06-2024/05/16 Copyright 2023 Capgemini

Licensed under the Apache License, Version 2.0 (the "License");
you may not use this file except in compliance with the License.
You may obtain a copy of the License at

    http://www.apache.org/licenses/LICENSE-2.0

Unless required by applicable law or agreed to in writing, software
distributed under the License is distributed on an "AS IS" BASIS,
WITHOUT WARRANTIES OR CONDITIONS OF ANY KIND, either express or implied.
See the License for the specific language governing permissions and
limitations under the License.
'''
# Execution engine SoSTrades code
import logging
<<<<<<< HEAD
import json
=======
from typing import Any, Callable, Optional, Union
>>>>>>> 4a163031

from sostrades_core.datasets.dataset_mapping import DatasetsMapping
from sostrades_core.execution_engine.builder_tools.tool_factory import ToolFactory
from sostrades_core.execution_engine.data_manager import DataManager, ParameterChange
from sostrades_core.execution_engine.ns_manager import NamespaceManager
from sostrades_core.execution_engine.post_processing_manager import (
    PostProcessingManager,
)
from sostrades_core.execution_engine.proxy_coupling import ProxyCoupling
from sostrades_core.execution_engine.proxy_discipline import ProxyDiscipline
from sostrades_core.execution_engine.scattermaps_manager import ScatterMapsManager
<<<<<<< HEAD
from sostrades_core.execution_engine.post_processing_manager import PostProcessingManager
from sostrades_core.execution_engine.proxy_coupling import ProxyCoupling
from sostrades_core.execution_engine.builder_tools.tool_factory import ToolFactory

from gemseo.core.discipline import MDODiscipline
from sostrades_core.execution_engine.sos_mdo_discipline import SoSMDODiscipline
=======
from sostrades_core.execution_engine.sos_factory import SosFactory
>>>>>>> 4a163031

DEFAULT_FACTORY_NAME = 'default_factory'
DEFAULT_NS_MANAGER_NAME = 'default_ns_namanger'
DEFAULT_scattermap_manager_NAME = 'default_smap_namanger'

MDODiscipline._MDODiscipline__set_local_data = SoSMDODiscipline._set_local_data_overload
MDODiscipline._filter_inputs = SoSMDODiscipline._filter_inputs


class ExecutionEngineException(Exception):
    pass


class ExecutionEngine:
    """
    SoSTrades execution engine
    """
    STUDY_AND_ROOT_PLACEHODER = '<study_and_root_ph>'
    STUDY_PLACEHOLDER_WITH_DOT = '<study_ph>.'
    STUDY_PLACEHOLDER_WITHOUT_DOT = '<study_ph>'

    def __init__(self, study_name,
                 rw_object=None,
                 root_dir=None,
                 study_filename=None,
                 yield_method=None,
                 logger: Optional[logging.Logger] = None):

        self.study_name = study_name
        self.study_filename = study_filename or study_name
        self.__yield_method = yield_method
        if logger is None:
            # Use rsplit to get sostrades_core.execution_engine instead of sostrades_core.execution_engine.execution_engine
            # as a default logger if not initialized
            self.logger = logging.getLogger(f"{__name__.rsplit('.', 2)[0]}.{self.__class__.__name__}")
        else:
            self.logger = logger

        self.__post_processing_manager = PostProcessingManager(self)

        self.ns_manager = NamespaceManager(name=DEFAULT_NS_MANAGER_NAME, ee=self)
        self.dm = DataManager(name=self.study_name,
                              root_dir=root_dir,
                              rw_object=rw_object,
                              study_filename=self.study_filename,
                              ns_manager=self.ns_manager,
                              logger=self.logger.getChild("DataManager"))
        self.scattermap_manager = ScatterMapsManager(
            name=DEFAULT_scattermap_manager_NAME, ee=self)

        self.tool_factory = ToolFactory(
            self, self.study_name)

        self.__factory = SosFactory(
            self, self.study_name)

        self.root_process: Union[ProxyCoupling, None] = None
        self.root_builder_ist = None
        self.check_data_integrity: bool = True

    @property
    def factory(self) -> SosFactory:
        """ Read-only accessor to the factory object

            :return: current used factory 
            :type: SosFactory
        """
        return self.__factory

    @property
    def post_processing_manager(self) -> PostProcessingManager:
        """ Read-only accessor to the post_processing_manager object

            :return: current used post_processing_manager 
            :type: PostProcessingManager
        """
        return self.__post_processing_manager

    # -- Public methods
    def select_root_process(self, repo, mod_id):

        # Method usage now ?
        # dead code in comment
        # usage regarding 'select_root_builder_ist'
        # usage only in testing not at runtime
        self.logger.warning(
            'DEPRECATION WARNING (07/2021).\n"select_root_process" methods is flagged to be checked regarding "select_root_builder_ist" method and usage in code (only in testing behaviour)')
        #         builder_list = self.factory.get_builder_from_process(repo=repo,
        #                                                              mod_id=mod_id)
        #         self.factory.set_builders_to_coupling_builder(builder_list)
        #
        #         self.load_study_from_input_dict({})

        # Set main process information to factory
        self.factory.repository = repo
        self.factory.process_identifier = mod_id

        self.select_root_builder_ist(repo, mod_id)
        self.attach_builders_to_root()

    def select_root_builder_ist(self, repo, mod_id):
        self.factory.repository = repo
        self.factory.process_identifier = mod_id
        self.root_builder_ist = self.factory.get_pb_ist_from_process(
            repo, mod_id)

    def attach_builders_to_root(self):
        builder_list_func = getattr(
            self.root_builder_ist, self.factory.BUILDERS_FUNCTION_NAME)
        builder_list = builder_list_func()

        self.factory.set_builders_to_coupling_builder(builder_list)
        # -- We are changing what happend in root, need to reset dm
        self.dm.reset()
        self.load_study_from_input_dict({})

    def set_root_process(self, process_instance: ProxyCoupling):
        # self.dm.reset()
        if isinstance(process_instance, ProxyCoupling):
            self.root_process = process_instance
        else:
            raise ExecutionEngineException(
                f'Execution engine root process is intended to be an instance or inherited instance of ProxyDiscipline class and not {type(process_instance)}.')

    def configure(self):
        self.logger.info('configuring ...')
        self.factory.build()
        self.root_process.configure()

        # create DM treenode to be able to populate it from GUI
        self.dm.treeview = None

    def prepare_execution(self):
        '''
        loop on proxy disciplines and execute prepare execution
        '''
        self.logger.info("Preparing execution.")
        # - instantiate models in user wrapps

        # clean unused namespaces
        self.clean_unused_namespaces()

        self.__factory.init_execution()
        # - execution
        self.root_process.prepare_execution()

    def __configure_io(self):
        self.logger.info('Configuring IO...')

        self.factory.build()
        self.root_process.configure_io()

    def __configure_execution(self):
        self.root_process.configure_execution()

        # create DM treenode to be able to populate it from GUI
        self.dm.treeview = None

    def update_from_dm(self):
        self.logger.info("Updating from DM.")
        self.root_process.update_from_dm()

    def build_cache_map(self):
        '''
        Build cache map with all gemseo disciplines cache
        '''
        self.dm.reinit_cache_map()

        self.root_process._set_dm_cache_map()

    def anonymize_caches_in_cache_map(self):
        '''
        Anonymize each cache of the cache map by anonymizing each variable key inside the cache
        The returned cache is a dict already serialized and anonymized
        None values are not serialized 
        '''
        anonymized_cache_map = {}
        if self.dm.cache_map != {}:
            for key, cache in self.dm.cache_map.items():
                serialized_new_cache = [cache_entry for cache_entry in cache]
                anonymized_cache = {}
                for index, index_dict in serialized_new_cache.items():
                    anonymized_cache[index] = {
                        data_types: {self.anonymize_key(key_to_anonymize): value for key_to_anonymize, value in
                                     values_dict.items()}
                        for data_types, values_dict in index_dict.items() if
                        values_dict is not None and data_types in ['inputs', 'outputs']}
                    if index_dict['jacobian'] is not None:
                        anonymized_cache[index]['jacobian'] = {self.anonymize_key(key_out): {self.anonymize_key(
                            key_in): value for key_in, value in in_dict.items()} for key_out, in_dict in
                                                               index_dict['jacobian'].items()}

                anonymized_cache_map[key] = anonymized_cache

        return anonymized_cache_map

    def unanonymize_caches_in_cache_map(self, cache_map):
        '''
        Unanonymize each cache of the cache map by anonymizing each variable key inside the cache
        The returned cache is a dict already serialized and anonymized
        None values are not serialized 
        '''
        unanonymized_cache_map = {}
        if cache_map != {}:
            for key, serialized_cache in cache_map.items():
                unanonymized_cache = {}
                for index, index_dict in serialized_cache.items():
                    unanonymized_cache[index] = {
                        data_types: {self.__unanonimize_key(key): value for key, value in values_dict.items()}
                        for data_types, values_dict in index_dict.items() if data_types in ['inputs', 'outputs']}
                    if 'jacobian' in index_dict:
                        unanonymized_cache[index]['jacobian'] = {
                            self.__unanonimize_key(key_out): {self.__unanonimize_key(
                                key_in): value for key_in, value in in_dict.items()} for key_out, in_dict in
                            index_dict['jacobian'].items()}
                unanonymized_cache_map[key] = unanonymized_cache

        return unanonymized_cache_map

    def get_cache_map_to_dump(self):
        '''
        Build if necessary and return data manager cache map
        '''
        if self.dm.cache_map is None:
            self.build_cache_map()

        anonymized_cache_map = self.anonymize_caches_in_cache_map()

        return anonymized_cache_map

    def load_cache_from_map(self, cache_map):
        '''
        Load disciplines cache from cache_map
        '''

        if len(cache_map) > 0:
            # build cache map and gemseo disciplines id map in data manager
            self.build_cache_map()

            unanonymized_cache_map = self.unanonymize_caches_in_cache_map(
                cache_map)
            # store cache of all gemseo disciplines

            self.dm.fill_gemseo_caches_with_unanonymized_cache_map(
                unanonymized_cache_map)

    def update_status_configure(self):
        '''
        Update status configure of all disciplines in factory
        '''
        for disc in self.factory.proxy_disciplines:
            disc._update_status_dm(ProxyDiscipline.STATUS_CONFIGURE)

    def get_treeview(self, no_data=False, read_only=False, exec_display=False):
        ''' returns the treenode build based on datamanager '''
        if self.dm.treeview is None or self.dm.treeview.exec_display != exec_display:
            self.dm.create_treeview(
                self.root_process, self.__factory.process_module, no_data, read_only, exec_display=exec_display)

        return self.dm.treeview

    def display_treeview_nodes(self, display_variables=None, exec_display=False):
        '''
        Display the treeview and create it if not 
        '''
        self.get_treeview(exec_display=exec_display)
        tv_to_display = self.dm.treeview.display_nodes(
            display_variables=display_variables)
        self.logger.info(tv_to_display)
        return tv_to_display

    def anonymize_key(self, key_to_anonymize):
        base_namespace = f'{self.study_name}.{self.root_process.sos_name}'
        converted_key = key_to_anonymize

        if key_to_anonymize == base_namespace:
            converted_key = key_to_anonymize.replace(
                base_namespace, ExecutionEngine.STUDY_AND_ROOT_PLACEHODER, 1)

        elif key_to_anonymize.startswith(f'{base_namespace}.'):
            converted_key = key_to_anonymize.replace(
                f'{base_namespace}.', f'{ExecutionEngine.STUDY_AND_ROOT_PLACEHODER}.', 1)

        elif key_to_anonymize.startswith(f'{self.study_name}.'):
            converted_key = key_to_anonymize.replace(
                f'{self.study_name}.', ExecutionEngine.STUDY_PLACEHOLDER_WITH_DOT, 1)
        elif key_to_anonymize.startswith(f'{self.study_name}'):
            converted_key = key_to_anonymize.replace(
                f'{self.study_name}', ExecutionEngine.STUDY_PLACEHOLDER_WITHOUT_DOT, 1)

        return converted_key

    def __unanonimize_key(self, key_to_unanonimize):
        base_namespace = f'{self.study_name}.{self.root_process.sos_name}'
        converted_key = key_to_unanonimize

        if key_to_unanonimize == ExecutionEngine.STUDY_AND_ROOT_PLACEHODER:
            converted_key = key_to_unanonimize.replace(
                ExecutionEngine.STUDY_AND_ROOT_PLACEHODER, base_namespace)

        elif key_to_unanonimize.startswith(f'{ExecutionEngine.STUDY_AND_ROOT_PLACEHODER}.'):
            converted_key = key_to_unanonimize.replace(
                f'{ExecutionEngine.STUDY_AND_ROOT_PLACEHODER}.', f'{base_namespace}.')

        elif key_to_unanonimize.startswith(ExecutionEngine.STUDY_PLACEHOLDER_WITH_DOT):
            converted_key = key_to_unanonimize.replace(
                ExecutionEngine.STUDY_PLACEHOLDER_WITH_DOT, f'{self.study_name}.')
        elif key_to_unanonimize.startswith(ExecutionEngine.STUDY_PLACEHOLDER_WITHOUT_DOT):
            converted_key = key_to_unanonimize.replace(
                ExecutionEngine.STUDY_PLACEHOLDER_WITHOUT_DOT, f'{self.study_name}')

        return converted_key

    def export_data_dict_and_zip(self, export_dir):
        '''
        serialise data dict of the study keeping namespaced variables
        and generate csv files of whole data
        '''
        self.logger.info('exporting data from study to externalised files...')
        self.logger.debug('dumping study before...')
        return self.dm.export_data_dict_and_zip(export_dir)

    def load_disciplines_status_dict(self, disciplines_status_dict):
        '''
        Read disciplines status dict given as argument and then update the execution engine
        accordingly

        :params: disciplines_status_dict, dictionary {disciplines_key: status}
        '''
        for discipline_key in self.dm.disciplines_dict:

            dm_discipline = self.dm.disciplines_dict[discipline_key][DataManager.DISC_REF]

            # Get basic discipline key
            target_key = dm_discipline.get_disc_full_name()

            # Check if basic key is available in the discipline status
            # dictionary to load
            if target_key not in disciplines_status_dict:
                # If not convert basic key to an anonimized key
                target_key = self.anonymize_key(target_key)

            if target_key in disciplines_status_dict:
                status_to_load = disciplines_status_dict[target_key]

                if isinstance(status_to_load, dict):
                    if self.dm.disciplines_dict[discipline_key]['classname'] in status_to_load:
                        status = status_to_load[self.dm.disciplines_dict[discipline_key]['classname']]
                        self.dm.disciplines_dict[discipline_key]['status'] = status
                        dm_discipline.status = status
                else:
                    self.dm.disciplines_dict[discipline_key]['status'] = status_to_load
                    dm_discipline.status = status_to_load

    def get_anonimated_disciplines_status_dict(self):
        '''
        Return the execution engine discipline status dictionary but with anonimize key

        :returns: dictionary {anonimize_disciplines_key: status}
        '''
        converted_dict = {}
        dict_to_convert = self.dm.build_disc_status_dict()

        for discipline_key in dict_to_convert.keys():
            converted_key = self.anonymize_key(discipline_key)
            converted_dict[converted_key] = dict_to_convert[discipline_key]

        return converted_dict

    def load_study_from_dataset(self, datasets_mapping: DatasetsMapping, update_status_configure: bool = True):
        '''
        Load a study from a datasets mapping dictionary : retreive dataset value and load study
        
        :param datasets_mapping: Dataset mapping to use
        :type datasets_mapping: DatasetsMapping
        :param update_status_configure: whether to update the status for configure
        :type update_status_configure: bool
        '''
        # call the configure function with the set dm data from datasets
        return self.configure_study_with_data(datasets_mapping, self.dm.fill_data_dict_from_datasets, update_status_configure)

    def load_study_from_input_dict(self, input_dict_to_load, update_status_configure=True):
        '''
        Load a study from an input dictionary : Convert the input_dictionary into a dm-like dictionary
        and compute the function load_study_from_dict
        '''
        dict_to_load = self.convert_input_dict_into_dict(input_dict_to_load)
        return self.load_study_from_dict(dict_to_load, self.__unanonimize_key, update_status_configure=update_status_configure)

    def get_anonimated_data_dict(self):
        '''
        return execution engine data dict using anonimizin key for serialisation purpose
        '''

        converted_dict = {}
        dict_to_convert = self.dm.convert_data_dict_with_full_name()

        for key in dict_to_convert.keys():
            new_key = self.anonymize_key(key)
            converted_dict[new_key] = dict_to_convert[key]

        return converted_dict

    def convert_input_dict_into_dict(self, input_dict):

        dm_dict = {key: {ProxyDiscipline.VALUE: value} for key, value in input_dict.items()}
        return dm_dict

    def load_study_from_dict(
            self, dict_to_load: dict[str:Any], anonymize_function=None, update_status_configure: bool = True
    ):
        '''
        method that imports data from dictionary to discipline tree

        :params: anonymize_function, a function that map a given key of the data
        dictionary using rule given by the execution engine for the saving process.
        If provided this function is use to load an anonymized reference data and
        compare the key with those of the current process
        :type: function

        :params: target_disc, SoSEval discipline to be configured during run method
        Optional parameter used only for evaluator process to avoid the configuration of all disciplines
        :type: SoSEval object
        '''
        self.logger.debug("Loading study from dictionary")

        if anonymize_function is None:
            data_cache = dict_to_load
        else:
            data_cache = {}
            for key, value in dict_to_load.items():
                converted_key = anonymize_function(key)
                data_cache.update({converted_key: value})

        # call the configure function with the set dm data from dict
        return self.configure_study_with_data(data_cache, self.dm.fill_data_dict_from_dict, update_status_configure)

    def configure_study_with_data(
<<<<<<< HEAD
            self,
            dict_or_datasets_to_load: Union[dict, DatasetsMapping],
            set_data_in_dm_function: Callable[[Union[dict, DatasetsMapping], set[str], bool, bool, bool], None],
            update_status_configure: bool,
=======
        self,
        dict_or_datasets_to_load: Union[dict, DatasetsMapping],
        set_data_in_dm_function: Callable[[Union[dict, DatasetsMapping], set[str], list[ParameterChange], bool, bool, bool], None],
        update_status_configure: bool,
>>>>>>> 4a163031
    ):
        '''
        method that insert data into dm and configure the process

        :param set_data_in_dm_function: a function sets data in datamanager data_dict using dict_or_datasets_to_load, with signature:
        set_data_in_dm_function(dict_or_datasets_to_load:Union[dict, DatasetsMapping], already_inserted_keys: set of data name, in_vars:bool, init_coupling_vars:bool, out_vars:bool) -> None
        :type set_data_in_dm_function: Callable

        '''
        iteration = 0

        loop_stop = False
        # convergence loop: run discipline configuration until the number of sub disciplines is stable
        # that should mean all disciplines under discipline to load are deeply
        # configured

        checked_keys = set()
        parameter_changes = list()

        while not loop_stop:
            self.logger.info("Configuring loop iteration %i.", iteration)
            if self.__yield_method is not None:
                self.__yield_method()

            self.dm.no_change = True
            # call the function that will set data in dm
<<<<<<< HEAD
            set_data_in_dm_function(dict_or_datasets_to_load, checked_keys, in_vars=True, init_coupling_vars=False,
                                    out_vars=False)
=======
            set_data_in_dm_function(dict_or_datasets_to_load, checked_keys, parameter_changes, in_vars=True, init_coupling_vars=False, out_vars=False)
>>>>>>> 4a163031

            self.__configure_io()

            if self.__yield_method is not None:
                self.__yield_method()

            iteration = iteration + 1

            if self.root_process.is_configured():
                loop_stop = True
            elif iteration >= 100:
                self.logger.warning('CONFIGURE WARNING: root process is not configured after 100 iterations')
                raise Exception('Too many iterations')

        # Convergence is ended
        # Set all output variables and strong couplings
<<<<<<< HEAD
        set_data_in_dm_function(dict_or_datasets_to_load, checked_keys, in_vars=False, init_coupling_vars=True,
                                out_vars=True)
=======
        set_data_in_dm_function(dict_or_datasets_to_load, checked_keys, parameter_changes, in_vars=False, init_coupling_vars=True, out_vars=True)
>>>>>>> 4a163031

        if self.__yield_method is not None:
            self.__yield_method()

        #         self.__configure_execution()

        # -- Init execute, to fully initialize models in discipline
        if len(checked_keys):
            self.update_from_dm()
            self.dm.create_reduced_dm()
            if update_status_configure:
                self.update_status_configure()
        elif self.dm.reduced_dm is None:
            self.dm.create_reduced_dm()

        self.dm.treeview = None
        return parameter_changes

    def clean_unused_namespaces(self):
        '''

        Returns:

        '''
        post_processing_ns_list = list(self.post_processing_manager.namespace_post_processing.keys())
        self.ns_manager.clean_unused_namespaces(post_processing_ns_list)

    def get_data_integrity_msg(self) -> str:
        """gathers the messages concerning data integrity"""
        integrity_msg_list = [
            f'Variable {self.dm.get_var_full_name(var_id)} : {var_data_dict[ProxyDiscipline.CHECK_INTEGRITY_MSG]}'
            for var_id, var_data_dict in self.dm.data_dict.items() if
            var_data_dict[ProxyDiscipline.CHECK_INTEGRITY_MSG] != '']

        full_integrity_msg = '\n'.join(integrity_msg_list)
        return full_integrity_msg

    def __check_data_integrity_msg(self, raise_exceptions: bool = True):
        '''
        Check if one data integrity msg is not empty string to crash a value error 
        as the old check_inputs in the dm juste before the execution
        Add the name of the variable in the message
        '''
        data_integrity_msg = self.get_data_integrity_msg()
        if data_integrity_msg != '':
            raise ValueError(data_integrity_msg)

    def set_debug_mode(self, mode=None, disc=None):
        ''' set recursively <disc> debug options of in ProxyDiscipline
        '''
        # TODO : update with new debug mode logic
        if disc is None:
            disc = self.root_process
        mode_str = mode
        if mode_str is None:
            mode_str = "all"
        msg = "Debug mode activated for discipline %s with mode <%s>" % (disc.get_disc_full_name(), mode_str)
        self.logger.info(msg)
        # set check options
        if mode is None:
            disc.nan_check = True
            disc.check_if_input_change_after_run = True
            disc.check_linearize_data_changes = True
            disc.check_min_max_gradients = True
            disc.check_min_max_couplings = True
        elif mode == "nan":
            disc.nan_check = True
        elif mode == "input_change":
            disc.check_if_input_change_after_run = True
        elif mode == "linearize_data_change":
            disc.check_linearize_data_changes = True
        elif mode == "min_max_grad":
            disc.check_min_max_gradients = True
        elif mode == "min_max_couplings":
            if isinstance(disc, ProxyCoupling):
                for sub_mda in disc.sub_mda_list:
                    sub_mda.debug_mode_couplings = True
        elif mode == 'data_check_integrity':
            self.check_data_integrity = True

        else:
            avail_debug = ["nan", "input_change",
                           "linearize_data_change", "min_max_grad", "min_max_couplings", 'data_check_integrity']
            raise ValueError("Debug mode %s is not among %s" % (mode, str(avail_debug)))
        # set debug modes of subdisciplines
        for disc in disc.proxy_disciplines:
            self.set_debug_mode(mode, disc)

    def get_input_data_for_gemseo(self, proxy_coupling):
        '''
        Get values of mdo_discipline input_grammar from data manager
        '''
        input_data = {}
        input_data_names = proxy_coupling.mdo_discipline_wrapp.mdo_discipline.input_grammar.names
        if len(input_data_names) > 0:
            for data_name in input_data_names:
                input_data[data_name] = self.dm.get_value(data_name)

        return input_data

    def update_dm_with_local_data(self, local_data):
        '''
        Update the DM with local data from GEMSEO

        Arguments:
            local_data (dict): to update datamanager with
        '''
        self.dm.set_values_from_dict(local_data)

    def execute(self, loaded_cache=None):
        ''' execution of the execution engine
        '''
        self.logger.info('PROCESS EXECUTION %s STARTS...', self.root_process.get_disc_full_name())
        #         self.root_process.clear_cache()
        self.update_from_dm()

        self.__check_data_integrity_msg()

        # -- prepare execution
        self.prepare_execution()

        if loaded_cache is not None:
            self.load_cache_from_map(loaded_cache)

        # -- execution with input data from DM
        ex_proc = self.root_process
        input_data = self.dm.get_data_dict_values()
        self.logger.info("Executing.")
        try:
            ex_proc.mdo_discipline_wrapp.mdo_discipline.execute(
                input_data=input_data)
        except:
            ex_proc.set_status_from_mdo_discipline()
            raise

        self.status = self.root_process.status
        self.logger.info('PROCESS EXECUTION %s ENDS.', self.root_process.get_disc_full_name())

        self.logger.info("Storing local data in datamanager.")
        # -- store local data in datamanager
        self.update_dm_with_local_data(
            ex_proc.mdo_discipline_wrapp.mdo_discipline.local_data)

        # -- update all proxy statuses
        ex_proc.set_status_from_mdo_discipline()

        return ex_proc<|MERGE_RESOLUTION|>--- conflicted
+++ resolved
@@ -16,11 +16,8 @@
 '''
 # Execution engine SoSTrades code
 import logging
-<<<<<<< HEAD
 import json
-=======
 from typing import Any, Callable, Optional, Union
->>>>>>> 4a163031
 
 from sostrades_core.datasets.dataset_mapping import DatasetsMapping
 from sostrades_core.execution_engine.builder_tools.tool_factory import ToolFactory
@@ -32,16 +29,14 @@
 from sostrades_core.execution_engine.proxy_coupling import ProxyCoupling
 from sostrades_core.execution_engine.proxy_discipline import ProxyDiscipline
 from sostrades_core.execution_engine.scattermaps_manager import ScatterMapsManager
-<<<<<<< HEAD
+
 from sostrades_core.execution_engine.post_processing_manager import PostProcessingManager
 from sostrades_core.execution_engine.proxy_coupling import ProxyCoupling
 from sostrades_core.execution_engine.builder_tools.tool_factory import ToolFactory
 
 from gemseo.core.discipline import MDODiscipline
 from sostrades_core.execution_engine.sos_mdo_discipline import SoSMDODiscipline
-=======
 from sostrades_core.execution_engine.sos_factory import SosFactory
->>>>>>> 4a163031
 
 DEFAULT_FACTORY_NAME = 'default_factory'
 DEFAULT_NS_MANAGER_NAME = 'default_ns_namanger'
@@ -421,7 +416,8 @@
         :type update_status_configure: bool
         '''
         # call the configure function with the set dm data from datasets
-        return self.configure_study_with_data(datasets_mapping, self.dm.fill_data_dict_from_datasets, update_status_configure)
+        return self.configure_study_with_data(datasets_mapping, self.dm.fill_data_dict_from_datasets,
+                                              update_status_configure)
 
     def load_study_from_input_dict(self, input_dict_to_load, update_status_configure=True):
         '''
@@ -429,7 +425,8 @@
         and compute the function load_study_from_dict
         '''
         dict_to_load = self.convert_input_dict_into_dict(input_dict_to_load)
-        return self.load_study_from_dict(dict_to_load, self.__unanonimize_key, update_status_configure=update_status_configure)
+        return self.load_study_from_dict(dict_to_load, self.__unanonimize_key,
+                                         update_status_configure=update_status_configure)
 
     def get_anonimated_data_dict(self):
         '''
@@ -480,17 +477,12 @@
         return self.configure_study_with_data(data_cache, self.dm.fill_data_dict_from_dict, update_status_configure)
 
     def configure_study_with_data(
-<<<<<<< HEAD
             self,
             dict_or_datasets_to_load: Union[dict, DatasetsMapping],
-            set_data_in_dm_function: Callable[[Union[dict, DatasetsMapping], set[str], bool, bool, bool], None],
+            set_data_in_dm_function: Callable[
+                [Union[dict, DatasetsMapping], set[str], list[ParameterChange], bool, bool, bool], None],
             update_status_configure: bool,
-=======
-        self,
-        dict_or_datasets_to_load: Union[dict, DatasetsMapping],
-        set_data_in_dm_function: Callable[[Union[dict, DatasetsMapping], set[str], list[ParameterChange], bool, bool, bool], None],
-        update_status_configure: bool,
->>>>>>> 4a163031
+
     ):
         '''
         method that insert data into dm and configure the process
@@ -517,12 +509,8 @@
 
             self.dm.no_change = True
             # call the function that will set data in dm
-<<<<<<< HEAD
-            set_data_in_dm_function(dict_or_datasets_to_load, checked_keys, in_vars=True, init_coupling_vars=False,
-                                    out_vars=False)
-=======
-            set_data_in_dm_function(dict_or_datasets_to_load, checked_keys, parameter_changes, in_vars=True, init_coupling_vars=False, out_vars=False)
->>>>>>> 4a163031
+            set_data_in_dm_function(dict_or_datasets_to_load, checked_keys, parameter_changes, in_vars=True,
+                                    init_coupling_vars=False, out_vars=False)
 
             self.__configure_io()
 
@@ -539,12 +527,9 @@
 
         # Convergence is ended
         # Set all output variables and strong couplings
-<<<<<<< HEAD
-        set_data_in_dm_function(dict_or_datasets_to_load, checked_keys, in_vars=False, init_coupling_vars=True,
-                                out_vars=True)
-=======
-        set_data_in_dm_function(dict_or_datasets_to_load, checked_keys, parameter_changes, in_vars=False, init_coupling_vars=True, out_vars=True)
->>>>>>> 4a163031
+
+        set_data_in_dm_function(dict_or_datasets_to_load, checked_keys, parameter_changes, in_vars=False,
+                                init_coupling_vars=True, out_vars=True)
 
         if self.__yield_method is not None:
             self.__yield_method()
