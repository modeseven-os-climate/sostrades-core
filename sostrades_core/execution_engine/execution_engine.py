--- conflicted
+++ resolved
@@ -208,7 +208,6 @@
         self.root_process._set_dm_cache_map()
 
     def anonymize_caches_in_cache_map(self):
-<<<<<<< HEAD
         """
         Anonymize each cache in the cache map by converting each variable key inside the cache
         to its anonymized form. The returned cache map is a dictionary with the same structure,
@@ -258,36 +257,10 @@
                     }
                 # Add the anonymized cache to the result dictionary
                 anonymized_cache_map[key] = anonymized_cache
-=======
-        '''
-        Anonymize each cache of the cache map by anonymizing each variable key inside the cache
-        The returned cache is a dict already serialized and anonymized
-        None values are not serialized
-        '''
-        anonymized_cache_map = {}
-        if self.dm.cache_map != {}:
-            for key, cache in self.dm.cache_map.items():
-                if cache is not None and cache.get_length() > 0:
-                    serialized_new_cache = cache.get_all_data()
-                    anonymized_cache = {}
-                    for index, index_dict in serialized_new_cache.items():
-                        anonymized_cache[index] = {
-                            data_types: {self.anonymize_key(key_to_anonymize): value for key_to_anonymize, value in
-                                         values_dict.items()}
-                            for data_types, values_dict in index_dict.items() if
-                            values_dict is not None and data_types in ['inputs', 'outputs']}
-                        if index_dict['jacobian'] is not None:
-                            anonymized_cache[index]['jacobian'] = {self.anonymize_key(key_out): {self.anonymize_key(
-                                key_in): value for key_in, value in in_dict.items()} for key_out, in_dict in
-                                                                   index_dict['jacobian'].items()}
-
-                    anonymized_cache_map[key] = anonymized_cache
->>>>>>> a4696ed9
 
         return anonymized_cache_map
 
     def unanonymize_caches_in_cache_map(self, cache_map):
-<<<<<<< HEAD
         """
         Unanonymize each cache in the cache map by converting each key inside the cache
         to its original form. The returned cache map is a dictionary with the same structure,
@@ -325,13 +298,7 @@
             return {self.__unanonimize_key(key): un_anonymize_dict(value) for key, value in dict_to_anonymize.items()}
 
         # Initialize an empty dictionary to store the unanonymized cache map
-=======
-        '''
-        Unanonymize each cache of the cache map by anonymizing each variable key inside the cache
-        The returned cache is a dict already serialized and anonymized
-        None values are not serialized
-        '''
->>>>>>> a4696ed9
+
         unanonymized_cache_map = {}
         cache_unanonymize_func = {'inputs': un_anonymize_dict, 'outputs': un_anonymize_dict,
                                   'jacobian': un_anonymize_dict_of_dict}
