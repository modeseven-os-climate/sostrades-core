--- conflicted
+++ resolved
@@ -268,12 +268,6 @@
         """
         self.proxy_disciplines = []
         self._status = None
-<<<<<<< HEAD
-=======
-        # ------------DEBUG VARIABLES----------------------------------------
-        self.debug_modes = []
-        # ----------------------------------------------------
->>>>>>> 1c8a9cf1
 
         # -- Base disciplinary attributes
         self.jac_boundaries = {}
@@ -778,22 +772,11 @@
         """
         set debug mode recursively to children with priority to parent
         """
-<<<<<<< HEAD
         for disc in self.proxy_disciplines:
             if ProxyDiscipline.DEBUG_MODE in disc._data_in:
                 self.dm.set_data(self.get_var_full_name(
                     self.DEBUG_MODE, disc._data_in), self.VALUE, debug_mode, check_value=False)
                 disc.set_debug_mode_rec(debug_mode)
-=======
-
-        if debug_mode == 'all':
-            self.debug_modes = [mode for mode in ProxyDiscipline.AVAILABLE_DEBUG_MODE if mode not in ['', 'all']]
-        elif debug_mode not in self.debug_modes:
-            self.debug_modes.append(debug_mode)
-
-        for proxy_disc in self.proxy_disciplines:
-            proxy_disc.set_debug_mode_rec(debug_mode)
->>>>>>> 1c8a9cf1
 
     def set_children_cache_inputs(self):
         '''
