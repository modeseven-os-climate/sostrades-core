--- conflicted
+++ resolved
@@ -32,13 +32,11 @@
 from copy import deepcopy
 from pandas import DataFrame
 from numpy import ndarray
-from numpy import int32 as np_int32, float32 as np_float32, float64 as np_float64, complex128 as np_complex128, int64 as np_int64
+from numpy import int32 as np_int32, float32 as np_float32, float64 as np_float64, complex128 as np_complex128, \
+    int64 as np_int64
 from numpy import bool_ as np_bool
-<<<<<<< HEAD
+
 from sostrades_core.tools.compare_data_manager_tooling import dict_are_equal
-=======
-from gemseo.utils.compare_data_manager_tooling import dict_are_equal
->>>>>>> b3168cec
 
 from gemseo.core.discipline import MDODiscipline
 from sostrades_core.execution_engine.mdo_discipline_wrapp import MDODisciplineWrapp
@@ -224,12 +222,9 @@
                                  [0] * len(possible_maturities)))
 
     NUM_DESC_IN = {
-<<<<<<< HEAD
         LINEARIZATION_MODE: {TYPE: 'string', DEFAULT: MDODiscipline.ApproximationMode.FINITE_DIFFERENCES,
-                             # POSSIBLE_VALUES: list(MDODiscipline.AVAILABLE_MODES),
-=======
-        LINEARIZATION_MODE: {TYPE: 'string', DEFAULT: 'auto', POSSIBLE_VALUES: list(MDODiscipline.AVAILABLE_MODES),
->>>>>>> b3168cec
+                             POSSIBLE_VALUES: list(MDODiscipline.AVAILABLE_MODES),
+
                              NUMERICAL: True, STRUCTURING: True},
         CACHE_TYPE: {TYPE: 'string', DEFAULT: MDODiscipline.CacheType.NONE,
                      POSSIBLE_VALUES: [MDODiscipline.CacheType.NONE, MDODiscipline.CacheType.SIMPLE],
