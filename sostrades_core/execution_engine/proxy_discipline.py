'''
Copyright 2022 Airbus SAS

Licensed under the Apache License, Version 2.0 (the "License");
you may not use this file except in compliance with the License.
You may obtain a copy of the License at

    http://www.apache.org/licenses/LICENSE-2.0

Unless required by applicable law or agreed to in writing, software
distributed under the License is distributed on an "AS IS" BASIS,
WITHOUT WARRANTIES OR CONDITIONS OF ANY KIND, either express or implied.
See the License for the specific language governing permissions and
limitations under the License.
'''
import copy
import logging

'''
mode: python; py-indent-offset: 4; tab-width: 8; coding: utf-8
'''
# set-up the folder where GEMSEO will look-up for new wrapps (solvers,
# grammars etc)
from typing import Union
import os
from os.path import dirname, join

parent_dir = dirname(__file__)
GEMSEO_ADDON_DIR = "gemseo_addon"
os.environ["GEMSEO_PATH"] = join(parent_dir, GEMSEO_ADDON_DIR)

from copy import deepcopy
from pandas import DataFrame
from numpy import ndarray
from numpy import int32 as np_int32, float64 as np_float64, complex128 as np_complex128, int64 as np_int64, floating

from gemseo.utils.compare_data_manager_tooling import dict_are_equal
from sostrades_core.api import get_sos_logger
from sostrades_core.execution_engine.data_connector.data_connector_factory import ConnectorFactory

from sostrades_core.tools.conversion.conversion_sostrades_sosgemseo import convert_array_into_new_type, \
    convert_new_type_into_array

from gemseo.core.discipline import MDODiscipline
from sostrades_core.execution_engine.mdo_discipline_wrapp import MDODisciplineWrapp
from sostrades_core.execution_engine.sos_mdo_discipline import SoSMDODiscipline
from sostrades_core.execution_engine.sos_wrapp import SoSWrapp
from gemseo.core.chain import MDOChain
from sostrades_core.tools.controllers.simpy_formula import SympyFormula
from sostrades_core.tools.check_data_integrity.check_data_integrity import CheckDataIntegrity


class ProxyDisciplineException(Exception):
    pass


# to avoid circular redundancy with nsmanager
NS_SEP = '.'


class ProxyDiscipline(object):
    """
    **ProxyDiscipline** is a class proxy for a  discipline on the SoSTrades side.

    It contains the information and methonds necessary for i/o configuration (static or dynamic).

    Leaves of the process tree are direct instances of ProxyDiscipline. Other nodes are instances that inherit from
    ProxyDiscipline (e.g. ProxyCoupling).

    An instance of ProxyDiscipline is in one-to-one aggregation with an instance of MDODisciplineWrapp, which allows the
    use of different wrapping modes to provide the model run.

    During the prepare_execution step, the ProxyDiscipline coordinates the instantiation of the GEMSEO objects that
    manage the model run.

    Attributes:
        mdo_discipline_wrapp (MDODisciplineWrapp): aggregated object that references the wrapper and GEMSEO discipline

        proxy_disciplines (List[ProxyDiscipline]): children in the process tree
        status (property,<<associated with string _status>>): status in the current process,either CONFIGURATION or
         provided by the GEMSEO objects during run

        disc_id (string): anonymized discipline identifier in the data manager
        sos_name (string): name of the discipline/node
        ee (ExecutionEngine): execution engine of the process
        dm (DataManager): data manager of the process


        is_sos_coupling (bool): type of node flag
        is_optim_scenario (bool): type of node flag
        is_parallel (bool): type of node flag
        is_specific_driver (bool): type of node flag

        _is_configured (bool): flag for configuration relaying on children configuration and structuring vars changes
        _reset_cache (bool): flag to reset cache

        inst_desc_in (Dict[Dict]): desc_in of instance used to add dynamic inputs
        inst_desc_out (Dict[Dict]): desc_out of instance used to add dynamic outputs
        _data_in (Dict[Dict]): instance variable for input data handling containing description of variables in disc and subprocess
        _data_out (Dict[Dict]): instance variable for output data handling containing description of variables in disc and subprocess

        _io_ns_map_in(Dict[int]): map of short names to namespace object id of discipline DESC_IN+NUM_DESC_IN+inst_desc_in
        _io_ns_map_out(Dict[int]): map of short names to namespace object id of discipline DESC_OUT+inst_desc_out

        _structuring_variables (Dict[Any]): stored values of variables whose changes force revert of the configured status
        _maturity (string): maturity of the user-defined model


        cls (Class): constructor of the model wrapper with user-defin ed run (or None)
    """
    # -- Disciplinary attributes
    DESC_IN = None
    DESC_OUT = None
    IO_TYPE = 'io_type'
    IO_TYPE_IN = SoSWrapp.IO_TYPE_IN
    IO_TYPE_OUT = SoSWrapp.IO_TYPE_OUT
    TYPE = SoSWrapp.TYPE
    SUBTYPE = SoSWrapp.SUBTYPE
    COUPLING = SoSWrapp.COUPLING
    VISIBILITY = SoSWrapp.VISIBILITY
    LOCAL_VISIBILITY = SoSWrapp.LOCAL_VISIBILITY
    INTERNAL_VISIBILITY = SoSWrapp.INTERNAL_VISIBILITY
    SHARED_VISIBILITY = SoSWrapp.SHARED_VISIBILITY
    AVAILABLE_VISIBILITIES = [
        LOCAL_VISIBILITY,
        INTERNAL_VISIBILITY,
        SHARED_VISIBILITY]
    NAMESPACE = SoSWrapp.NAMESPACE
    NS_REFERENCE = 'ns_reference'
    VALUE = SoSWrapp.VALUE
    DEFAULT = SoSWrapp.DEFAULT
    EDITABLE = SoSWrapp.EDITABLE
    USER_LEVEL = SoSWrapp.USER_LEVEL
    STRUCTURING = SoSWrapp.STRUCTURING
    POSSIBLE_VALUES = SoSWrapp.POSSIBLE_VALUES
    RANGE = SoSWrapp.RANGE
    UNIT = SoSWrapp.UNIT
    DESCRIPTION = SoSWrapp.DESCRIPTION
    NUMERICAL = SoSWrapp.NUMERICAL
    META_INPUT = 'meta_input'
    OPTIONAL = 'optional'
    ORIGIN = 'model_origin'
    HEADERS = 'headers'
    COMPOSED_OF = 'composed_of'
    DISCIPLINES_DEPENDENCIES = 'disciplines_dependencies'
    VAR_NAME = SoSWrapp.VAR_NAME
    VISIBLE = SoSWrapp.VISIBLE
    CONNECTOR_DATA = SoSWrapp.CONNECTOR_DATA
    CACHE_TYPE = 'cache_type'
    CACHE_FILE_PATH = 'cache_file_path'
    FORMULA = 'formula'
    IS_FORMULA = 'is_formula'
    IS_EVAL = 'is_eval'
    CHECK_INTEGRITY_MSG = 'check_integrity_msg'
    VARIABLE_KEY = 'variable_key'  # key for ontology

    DATA_TO_CHECK = [TYPE, UNIT, RANGE,
                     POSSIBLE_VALUES, USER_LEVEL]
    NO_UNIT_TYPES = ['bool', 'string', 'string_list']
    # Dict  ex: {'ColumnName': (column_data_type, column_data_range,
    # column_editable)}
    DATAFRAME_DESCRIPTOR = SoSWrapp.DATAFRAME_DESCRIPTOR
    DYNAMIC_DATAFRAME_COLUMNS = SoSWrapp.DYNAMIC_DATAFRAME_COLUMNS
    DATAFRAME_EDITION_LOCKED = SoSWrapp.DATAFRAME_EDITION_LOCKED
    #
    DF_EXCLUDED_COLUMNS = 'dataframe_excluded_columns'
    DEFAULT_EXCLUDED_COLUMNS = ['year', 'years']
    DISCIPLINES_FULL_PATH_LIST = 'discipline_full_path_list'

    # -- Variable types information section
    VAR_TYPE_ID = 'type'
    # complex can also be a type if we use complex step
    INT_MAP = (int, np_int32, np_int64, np_complex128)
    FLOAT_MAP = (float, np_float64, np_complex128)
    PROC_BUILDER_MODAL = 'proc_builder_modal'
    VAR_TYPE_MAP = {
        # an integer cannot be a float
        'int': INT_MAP,
        # a designed float can be integer (with python 3 no problem)
        'float': FLOAT_MAP + INT_MAP,
        'string': str,
        'string_list': list,
        'string_list_list': list,
        'float_list': list,
        'int_list': list,
        'dict_list': list,
        'array': ndarray,
        'df_dict': dict,
        'dict': dict,
        'dataframe': DataFrame,
        'bool': bool,
        'list': list,
        PROC_BUILDER_MODAL: dict
    }
    VAR_TYPE_GEMS = ['int', 'array', 'float_list', 'int_list']
    STANDARD_TYPES = [int, float, np_int32, np_int64, np_float64, bool]
    NEW_VAR_TYPE = ['dict', 'dataframe',
                    'string_list', 'string', 'float', 'int', 'list']

    UNSUPPORTED_GEMSEO_TYPES = []
    for type in VAR_TYPE_MAP.keys():
        if type not in VAR_TYPE_GEMS and type not in NEW_VAR_TYPE:
            UNSUPPORTED_GEMSEO_TYPES.append(type)

    # # Warning : We cannot put string_list into dict, all other types inside a dict are possiblr with the type dict
    # # df_dict = dict , string_dict = dict, list_dict = dict
    TYPE_METADATA = "type_metadata"

    DEFAULT = 'default'
    POS_IN_MODE = ['value', 'list', 'dict']

    DEBUG_MODE = SoSMDODiscipline.DEBUG_MODE
    AVAILABLE_DEBUG_MODE = ["", "nan", "input_change",
                            "linearize_data_change", "min_max_grad", "min_max_couplings", "all"]

    # -- status section

    # -- Maturity section
    possible_maturities = [
        'Fake',
        'Research',
        'Official',
        'Official Validated']
    dict_maturity_ref = dict(zip(possible_maturities,
                                 [0] * len(possible_maturities)))

    NUM_DESC_IN = {
        'linearization_mode': {TYPE: 'string', DEFAULT: 'auto',  # POSSIBLE_VALUES: list(MDODiscipline.AVAILABLE_MODES),
                               NUMERICAL: True},
        CACHE_TYPE: {TYPE: 'string', DEFAULT: 'None',
                     POSSIBLE_VALUES: ['None', MDODiscipline.SIMPLE_CACHE],
                     # ['None', MDODiscipline.SIMPLE_CACHE, MDODiscipline.HDF5_CACHE, MDODiscipline.MEMORY_FULL_CACHE]
                     NUMERICAL: True,
                     STRUCTURING: True},
        CACHE_FILE_PATH: {TYPE: 'string', DEFAULT: '', NUMERICAL: True, OPTIONAL: True, STRUCTURING: True},
        DEBUG_MODE: {TYPE: 'string', DEFAULT: '', POSSIBLE_VALUES: list(AVAILABLE_DEBUG_MODE),
                     NUMERICAL: True, STRUCTURING: True}
    }

    # -- grammars
    SOS_GRAMMAR_TYPE = "SoSSimpleGrammar"

    # -- status
    STATUS_VIRTUAL = MDODiscipline.STATUS_VIRTUAL
    STATUS_PENDING = MDODiscipline.STATUS_PENDING
    STATUS_DONE = MDODiscipline.STATUS_DONE
    STATUS_RUNNING = MDODiscipline.STATUS_RUNNING
    STATUS_FAILED = MDODiscipline.STATUS_FAILED
    STATUS_CONFIGURE = MDODiscipline.STATUS_CONFIGURE
    STATUS_LINEARIZE = MDODiscipline.STATUS_LINEARIZE

    EE_PATH = 'sostrades_core.execution_engine'

    def __init__(self, sos_name, ee, cls_builder=None, associated_namespaces=None, database_id = None):
        '''
        Constructor

        Arguments:
            sos_name (string): name of the discipline/node
            ee (ExecutionEngine): execution engine of the current process
            cls_builder (Class): class constructor of the user-defined wrapper (or None)
            associated_namespaces(List[string]): list containing ns ids ['name__value'] for namespaces associated to builder
        '''
        # Enable not a number check in execution result and jacobian result
        # Be carreful that impact greatly calculation performances
<<<<<<< HEAD
        self.mdo_discipline_wrapp: MDODisciplineWrapp = self.create_mdo_discipline_wrap(name=sos_name,
                                                                                        wrapper=cls_builder,
                                                                                        wrapping_mode='SoSTrades')
        self._reload(sos_name, ee, associated_namespaces)
        self.logger: logging.Logger = get_sos_logger(f'{self.ee.logger.name}.Discipline')
=======
        self.mdo_discipline_wrapp = None
        self.create_mdo_discipline_wrap(
            name=sos_name, wrapper=cls_builder, wrapping_mode='SoSTrades')
        self._reload(sos_name, ee, associated_namespaces, database_id)
        self.logger = get_sos_logger(f'{self.ee.logger.name}.Discipline')
>>>>>>> 3f171227
        self.model = None
        self.__father_builder = None
        self.father_executor: Union["ProxyDiscipline", None] = None
        self.cls = cls_builder
        self.loaded_database = False 

    def set_father_executor(self, father_executor: "ProxyDiscipline"):
        """
        set father executor

        Arguments:
            father_executor (ProxyDiscipline): proxy that orchestrates the execution of this proxy discipline (e.g. coupling)
        """
        self.father_executor = father_executor

    def _add_optional_shared_ns(self):
        """
        Adds the shared namespaces that have a default value depending on the Proxy type. To be overload in subclasses.
        """
        pass

<<<<<<< HEAD
    def _reload(self, sos_name: str, ee: "ExecutionEngine", associated_namespaces: Union[list[str], None]  = None):
=======
    def _reload(self, sos_name, ee, associated_namespaces=None, database_id = None):
>>>>>>> 3f171227
        """
        Reload ProxyDiscipline attributes and set is_sos_coupling.

        Arguments:
            sos_name (string): name of the discipline/node
            ee (ExecutionEngine): execution engine of the current process
            associated_namespaces(List[string]): list containing ns ids ['name__value'] for namespaces associated to builder
        """
        self.proxy_disciplines = []
        self._status = None
        self.status_observers = []
        self.__config_dependency_disciplines = []
        self.__config_dependent_disciplines = []
        # -- Base disciplinary attributes
        self.jac_boundaries = {}
        self.disc_id = None
        self.sos_name = sos_name
        self.ee = ee
        self.dm = self.ee.dm
        if associated_namespaces is None:
            self.associated_namespaces = []
        else:
            self.associated_namespaces = associated_namespaces
        self._add_optional_shared_ns()
        self.ee.ns_manager.create_disc_ns_info(self)

        if not hasattr(self, 'is_sos_coupling'):
            self.is_sos_coupling = False
        self.is_optim_scenario = False
        self.is_parallel = False
        self.is_specific_driver = False

        self.in_checkjac = False
        self._is_configured = False
        self._reset_cache = False
        self._set_children_cache = False
        self._reset_debug_mode = False

        # -- disciplinary data attributes
        self.inst_desc_in = None  # desc_in of instance used to add dynamic inputs
        self.inst_desc_out = None  # desc_out of instance used to add dynamic outputs

        self._data_in = None
        self._data_out = None
        self._io_ns_map_in = None
        self._io_ns_map_out = None  # used by ProxyCoupling, ProxyDriverEvaluator
        self.database_id = database_id
        self._structuring_variables = None
        self.reset_data()
        # -- Maturity attribute
        self._maturity = self.get_maturity()

        # Add the discipline in the dm and get its unique disc_id (was in the
        # configure)
        self._set_dm_disc_info()

        # Instantiate check_data_integrity class to check data after dm save
        self.check_data_integrity_cls = CheckDataIntegrity(
            self.__class__, self.dm)
        # update discipline status to CONFIGURE
        self._update_status_dm(self.STATUS_CONFIGURE)

    def create_mdo_discipline_wrap(self, name: str, wrapper, wrapping_mode: str) -> MDODisciplineWrapp:
        """
        creation of mdo_discipline_wrapp by the proxy
        To be overloaded by proxy without MDODisciplineWrapp (eg scatter...)
        """
        return MDODisciplineWrapp(name, wrapper, wrapping_mode)
        # self.assign_proxy_to_wrapper()
        # NB: this above is is problematic because made before dm assignation in ProxyDiscipline._reload, but it is also
        # unnecessary as long as no wrapper configuration actions are demanded BEFORE first proxy configuration.

    @property
    def status(self):  # type: (...) -> str
        """
        The status of the discipline, to be retrieved from the GEMSEO object after configuration.
        """
        if self._status != self.STATUS_CONFIGURE:
            return self.get_status_after_configure()
        return self.STATUS_CONFIGURE

    @property
    def father_builder(self):
        """
        The SoSBuilder that have built the discipline , Proxycoupling has no father_builder
        """
        try:
            return self.__father_builder
        except:
            return None

    @father_builder.setter
    def father_builder(self, builder):
        """
        setter of father_builder
        """
        self.__father_builder = builder

    @property
    def config_dependency_disciplines(self):  # type: (...) -> str
        """
        The config_dependency_disciplines list which represents the list of disciplines that must be configured before you configure
        """

        return self.__config_dependency_disciplines

    @property
    def config_dependent_disciplines(self):  # type: (...) -> str
        """
        The config_dependent_disciplines list which represents the list of disciplines that need to be configured after you configure
        """

        return self.__config_dependent_disciplines

    @status.setter
    def status(self, status):
        """
        setter of status
        """
        self._update_status_dm(status)

    def prepare_execution(self):
        '''
        GEMSEO objects instanciation
        '''
        if self.mdo_discipline_wrapp.mdo_discipline is None:
            # init gemseo discipline if it has not been created yet
            self.mdo_discipline_wrapp.create_gemseo_discipline(proxy=self,
                                                               reduced_dm=self.ee.dm.reduced_dm,
                                                               cache_type=self.get_sosdisc_inputs(
                                                                   self.CACHE_TYPE),
                                                               cache_file_path=self.get_sosdisc_inputs(
                                                                   self.CACHE_FILE_PATH))
            self.add_status_observers_to_gemseo_disc()

        else:
            # TODO : this should only be necessary when changes in structuring
            # variables happened?
            self.set_wrapper_attributes(self.mdo_discipline_wrapp.wrapper)

            if self._reset_cache:
                # set new cache when cache_type have changed (self._reset_cache
                # == True)
                self.set_cache(self.mdo_discipline_wrapp.mdo_discipline, self.get_sosdisc_inputs(self.CACHE_TYPE),
                               self.get_sosdisc_inputs(self.CACHE_FILE_PATH))
                if self.get_sosdisc_inputs(self.CACHE_TYPE) == 'None' and self.dm.cache_map is not None:
                    self.delete_cache_in_cache_map()

            #             if self._reset_debug_mode:
            #                 # update default values when changing debug modes between executions
            #                 to_update_debug_mode = self.get_sosdisc_inputs(self.DEBUG_MODE, in_dict=True, full_name=True)
            #                 self.mdo_discipline_wrapp.update_default_from_dict(to_update_debug_mode)
            # set the status to pending on GEMSEO side (so that it does not
            # stay on DONE from last execution)
            self.mdo_discipline_wrapp.mdo_discipline.status = MDODiscipline.STATUS_PENDING

        # clear the proxy from the wrapper before execution
        self.clear_proxy_from_wrapper()
        # status and flags
        self.status = self.mdo_discipline_wrapp.mdo_discipline.status
        self._reset_cache = False
        self._reset_debug_mode = False

    def add_status_observers_to_gemseo_disc(self):
        '''
        Add all observers that have been addes when gemseo discipline was not instanciated
        '''

        for observer in self.status_observers:
            if self.mdo_discipline_wrapp is not None and self.mdo_discipline_wrapp.mdo_discipline is not None:
                self.mdo_discipline_wrapp.mdo_discipline.add_status_observer(
                    observer)

    def set_cache(self, disc: MDODiscipline, cache_type: str, cache_hdf_file: str):
        '''
        Instanciate and set cache for disc if cache_type is not 'None'

        Arguments:
            disc (MDODiscipline): GEMSEO object to set cache
            cache_type (string): type of cache
            cache_hdf_file (string): cache hdf file path
        '''
        if cache_type == MDOChain.HDF5_CACHE and cache_hdf_file is None:
            raise Exception(
                'if the cache type is set to HDF5Cache, the cache_file path must be set')
        else:
            disc.cache = None
            if cache_type != 'None':
                disc.set_cache_policy(
                    cache_type=cache_type, cache_hdf_file=cache_hdf_file)

    def delete_cache_in_cache_map(self):
        '''
        If a cache has been written
        '''
        hashed_uid = self.get_cache_map_hashed_uid(self)
        self.dm.delete_hashed_id_in_cache_map(hashed_uid)

    def get_shared_namespace_list(self, data_dict):
        '''
        Get the list of namespaces defined in the data_in or data_out when the visibility of the variable is shared

        Arguments:
            data_dict (Dict[dict]): data_in or data_out
        '''
        shared_namespace_list = []

        for item in data_dict.values():
            self.__append_item_namespace(item, shared_namespace_list)

        return list(set(shared_namespace_list))

    def __append_item_namespace(self, item, ns_list):
        '''
        Append the namespace if the visibility is shared

        Arguments:
            item (dict): element to append to the ns_list
            ns_list (List[Namespace]): list of namespaces [???]
        '''
        if self.VISIBILITY in item and item[self.VISIBILITY] == self.SHARED_VISIBILITY:
            try:
                ns_list.append(item[self.NAMESPACE])
            except:
                pass

    def get_input_data_names(self, as_namespaced_tuple=False):
        '''
        Returns:
            (List[string]) of input data full names based on i/o and namespaces declarations in the user wrapper
        '''
        return list(self.get_data_io_with_full_name(self.IO_TYPE_IN, as_namespaced_tuple).keys())

    def get_output_data_names(self, as_namespaced_tuple=False):
        '''
        Returns:
            (List[string]) outpput data full names based on i/o and namespaces declarations in the user wrapper
        '''
        return list(self.get_data_io_with_full_name(self.IO_TYPE_OUT, as_namespaced_tuple).keys())

    def get_data_io_dict(self, io_type):
        '''
        Get the DESC_IN+NUM_DESC_IN+inst_desc_in or the DESC_OUT+inst_desc_out depending on the io_type

        Arguments:
            io_type (string): IO_TYPE_IN or IO_TYPE_OUT

        Returns:
            (Dict(dict)) data_in or data_out
        Raises:
            Exception if io_type
        '''
        if io_type == self.IO_TYPE_IN:
            return self.get_data_in()
        elif io_type == self.IO_TYPE_OUT:
            return self.get_data_out()
        else:
            raise Exception(
                f'data type {io_type} not recognized [{self.IO_TYPE_IN}/{self.IO_TYPE_OUT}]')

    def get_data_io_dict_keys(self, io_type):
        '''
        Get the DESC_IN+NUM_DESC_IN+inst_desc_in or the DESC_OUT+inst_desc_out keys depending on the io_type

        Arguments:
            io_type (string): IO_TYPE_IN or IO_TYPE_OUT

        Returns:
            (dict_keys) data_in or data_out keys
        '''
        if io_type == self.IO_TYPE_IN:
            return self.get_data_in().keys()
        elif io_type == self.IO_TYPE_OUT:
            return self.get_data_out().keys()
        else:
            raise Exception(
                f'data type {io_type} not recognized [{self.IO_TYPE_IN}/{self.IO_TYPE_OUT}]')

    def get_data_io_dict_tuple_keys(self, io_type):
        '''
        Get the DESC_IN+NUM_DESC_IN+inst_desc_in or the DESC_OUT+inst_desc_out tuple keys depending on the io_type

        Arguments:
            io_type (string): IO_TYPE_IN or IO_TYPE_OUT

        Returns:
            (list of keys) _data_in or _data_out tuple keys
        '''
        if io_type == self.IO_TYPE_IN:
            return self._data_in.keys()
        elif io_type == self.IO_TYPE_OUT:
            return self._data_out.keys()
        else:
            raise Exception(
                f'data type {io_type} not recognized [{self.IO_TYPE_IN}/{self.IO_TYPE_OUT}]')

    def get_data_io_from_key(self, io_type, var_name):
        '''
        Return the namespace and the data_in/data_out of a single variable (short name)

        Arguments:
            io_type (string): IO_TYPE_IN or IO_TYPE_OUT
            var_name (string): short name of the variable
        Returns:
            (dict) data_in or data_out of the variable
        '''
        data_dict_list = [d for k, d in self.get_data_io_dict(
            io_type).items() if k == var_name]
        if len(data_dict_list) != 1:
            raise Exception(
                f'No key matching with variable name {var_name} in the data_{io_type}')

        return data_dict_list[0]

    def get_variable_name_from_ns_key(self, io_type, ns_key):
        """
        """
        return self.get_data_io_dict(io_type)[ns_key][self.VAR_NAME]

    def reload_io(self):
        '''
        Create the data_in and data_out of the discipline with the DESC_IN/DESC_OUT, inst_desc_in/inst_desc_out
        and initialize GEMS grammar with it (with a filter for specific variable types)
        '''
        # set input/output data descriptions if data_in and data_out are empty
        self.create_data_io_from_desc_io()

        # update data_in/data_out with inst_desc_in/inst_desc_out
        self.update_data_io_with_inst_desc_io()

    def update_dm_with_data_dict(self, data_dict):
        """
        Update data manager for this discipline with data_dict.

        Arguments:
            data_dict (Dict[dict]): item to update data manager with
        """
        self.dm.update_with_discipline_dict(
            self.disc_id, data_dict)

    def create_data_io_from_desc_io(self):
        """
        Create data_in and data_out from DESC_IN and DESC_OUT if empty
        """
        if self._data_in == {}:
            desc_in = self.get_desc_in_out(self.IO_TYPE_IN)
            # TODO: check if it is OK to update dm during config. rather than
            # at the very end of it (dynamic ns)
            self.update_data_io_and_nsmap(desc_in, self.IO_TYPE_IN)

            # Deal with numerical parameters inside the sosdiscipline
            self.add_numerical_param_to_data_in()

        if self._data_out == {}:
            desc_out = self.get_desc_in_out(self.IO_TYPE_OUT)
            self.update_data_io_and_nsmap(desc_out, self.IO_TYPE_OUT)

    def get_desc_in_out(self, io_type):
        """
        Retrieves information from wrapper or ProxyDiscipline DESC_IN to fill data_in
        To be overloaded by special proxies ( coupling, scatter,...)

        Argument:
            io_type : 'string' . indicates whether we are interested in desc_in or desc_out
        """
        if io_type == self.IO_TYPE_IN:
            return deepcopy(self.mdo_discipline_wrapp.wrapper.DESC_IN) or {}
        elif io_type == self.IO_TYPE_OUT:
            return deepcopy(self.mdo_discipline_wrapp.wrapper.DESC_OUT) or {}
        else:
            raise Exception(
                f'data type {io_type} not recognized [{self.IO_TYPE_IN}/{self.IO_TYPE_OUT}]')

    def _extract_var_ns_tuples(self, short_name_data_dict):
        """
        Exctracts tuples in the form (var_name, id(ns_ref)) for the variables in a complete data dictionary with variable
        short name as keys and variable description dictionary as values (i.e. like the DESC_IN etc. after calling
        _prepare_data_dict).

        Arguments:
            short_name_data_dict (Dict[Dict]): data dictionary as described above

        Returns:
            list[tuple] : [(var_short_name, id(ns_ref)), ...]
        """

        return [(key, id(v[self.NS_REFERENCE])) for
                key, v in short_name_data_dict.items()]

    def _update_io_ns_map(self, var_ns_tuples, io_type):
        """
        Updates the variable _io_ns_map_in/_io_ns_map_out in the form {'var_short_name': id(ns_ref)}.

        Arguments:
            var_ns_tuples (list[tuple]): the tuples (var_short_name, id(ns_ref)) for the variables to add
            io_type (string) : IO_TYPE_IN or IO_TYPE_OUT

        Raises:
            Exception if io_type is not IO_TYPE_IN or IO_TYPE_OUT
        """
        if io_type == self.IO_TYPE_IN:
            self._io_ns_map_in.update(var_ns_tuples)
        elif io_type == self.IO_TYPE_OUT:
            self._io_ns_map_out.update(var_ns_tuples)
        else:
            raise Exception(
                f'data type {io_type} not recognized [{self.IO_TYPE_IN}/{self.IO_TYPE_OUT}]')

    def _restart_data_io_to_disc_io(self, io_type=None):
        """
        Restarts the _data_in/_data_out to contain only the variables referenced in short names in _io_ns_map_in/_io_ns_map_out.

        Arguments:
            io_type (string) : IO_TYPE_IN or IO_TYPE_OUT

        Raises:
            Exception if io_type is not IO_TYPE_IN or IO_TYPE_OUT
        """

        if io_type is None:
            io_types = [self.IO_TYPE_IN, self.IO_TYPE_OUT]
        elif io_type == self.IO_TYPE_IN or io_type == self.IO_TYPE_OUT:
            io_types = [io_type]
        else:
            raise Exception(
                f'data type {io_type} not recognized [{self.IO_TYPE_IN}/{self.IO_TYPE_OUT}]')
        if self.IO_TYPE_IN in io_types:
            self._data_in = {(key, id_ns): self._data_in[(key, id_ns)] for key, id_ns in self._io_ns_map_in.items()}
        if self.IO_TYPE_OUT in io_types:
            self._data_out = {(key, id_ns): self._data_out[(key, id_ns)] for key, id_ns in self._io_ns_map_out.items()}

    def _update_data_io(self, data_dict, io_type, data_dict_in_short_names=False):
        """
        Updates the _data_in/_data_out with the variables described in the data_dict.

        Arguments:
            data_dict (dict[dict]): description of the variables to update with
            io_type (string): IO_TYPE_IN or IO_TYPE_OUT
            data_dict_in_short_names (bool): whether the keys of the data_dict are strings var_short_name (True) or tuples
                                            (var_short_name, id(ns_ref)) as in the _data_in/_data_out.
        Raises:
            Exception if io_type is not IO_TYPE_IN or IO_TYPE_OUT
        """
        if io_type == self.IO_TYPE_IN:
            data_io = self._data_in
        elif io_type == self.IO_TYPE_OUT:
            data_io = self._data_out
        else:
            raise Exception(
                f'data type {io_type} not recognized [{self.IO_TYPE_IN}/{self.IO_TYPE_OUT}]')

        if data_dict_in_short_names:
            error_msg = 'data_dict_in_short_names for uodate_data_io not implemented'
            self.logger.error(error_msg)
            raise Exception(error_msg)
        #             data_io.update(zip(self._extract_var_ns_tuples(data_dict, io_type),  # keys are ns tuples
        # data_dict.values()))                             # values are values
        # i.e. var dicts
        else:
            data_io.update(data_dict)

    def add_numerical_param_to_data_in(self):
        """
        Add numerical parameters to the data_in
        """
        num_data_in = deepcopy(self.NUM_DESC_IN)
        self.update_data_io_and_nsmap(num_data_in, self.IO_TYPE_IN)

    def update_data_io_with_inst_desc_io(self):
        """
        Update data_in and data_out with inst_desc_in and inst_desc_out
        """
        new_inputs = self.get_new_variables_in_dict(self.inst_desc_in, self.IO_TYPE_IN)
        new_outputs = self.get_new_variables_in_dict(self.inst_desc_out, self.IO_TYPE_OUT)

        if len(new_inputs) > 0:
            self.update_data_io_and_nsmap(new_inputs, self.IO_TYPE_IN)

        # add new outputs from inst_desc_out to data_out
        if len(new_outputs) > 0:
            self.update_data_io_and_nsmap(new_outputs, self.IO_TYPE_OUT)

    def get_new_variables_in_dict(self, var_dict, io_type):
        '''

        Args:
            var_dict: The variable dict to compare with data_io
            io_type: the type of variable input or output

        Returns:
            the dict filtered with variables that are not yet in data_io
        '''
        new_var_dict = {key: value for key, value in var_dict.items() if
                        not key in self.get_data_io_dict_keys(io_type) and not key in self.get_data_io_dict_tuple_keys(
                            io_type)}

        return new_var_dict

    def update_data_io_and_nsmap(self, new_data_dict, io_type):
        '''
        Function to update data_in with a new data_dict and update also the ns_map related to the tuple key in the data_in
        '''
        self.set_shared_namespaces_dependencies(new_data_dict)
        completed_new_inputs = self._prepare_data_dict(
            io_type, new_data_dict)

        var_ns_tuples = self._extract_var_ns_tuples(
            completed_new_inputs)
        self._update_io_ns_map(var_ns_tuples, io_type)
        self.update_dm_with_data_dict(
            completed_new_inputs)
        self._update_data_io(
            zip(var_ns_tuples, completed_new_inputs.values()), io_type)

    def get_built_disciplines_ids(self):
        """
        Returns: (List[string]) the names of the sub proxies.
        """
        return [disc.name for disc in self.proxy_disciplines]

    def get_proxy_disciplines(self):
        """
        Returns: (List[ProxyDiscipline]) the list of children sub proxies
        """
        return self.proxy_disciplines

    def get_sub_proxy_disciplines(self, disc_list=None):
        '''
        Recursively returns all descendancy of sub proxies

        Arguments:
            disc_list (List[ProxyDiscipline]): current list of descendancy of sub proxies

        Returns:
            (List[ProxyDiscipline]): complete descendancy of sub proxies
        '''
        if disc_list is None:
            disc_list = []
        for disc in self.proxy_disciplines:
            disc_list.append(disc)
            disc.get_sub_proxy_disciplines(disc_list)
        return disc_list

    @property
    def ordered_disc_list(self):
        '''
         Property to obtain the ordered list of disciplines by default, for a ProxyDiscipline it is the order of
         sub proxy disciplines
        '''
        return self.proxy_disciplines

    def add_discipline(self, disc):
        '''
        Add a discipline to the children sub proxies and set self as father executor.

        Arguments:
            disc (ProxyDiscipline): discipline to add
        '''
        self.proxy_disciplines.append(disc)
        disc.set_father_executor(self)
        # self._check_if_duplicated_disc_names()

    def add_discipline_list(self, disc_list):
        '''
        Add a list of disciplines to the children sub proxies and set self as father executor.

        Arguments:
            disc_list (List[ProxyDiscipline]): disciplines to add
        '''
        for disc in disc_list:
            self.add_discipline(disc)

    def set_shared_namespaces_dependencies(self, data_dict):
        '''
        Set dependencies of shared inputs and outputs in ns_manager

        Arguments:
            data_dict (Dict[dict]): data_in or data_out
        '''
        shared_namespace_list = self.get_shared_namespace_list(
            data_dict)
        self.ee.ns_manager.add_dependencies_to_shared_namespace(
            self, shared_namespace_list)

    def add_variables(self, data_dict, io_type, clean_variables=True):
        '''
        Add dynamic inputs/outputs in ins_desc_in/ints_desc_out and remove old dynamic inputs/outputs

        Arguments:
            data_dict (Dict[dict]): new dynamic inputs/outputs
            io_type (string): IO_TYPE_IN or IO_TYPE_OUT
            clean_variables (bool): flag to remove old variables from data_in/data_out, inst_desc_in/inst_desc_out, datamanger
        '''
        if io_type == self.IO_TYPE_IN:
            variables_to_remove = [
                key for key in self.inst_desc_in if key not in data_dict]
            self.inst_desc_in.update(data_dict)
        elif io_type == self.IO_TYPE_OUT:
            variables_to_remove = [
                key for key in self.inst_desc_out if key not in data_dict]
            self.inst_desc_out.update(data_dict)

        if clean_variables:
            self.clean_variables(variables_to_remove, io_type)

    def add_inputs(self, data_dict, clean_inputs=True):
        '''
        Add dynamic inputs

        Arguments:
            data_dict (Dict[dict]): new dynamic inputs
            clean_variables (bool): flag to remove old variables from data_in, inst_desc_in and datamanger
        '''
        self.add_variables(data_dict, self.IO_TYPE_IN,
                           clean_variables=clean_inputs)

    def add_outputs(self, data_dict, clean_outputs=True):
        '''
        Add dynamic outputs

        Arguments:
            data_dict (Dict[dict]): new dynamic outputs
            clean_variables (bool): flag to remove old variables from data_out, inst_desc_out and datamanger
        '''
        self.add_variables(data_dict, self.IO_TYPE_OUT,
                           clean_variables=clean_outputs)

    def clean_variables(self, var_name_list, io_type):
        '''
        Remove variables from data_in/data_out, inst_desc_in/inst_desc_out and datamanger

        Arguments:
            var_name_list (List[string]): variable names to clean
            io_type (string): IO_TYPE_IN or IO_TYPE_OUT
        '''
        for var_name in var_name_list:
            if io_type == self.IO_TYPE_IN:
                del self.inst_desc_in[var_name]
                self.ee.dm.remove_keys(
                    self.disc_id, self.get_var_full_name(var_name, self.get_data_in()))

                del self._data_in[(var_name, self._io_ns_map_in[var_name])]
                del self._io_ns_map_in[var_name]


            elif io_type == self.IO_TYPE_OUT:
                del self.inst_desc_out[var_name]
                self.ee.dm.remove_keys(
                    self.disc_id, self.get_var_full_name(var_name, self.get_data_out()))

                del self._data_out[(var_name, self._io_ns_map_out[var_name])]
                del self._io_ns_map_out[var_name]

            if var_name in self._structuring_variables:
                del self._structuring_variables[var_name]

    def update_default_value(self, var_name, io_type, new_default_value):
        '''
        Update DEFAULT and VALUE of var_name in data_io

        Arguments:
            var_name (string): variable names to clean
            io_type (string): IO_TYPE_IN or IO_TYPE_OUT
            new_default_value: value to update VALUE and DEFAULT with
        '''
        if var_name in self.get_data_io_dict(io_type):
            self.get_data_io_dict(
                io_type)[var_name][self.DEFAULT] = new_default_value
            self.get_data_io_dict(
                io_type)[var_name][self.VALUE] = new_default_value

    def assign_proxy_to_wrapper(self):
        """
        Assign the proxy (self) to the SoSWrapp for configuration actions.
        """
        if self.mdo_discipline_wrapp is not None and self.mdo_discipline_wrapp.wrapper is not None:
            self.mdo_discipline_wrapp.wrapper.assign_proxy(self)

    def clear_proxy_from_wrapper(self):
        """
        Clears the proxy (self) from the SoSWrapp object for serialization and execution.
        """
        if self.mdo_discipline_wrapp is not None and self.mdo_discipline_wrapp.wrapper is not None:
            self.mdo_discipline_wrapp.wrapper.clear_proxy()

    # -- Configure handling
    def configure(self):
        '''
        Configure the ProxyDiscipline
        '''
        self.assign_proxy_to_wrapper()
        # check if all config_dependency_disciplines are configured. If not no
        # need to try configuring the discipline because all is not ready for
        # it
        def_bool = True
        if self.check_configured_dependency_disciplines():
            self.set_numerical_parameters()

            if self.check_structuring_variables_changes():
                self.set_structuring_variables_values()

            self.setup_sos_disciplines()

            self.reload_io()

            # update discipline status to CONFIGURE
            self._update_status_dm(self.STATUS_CONFIGURE)

            self.set_configure_status(True)

            # Check if the database is activated in the namespace manager
            if self.ee.ns_manager.database_activated and self.database_id is not None and not self.loaded_database: 
                self.load_data_from_mongo_dbdatabase()


    def load_data_from_mongo_dbdatabase(self): 
        """
        This method loads data from a database using the JSONDataConnector and sets the loaded data in the proxy discipline.
        The database name is extracted from the input data, and the method checks if the database name is already initialized or not. 
        If it's the first time we encounter the database name, the method loads the data using the JSONDataConnector, if it has already been loaded we don't do it again.
        """
        from sostrades_core.execution_engine.data_connector.mongodb_data_connector import MongoDBDataConnector

        data_connector = MongoDBDataConnector() 
        self.logger.info(f'loading MongoDB database for discipline {self.sos_name}')
        data_loaded = data_connector.load_data(database_id = self.database_id)
        self.loaded_database = True
        # Loop through the items in the input data
        for k, v in self.get_data_in().items():
            # Check if the inputs has a namespace
            if 'namespace' in v:
                # Get the namespace object from the shared namespace dictionary
                namespace = self.get_shared_ns_dict().get(v['namespace'])
                # Get the full name of the variable
                full_name = self.get_var_full_name(k, self.get_data_in())
                database_name = namespace.database_name
                if database_name is not None:
                    # Set the data in the DataManager object
                    try:
                        self.dm.set_data(full_name, self.VALUE, data_loaded[database_name][k], check_value = False)
                    except:
                        if not data_loaded :
                            raise Exception(f'Database Empty')
                        elif k not in data_loaded: 
                            raise Exception(f'variable {k} not in database')
                else: 
                    # Database is None
                    try: 
                        self.logger.warning('Trying to load database with an empty database name')
                        self.dm.set_data(full_name, self.VALUE, data_loaded[k], check_value = False)
                    except: 
                        raise KeyError(f'trying to load variable {k} from database but database is empty or variable not in database')


    def __check_all_data_integrity(self):
        '''
         generic data integrity_check where we call different generic function to check integrity 
         + specific data integrity by discipline
        '''
        data_integrity = self.__generic_check_data_integrity()
        # Test specific data integrity only if generic data integrity is OK
        # This will prevent to launch specific data integrity if all values are None
        # And to reimplement some data integrity already present in the generic method
        # example : the dataframe has not the right column compared to the df_descriptor (generic data integrity will raise an error)
        # the specific data integrity check values of this column but should verify before if the column exists
        if data_integrity:
            self.check_data_integrity()

    def check_data_integrity(self):

        if self.mdo_discipline_wrapp is not None:
            self.mdo_discipline_wrapp.check_data_integrity()

    def __generic_check_data_integrity(self):
        '''
        Generic check data integrity of the variables that you own ( the model origin of the variable is you)
        '''
        data_integrity = True
        data_in_full_name = self.get_data_io_with_full_name(self.IO_TYPE_IN)
        for var_fullname in data_in_full_name:
            var_data_dict = self.dm.get_data(var_fullname)

            if var_data_dict['model_origin'] == self.disc_id:
                #                 check_integrity_msg = check_data_integrity_cls.check_variable_type_and_unit(var_data_dict)
                check_integrity_msg = self.check_data_integrity_cls.check_variable_value(
                    var_data_dict, self.ee.data_check_integrity)
                if check_integrity_msg != '':
                    data_integrity = False
                self.dm.set_data(
                    var_fullname, self.CHECK_INTEGRITY_MSG, check_integrity_msg)
        return data_integrity

    def set_numerical_parameters(self):
        '''
        Set numerical parameters of the ProxyDiscipline defined in the NUM_DESC_IN
        '''
        if self._data_in != {}:
            self.linearization_mode = self.get_sosdisc_inputs(
                'linearization_mode')

            self.update_reset_cache()

            self.update_reset_debug_mode()

    def update_reset_debug_mode(self):
        '''
        Update the reset_debug_mode boolean if debug mode has changed + logger 
        '''
        # Debug mode logging and recursive setting (priority to the parent)
        debug_mode = self.get_sosdisc_inputs(self.DEBUG_MODE)
        if debug_mode != self._structuring_variables[self.DEBUG_MODE] \
                and not (debug_mode == "" and self._structuring_variables[
            self.DEBUG_MODE] is None):  # not necessary on first config
            self._reset_debug_mode = True
            # logging
            if debug_mode != "":
                if debug_mode == "all":
                    for mode in self.AVAILABLE_DEBUG_MODE:
                        if mode not in ["", "all"]:
                            self.logger.info(
                                f'Discipline {self.sos_name} set to debug mode {mode}')
                else:
                    self.logger.info(
                        f'Discipline {self.sos_name} set to debug mode {debug_mode}')

    def update_reset_cache(self):
        '''
        Update the reset_cache boolean if cache type has changed
        '''
        cache_type = self.get_sosdisc_inputs(self.CACHE_TYPE)
        if cache_type != self._structuring_variables[self.CACHE_TYPE]:
            self._reset_cache = True
            self._set_children_cache = True

    def set_debug_mode_rec(self, debug_mode):
        """
        set debug mode recursively to children with priority to parent
        """
        for disc in self.proxy_disciplines:
            disc_in = disc.get_data_in()
            if ProxyDiscipline.DEBUG_MODE in disc_in:
                self.dm.set_data(self.get_var_full_name(
                    self.DEBUG_MODE, disc_in), self.VALUE, debug_mode, check_value=False)
                disc.set_debug_mode_rec(debug_mode)

    def setup_sos_disciplines(self):
        """
        Method to be overloaded to add dynamic inputs/outputs using add_inputs/add_outputs methods.
        If the value of an input X determines dynamic inputs/outputs generation, then the input X is structuring and the item 'structuring':True is needed in the DESC_IN
        DESC_IN = {'X': {'structuring':True}}
        """
        self.mdo_discipline_wrapp.setup_sos_disciplines()

    def set_dynamic_default_values(self, default_values_dict):
        """
        Method to set default value to a variable with short_name in a discipline when the default value varies with other input values
        i.e. a default array length depends on a number of years
        Arguments:
            default_values_dict (Dict[string]) : dict whose key is variable short name and value is the default value
        """
        disc_in = self.get_data_in()
        for short_key, default_value in default_values_dict.items():
            if short_key in disc_in:
                ns_key = self.get_var_full_name(short_key, disc_in)
                self.dm.no_check_default_variables.append(ns_key)
                self.dm.set_data(ns_key, self.DEFAULT, default_value, False)
            else:
                self.logger.info(
                    f'Try to set a default value for the variable {short_key} in {self.sos_name} which is not an input of this discipline ')

    # -- data handling section
    def reset_data(self):
        """
        Reset instance data attributes of the discipline to empty dicts.
        """
        self.inst_desc_in = {}
        self.inst_desc_out = {}
        self._data_in = {}
        self._data_out = {}
        self._io_ns_map_in = {}
        self._io_ns_map_out = {}

        self._structuring_variables = {}

    def get_data_in(self):
        """"
        _data_in getter
        #TODO: RENAME THIS METHOD OR ADD MODES 's'/'f'/'t' (short/full/tuple) as only the discipline dict and not subprocess is output
        """
        return {var_name: self._data_in[(var_name, id_ns)] for (var_name, id_ns) in self._io_ns_map_in.items()}

    def get_data_out(self):
        """
        _data_out getter
        #TODO: RENAME THIS METHOD OR ADD MODES 's'/'f'/'t' (short/full/tuple) as only the discipline dict and not subprocess is output
        """
        return {var_name: self._data_out[(var_name, id_ns)] for (var_name, id_ns) in self._io_ns_map_out.items()}

    def get_data_io_with_full_name(self, io_type, as_namespaced_tuple=False):
        """
        returns a version of the data_in/data_out of discipline with variable full names

        Arguments:
            io_type (string): IO_TYPE_IN or IO_TYPE_OUT

        Return:
            data_io_full_name (Dict[dict]): data_in/data_out with variable full names
        """
        # data_io_short_name = self.get_data_io_dict(io_type)
        #
        # if as_namespaced_tuple:
        #     def dict_key(v): return (
        #         v, id(data_io_short_name[v][self.NS_REFERENCE]))
        # else:
        #     def dict_key(v): return self.get_var_full_name(
        #         v, data_io_short_name)
        #
        # data_io_full_name = {dict_key(
        # var_name): value_dict for var_name, value_dict in
        # data_io_short_name.items()}

        if io_type == self.IO_TYPE_IN:
            if as_namespaced_tuple:
                return self._data_in
            else:
                return self.ns_tuples_to_full_name_keys(self._data_in)
        elif io_type == self.IO_TYPE_OUT:
            if as_namespaced_tuple:
                return self._data_out
            else:
                return self.ns_tuples_to_full_name_keys(self._data_out)
        else:
            raise ValueError('Unknown io type')

    def get_data_with_full_name(self, io_type, full_name, data_name=None):
        """
        Returns the field data_name in the data_in/data_out of a single variable based on its full_name. If data_name
        is None, returns the whole data dict of the variable.

        Arguments:
            io_type (string): IO_TYPE_IN or IO_TYPE_OUT
            full_name (string): full name of the variable
            data_name (string): key of the data dict to get or None

        Return:
            (dict or Any) the data dict or its field [data_name]
        """
        data_io_full_name = self.get_data_io_with_full_name(io_type)

        if data_name is None:
            return data_io_full_name[full_name]
        else:
            return data_io_full_name[full_name][data_name]

    def get_ns_reference(self, visibility, namespace=None):
        '''
        Get namespace reference by consulting the namespace_manager

        Arguments:
            visibility (string): visibility to get local or shared namespace
            namespace (Namespace): namespace in case of shared visibility
        '''
        ns_manager = self.ee.ns_manager

        if visibility == self.LOCAL_VISIBILITY or visibility == self.INTERNAL_VISIBILITY:
            return ns_manager.get_local_namespace(self)

        elif visibility == self.SHARED_VISIBILITY:
            return ns_manager.get_shared_namespace(self, namespace)

    def apply_visibility_ns(self, io_type):
        '''
        Consult the namespace_manager to apply the namespace depending on the variable visibility

        Arguments:
            io_type (string): IO_TYPE_IN or IO_TYPE_OUT
        '''
        dict_in_keys = self.get_data_io_dict_keys(io_type)
        ns_manager = self.ee.ns_manager

        # original_data = deepcopy(dict_in)
        dict_out_keys = []
        for key in dict_in_keys:
            namespaced_key = ns_manager.get_namespaced_variable(
                self, key, io_type)
            dict_out_keys.append(namespaced_key)
        return dict_out_keys

    def _prepare_data_dict(self, io_type, data_dict):  # =None):
        """
        Prepare the data_in/data_out with fields by default (and set _structuring_variables) for variables in data_dict.
        If data_dict is None, will prepare the current data_in/data_out.

        Arguments:
            io_type (string): IO_TYPE_IN or IO_TYPE_OUT
            data_dict (Dict[dict]): the data dict to prepare
        """

        for key, curr_data in data_dict.items():
            data_keys = curr_data.keys()
            curr_data[self.IO_TYPE] = io_type
            curr_data[self.TYPE_METADATA] = None
            if isinstance(key, tuple):
                curr_data[self.VAR_NAME] = key[0]
            else:
                curr_data[self.VAR_NAME] = key
            if self.USER_LEVEL not in data_keys:
                curr_data[self.USER_LEVEL] = 1
            if self.RANGE not in data_keys:
                curr_data[self.RANGE] = None
            if self.UNIT not in data_keys:
                curr_data[self.UNIT] = None
            if self.DESCRIPTION not in data_keys:
                curr_data[self.DESCRIPTION] = None
            if self.POSSIBLE_VALUES not in data_keys:
                curr_data[self.POSSIBLE_VALUES] = None
            if curr_data['type'] in ['array', 'dict', 'dataframe']:
                if self.DATAFRAME_DESCRIPTOR not in data_keys:
                    curr_data[self.DATAFRAME_DESCRIPTOR] = None
                if self.DATAFRAME_EDITION_LOCKED not in data_keys:
                    curr_data[self.DATAFRAME_EDITION_LOCKED] = True
            # For dataframes but also dict of dataframes...
            if curr_data['type'] in ['dict', 'dataframe']:
                if self.DF_EXCLUDED_COLUMNS not in data_keys:
                    curr_data[self.DF_EXCLUDED_COLUMNS] = self.DEFAULT_EXCLUDED_COLUMNS

            if self.DISCIPLINES_FULL_PATH_LIST not in data_keys:
                curr_data[self.DISCIPLINES_FULL_PATH_LIST] = []
            if self.VISIBILITY not in data_keys:
                curr_data[self.VISIBILITY] = self.LOCAL_VISIBILITY
            if self.DEFAULT not in data_keys:
                if curr_data[self.VISIBILITY] == self.INTERNAL_VISIBILITY:
                    raise Exception(
                        f'The variable {key} in discipline {self.sos_name} must have a default value because its visibility is Internal')
                else:
                    curr_data[self.DEFAULT] = None
            else:
                curr_data[self.VALUE] = curr_data[self.DEFAULT]
            # -- Initialize VALUE to None by default
            if self.VALUE not in data_keys:
                curr_data[self.VALUE] = None
            if self.COUPLING not in data_keys:
                curr_data[self.COUPLING] = False
            if self.OPTIONAL not in data_keys:
                curr_data[self.OPTIONAL] = False
            if self.NUMERICAL not in data_keys:
                curr_data[self.NUMERICAL] = False
            if self.META_INPUT not in data_keys:
                curr_data[self.META_INPUT] = False

            # -- Outputs are not EDITABLE
            if self.EDITABLE not in data_keys:
                if curr_data[self.VISIBILITY] == self.INTERNAL_VISIBILITY:
                    curr_data[self.EDITABLE] = False
                elif self.CONNECTOR_DATA in curr_data.keys() and curr_data[self.CONNECTOR_DATA] is not None:
                    curr_data[self.EDITABLE] = False
                else:
                    curr_data[self.EDITABLE] = (io_type == self.IO_TYPE_IN)
            # -- Add NS_REFERENCE
            if curr_data[self.VISIBILITY] not in self.AVAILABLE_VISIBILITIES:
                var_name = curr_data[self.VAR_NAME]
                visibility = curr_data[self.VISIBILITY]
                raise ValueError(self.sos_name + '.' + var_name + ': visibility ' + str(
                    visibility) + ' not in allowed visibilities: ' + str(self.AVAILABLE_VISIBILITIES))
            if self.NAMESPACE in data_keys:
                curr_data[self.NS_REFERENCE] = self.get_ns_reference(
                    curr_data[self.VISIBILITY], curr_data[self.NAMESPACE])
            else:
                curr_data[self.NS_REFERENCE] = self.get_ns_reference(
                    curr_data[self.VISIBILITY])

            # store structuring variables in self._structuring_variables
            if self.STRUCTURING in data_keys and curr_data[self.STRUCTURING] is True:
                self._structuring_variables[key] = None
                del curr_data[self.STRUCTURING]
            if self.CHECK_INTEGRITY_MSG not in data_keys:
                curr_data[self.CHECK_INTEGRITY_MSG] = ''

            # initialize formula
            if self.FORMULA not in data_keys:
                curr_data[self.FORMULA] = None
            if self.IS_FORMULA not in data_keys:
                curr_data[self.IS_FORMULA] = False
            if self.IS_EVAL not in data_keys:
                curr_data[self.IS_EVAL] = False

        return data_dict

    # def get_non_numerical_variables_and_values_dict(self):
    #
    #     non_num_dict = {}
    #     data_in = self.get_data_in()
    #
    #     for var in data_in.keys():
    #         if not data_in[var]['numerical']:
    #             non_num_dict[self.get_var_full_name(var,data_in)] = data_in[var]['value']
    #
    #     return non_num_dict

    def get_sosdisc_inputs(self, keys=None, in_dict=False, full_name_keys=False):
        """
        Accessor for the inputs values as a list or dict.

        Arguments:
            keys (List): the input short or full names list (depending on value of full_name_keys)
            in_dict (bool): if output format is dict
            full_name_keys (bool): if keys in args AND returned dictionary are full names or short names. Note that only
                                   True allows to query for variables of the subprocess as well as of the discipline itself.
        Returns:
            The inputs values list or dict
        """
        # TODO: refactor
        if keys is None:
            # if no keys, get all discipline keys and force
            # output format as dict
            if full_name_keys:
                keys = list(self.get_data_io_with_full_name(
                    self.IO_TYPE_IN).keys())  # discipline and subprocess
            else:
                keys = list(self.get_data_in().keys())  # discipline only
            in_dict = True
        inputs = self._get_sosdisc_io(
            keys, io_type=self.IO_TYPE_IN, full_name_keys=full_name_keys)
        if in_dict:
            # return inputs in an dictionary
            return inputs
        else:
            # return inputs in an ordered tuple (default)
            if len(inputs) > 1:
                return list(inputs.values())
            else:
                return list(inputs.values())[0]

    def get_sosdisc_outputs(self, keys=None, in_dict=False, full_name_keys=False):
        """
        Accessor for the outputs values as a list or dict.

        Arguments:
            keys (List): the output short or full names list (depending on value of full_name_keys)
            in_dict (bool): if output format is dict
            full_name_keys (bool): if keys in args AND returned dictionary are full names or short names. Note that only
                                   True allows to query for variables of the subprocess as well as of the discipline itself.
        Returns:
            The outputs values list or dict
        """
        # TODO: refactor
        if keys is None:
            # if no keys, get all discipline keys and force
            # output format as dict
            if full_name_keys:
                keys = list(self.get_data_io_with_full_name(
                    self.IO_TYPE_OUT).keys())  # discipline and subprocess
            else:
                keys = list(self.get_data_out().keys())  # discipline only
            # keys = [d[self.VAR_NAME] for d in self.get_data_out().values()]
            in_dict = True
        outputs = self._get_sosdisc_io(
            keys, io_type=self.IO_TYPE_OUT, full_name_keys=full_name_keys)
        if in_dict:
            # return outputs in an dictionary
            return outputs
        else:
            # return outputs in an ordered tuple (default)
            if len(outputs) > 1:
                return list(outputs.values())
            else:
                return list(outputs.values())[0]

    def _get_sosdisc_io(self, keys, io_type, full_name_keys=False):
        """
        Generic method to retrieve sos inputs and outputs

        Arguments:
            keys (List[String]): the data names list in short or full names (depending on value of full_name_keys)
            io_type (string): IO_TYPE_IN or IO_TYPE_OUT
            full_name_keys: if keys in args and returned dict are full names. Note that only True allows to query for
                            variables of the subprocess as well as of the discipline itself.
        Returns:
            dict of keys values
        Raises:
            Exception if query key is not in the data manager
        """
        # TODO: refactor
        if isinstance(keys, str):
            keys = [keys]

        if full_name_keys:
            query_keys = keys
        else:
            query_keys = self._convert_list_of_keys_to_namespace_name(
                keys, io_type)

        values_dict = {}
        for key, q_key in zip(keys, query_keys):
            if q_key not in self.dm.data_id_map:
                raise Exception(
                    f'The key {q_key} for the discipline {self.get_disc_full_name()} is missing in the data manager')
            # get data in local_data during run or linearize steps
            # #TODO: this should not be possible in command line mode, is it possible in the GUI?
            elif self.status in [self.STATUS_RUNNING, self.STATUS_LINEARIZE]:
                values_dict[key] = self.mdo_discipline_wrapp.mdo_discipline.local_data[q_key]
            # get data in data manager during configure step
            else:
                values_dict[key] = self.dm.get_value(q_key)
        return values_dict

    # def _get_sosdisc_io(self, keys, io_type, full_name=False):
    #     """
    #     Generic method to retrieve discipline inputs and outputs
    #
    #     Arguments:
    #         keys (List[string]): the output short names list
    #         io_type (string): IO_TYPE_IN or IO_TYPE_OUT
    #         full_name (bool): True if returned keys are full names, False for short names
    #
    #     Return:
    #         values_dict (dict): dict of variable keys and values
    #     """
    #
    #     # convert local key names to namespaced ones
    #     if isinstance(keys, str):
    #         keys = [keys]
    #     namespaced_keys_dict = {key: namespaced_key for key, namespaced_key in zip(
    #         keys, self._convert_list_of_keys_to_namespace_name(keys, io_type))}
    #
    #     values_dict = {}
    #
    #     for key, namespaced_key in namespaced_keys_dict.items():
    #         # new_key can be key or namespaced_key according to full_name value
    #         new_key = full_name * namespaced_key + (1 - full_name) * key
    #         if namespaced_key not in self.dm.data_id_map:
    #             raise Exception(
    #                 f'The key {namespaced_key} for the discipline {self.get_disc_full_name()} is missing in the data manager')
    #         # get data in local_data during run or linearize steps
    #         elif self.status in [self.STATUS_RUNNING, self.STATUS_LINEARIZE]:
    #             values_dict[new_key] = self.mdo_discipline_wrapp.mdo_discipline.local_data[namespaced_key]
    #         # get data in data manager during configure step
    #         else:
    #             values_dict[new_key] = self.dm.get_value(namespaced_key)
    #
    #     return values_dict

    #     def linearize(self, input_data=None, force_all=False, force_no_exec=False,
    #                   exec_before_linearize=True):
    #         """overloads GEMS linearize function
    #         """
    #         # set GEM's default_inputs for gradient computation purposes
    #         # to be deleted during GEMS update
    #
    #         if input_data is not None:
    #             self.default_inputs = input_data
    #         else:
    #             self.default_inputs = {}
    #             input_data = self.get_input_data_for_gems()
    #             self.default_inputs = input_data
    #
    #         if self.linearization_mode == self.COMPLEX_STEP:
    #             # is complex_step, switch type of inputs variables
    #             # perturbed to complex
    #             inputs, _ = self._retreive_diff_inouts(force_all)
    #             def_inputs = self.default_inputs
    #             for name in inputs:
    #                 def_inputs[name] = def_inputs[name].astype('complex128')
    #         else:
    #             pass
    #
    #         # need execution before the linearize
    #         if not force_no_exec and exec_before_linearize:
    #             self.reset_statuses_for_run()
    #             self.exec_for_lin = True
    #             self.execute(input_data)
    #             self.exec_for_lin = False
    #             force_no_exec = True
    #             need_execution_after_lin = False
    #
    #         # need execution but after linearize, in the NR GEMSEO case an
    #         # execution is done bfore the while loop which udates the local_data of
    #         # each discipline
    #         elif not force_no_exec and not exec_before_linearize:
    #             force_no_exec = True
    #             need_execution_after_lin = True
    #
    #         # no need of any execution
    #         else:
    #             need_execution_after_lin = False
    #             # maybe no exec before the first linearize, GEMSEO needs a
    #             # local_data with inputs and outputs for the jacobian computation
    #             # if the local_data is empty
    #             if self.local_data == {}:
    #                 own_data = {
    #                     k: v for k, v in input_data.items() if self.is_input_existing(k) or self.is_output_existing(k)}
    #                 self.local_data = own_data
    #
    #         if self.check_linearize_data_changes and not self.is_sos_coupling:
    #             disc_data_before_linearize = {key: {'value': value} for key, value in deepcopy(
    #                 input_data).items() if key in self.input_grammar.data_names}
    #
    #         # set LINEARIZE status to get inputs from local_data instead of
    #         # datamanager
    #         self._update_status_dm(self.STATUS_LINEARIZE)
    #         result = MDODiscipline.linearize(
    #             self, input_data, force_all, force_no_exec)
    #         # reset DONE status
    #         self._update_status_dm(self.STATUS_DONE)
    #
    #         self.__check_nan_in_data(result)
    #         if self.check_linearize_data_changes and not self.is_sos_coupling:
    #             disc_data_after_linearize = {key: {'value': value} for key, value in deepcopy(
    #                 input_data).items() if key in disc_data_before_linearize.keys()}
    #             is_output_error = True
    #             output_error = self.check_discipline_data_integrity(disc_data_before_linearize,
    #                                                                 disc_data_after_linearize,
    #                                                                 'Discipline data integrity through linearize',
    #                                                                 is_output_error=is_output_error)
    #             if output_error != '':
    #                 raise ValueError(output_error)
    #
    #         if need_execution_after_lin:
    #             self.reset_statuses_for_run()
    #             self.execute(input_data)
    #
    #         return result

    #     def _get_columns_indices(self, inputs, outputs, input_column, output_column):
    #         """
    #         returns indices of input_columns and output_columns
    #         """
    #         # Get boundaries of the jacobian to compare
    #         if inputs is None:
    #             inputs = self.get_input_data_names()
    #         if outputs is None:
    #             outputs = self.get_output_data_names()
    #
    #         indices = None
    #         if input_column is not None or output_column is not None:
    #             if len(inputs) == 1 and len(outputs) == 1:
    #
    #                 if self.proxy_disciplines is not None:
    #                     for discipline in self.proxy_disciplines:
    #                         self.jac_boundaries.update(discipline.jac_boundaries)
    #
    #                 indices = {}
    #                 if output_column is not None:
    #                     jac_bnd = self.jac_boundaries[f'{outputs[0]},{output_column}']
    #                     tup = [jac_bnd['start'], jac_bnd['end']]
    #                     indices[outputs[0]] = [i for i in range(*tup)]
    #
    #                 if input_column is not None:
    #                     jac_bnd = self.jac_boundaries[f'{inputs[0]},{input_column}']
    #                     tup = [jac_bnd['start'], jac_bnd['end']]
    #                     indices[inputs[0]] = [i for i in range(*tup)]
    #
    #             else:
    #                 raise Exception(
    #                     'Not possible to use input_column and output_column options when \
    #                     there is more than one input and output')
    #
    #         return indices
    #
    #     def set_partial_derivative(self, y_key, x_key, value):
    #         '''
    #         Set the derivative of y_key by x_key inside the jacobian of GEMS self.jac
    #         '''
    #         new_y_key = self.get_var_full_name(y_key, self._data_out)
    #
    #         new_x_key = self.get_var_full_name(x_key, self._data_in)
    #
    #         if new_x_key in self.jac[new_y_key]:
    #             if isinstance(value, ndarray):
    #                 value = lil_matrix(value)
    #             self.jac[new_y_key][new_x_key] = value
    #
    #     def set_partial_derivative_for_other_types(self, y_key_column, x_key_column, value):
    #         '''
    #         Set the derivative of the column y_key by the column x_key inside the jacobian of GEMS self.jac
    #         y_key_column = 'y_key,column_name'
    #         '''
    #         if len(y_key_column) == 2:
    #             y_key, y_column = y_key_column
    #         else:
    #             y_key = y_key_column[0]
    #             y_column = None
    #
    #         lines_nb_y, index_y_column = self.get_boundary_jac_for_columns(
    #             y_key, y_column, self.IO_TYPE_OUT)
    #
    #         if len(x_key_column) == 2:
    #             x_key, x_column = x_key_column
    #         else:
    #             x_key = x_key_column[0]
    #             x_column = None
    #
    #         lines_nb_x, index_x_column = self.get_boundary_jac_for_columns(
    #             x_key, x_column, self.IO_TYPE_IN)
    #
    #         # Convert keys in namespaced keys in the jacobian matrix for GEMS
    #         new_y_key = self.get_var_full_name(y_key, self._data_out)
    #
    #         new_x_key = self.get_var_full_name(x_key, self._data_in)
    #
    #         # Code when dataframes are filled line by line in GEMS, we keep the code for now
    #         #         if index_y_column and index_x_column is not None:
    #         #             for iy in range(value.shape[0]):
    #         #                 for ix in range(value.shape[1]):
    #         #                     self.jac[new_y_key][new_x_key][iy * column_nb_y + index_y_column,
    #         # ix * column_nb_x + index_x_column] = value[iy, ix]
    #
    #         if new_x_key in self.jac[new_y_key]:
    #             if index_y_column is not None and index_x_column is not None:
    #                 self.jac[new_y_key][new_x_key][index_y_column * lines_nb_y:(index_y_column + 1) * lines_nb_y,
    #                                                index_x_column * lines_nb_x:(index_x_column + 1) * lines_nb_x] = value
    #                 self.jac_boundaries.update({f'{new_y_key},{y_column}': {'start': index_y_column * lines_nb_y,
    #                                                                         'end': (index_y_column + 1) * lines_nb_y},
    #                                             f'{new_x_key},{x_column}': {'start': index_x_column * lines_nb_x,
    #                                                                         'end': (index_x_column + 1) * lines_nb_x}})
    #
    #             elif index_y_column is None and index_x_column is not None:
    #                 self.jac[new_y_key][new_x_key][:, index_x_column *
    #                                                lines_nb_x:(index_x_column + 1) * lines_nb_x] = value
    #
    #                 self.jac_boundaries.update({f'{new_y_key},{y_column}': {'start': 0,
    #                                                                         'end':-1},
    #                                             f'{new_x_key},{x_column}': {'start': index_x_column * lines_nb_x,
    #                                                                         'end': (index_x_column + 1) * lines_nb_x}})
    #             elif index_y_column is not None and index_x_column is None:
    #                 self.jac[new_y_key][new_x_key][index_y_column * lines_nb_y:(index_y_column + 1) * lines_nb_y,
    #                                                :] = value
    #                 self.jac_boundaries.update({f'{new_y_key},{y_column}': {'start': index_y_column * lines_nb_y,
    #                                                                         'end': (index_y_column + 1) * lines_nb_y},
    #                                             f'{new_x_key},{x_column}': {'start': 0,
    #                                                                         'end':-1}})
    #             else:
    #                 raise Exception(
    #                     'The type of a variable is not yet taken into account in set_partial_derivative_for_other_types')
    #
    #     def get_boundary_jac_for_columns(self, key, column, io_type):
    #         data_io_disc = self.get_data_io_dict(io_type)
    #         var_full_name = self.get_var_full_name(key, data_io_disc)
    #         key_type = self.dm.get_data(var_full_name, self.TYPE)
    #         value = self._get_sosdisc_io(key, io_type)[key]
    #
    #         if key_type == 'dataframe':
    #             # Get the number of lines and the index of column from the metadata
    #             lines_nb = len(value)
    #             index_column = [column for column in value.columns if column not in self.DEFAULT_EXCLUDED_COLUMNS].index(column)
    #         elif key_type == 'array' or key_type == 'float':
    #             lines_nb = None
    #             index_column = None
    #         elif key_type == 'dict':
    #             dict_keys = list(value.keys())
    #             lines_nb = len(value[column])
    #             index_column = dict_keys.index(column)
    #
    #         return lines_nb, index_column

    #     def get_input_data_for_gems(self):
    #         '''
    #         Get input_data for linearize ProxyDiscipline
    #         '''
    #         input_data = {}
    #         input_data_names = self.input_grammar.get_data_names()
    #         if len(input_data_names) > 0:
    #
    #             for data_name in input_data_names:
    #                 input_data[data_name] = self.ee.dm.get_value(data_name)
    #
    #         return input_data

    def _update_type_metadata(self):
        '''
        Update metadata of values not supported by GEMS (for cases where the data has been converted by the coupling)
        '''
        disc_in = self.get_data_in()
        for var_name in disc_in.keys():
            var_f_name = self.get_var_full_name(var_name, disc_in)
            var_type = self.dm.get_data(var_f_name, self.VAR_TYPE_ID)
            if var_type in self.NEW_VAR_TYPE:
                if self.dm.get_data(var_f_name, self.TYPE_METADATA) is not None:
                    disc_in[var_name][self.TYPE_METADATA] = self.dm.get_data(
                        var_f_name, self.TYPE_METADATA)

        disc_out = self.get_data_out()
        for var_name in disc_out.keys():
            var_f_name = self.get_var_full_name(var_name, disc_out)
            var_type = self.dm.get_data(var_f_name, self.VAR_TYPE_ID)
            if var_type in self.NEW_VAR_TYPE:
                if self.dm.get_data(var_f_name, self.TYPE_METADATA) is not None:
                    disc_out[var_name][self.TYPE_METADATA] = self.dm.get_data(
                        var_f_name, self.TYPE_METADATA)

    def _update_study_ns_in_varname(self, names):
        '''
        Updates the study name in the variable input names.

        Arguments:
            names (List[string]): names to update
        '''
        study = self.ee.study_name
        new_names = []
        for n in names:
            if not n.startswith(study):
                suffix = NS_SEP.join(n.split(NS_SEP)[1:])
                new_name = study + NS_SEP + suffix
            else:
                new_name = n
            new_names.append(new_name)
        return new_names

    # =========================================================================
    #     def update_meta_data_out(self, new_data_dict):
    #         """
    #         update meta data of _data_out and DESC_OUT
    #
    #         Arguments:
    #             new_data_dict (Dict[dict]): contains the metadata to be updated
    #                                         in format: {'variable_name' : {'meta_data_name' : 'meta_data_value',...}....}
    #         """
    #         disc_out = self.get_data_out()
    #         for key in new_data_dict.keys():
    #             for meta_data in new_data_dict[key].keys():
    #                 disc_out[key][meta_data] = new_data_dict[key][meta_data]
    #                 if meta_data in self.DESC_OUT[key].keys():
    #                     self.DESC_OUT[key][meta_data] = new_data_dict[key][meta_data]
    # =========================================================================

    def clean_dm_from_disc(self):
        """
        Clean ProxyDiscipline in datamanager's disciplines_dict and data_in/data_out keys
        """
        self.dm.clean_from_disc(self.disc_id)

    def _set_dm_disc_info(self):
        """
        Set info of the ProxyDiscipline in datamanager
        """
        disc_ns_name = self.get_disc_full_name()
        disc_dict_info = {}
        disc_dict_info['reference'] = self
        disc_dict_info['classname'] = self.__class__.__name__
        #         disc_dict_info['model_name'] = self.__module__.split('.')[-2]
        disc_dict_info['model_name_full_path'] = self.get_module()
        disc_dict_info['disc_label'] = self.get_disc_label()
        disc_dict_info['treeview_order'] = 'no'
        disc_dict_info[self.NS_REFERENCE] = self.ee.ns_manager.get_local_namespace(
            self)
        self.disc_id = self.dm.update_disciplines_dict(
            self.disc_id, disc_dict_info, disc_ns_name)

    def _set_dm_cache_map(self):
        '''
        Update cache_map dict in DM with cache and its children recursively
        '''

        mdo_discipline = self.mdo_discipline_wrapp.mdo_discipline if self.mdo_discipline_wrapp is not None else None
        if mdo_discipline is not None:
            self._store_cache_with_hashed_uid(mdo_discipline)
        # store children cache recursively
        for disc in self.proxy_disciplines:
            disc._set_dm_cache_map()

    def _store_cache_with_hashed_uid(self, disc):
        '''
        Generate hashed uid and store cache in DM
        '''
        if disc.cache is not None:
            disc_info_list = self.get_disc_info_list_for_hashed_uid(disc)
            # store cache in DM map
            self.dm.fill_cache_map(disc_info_list, disc)

    def get_disc_info_list_for_hashed_uid(self, disc):
        full_name = self.get_disc_full_name().split(self.ee.study_name)[-1]
        class_name = disc.__class__.__name__
        data_io_string = self.get_single_data_io_string_for_disc_uid(disc)

        # set disc infos string list with full name, class name and anonimated
        # i/o for hashed uid generation
        return [full_name, class_name, data_io_string]

    def get_cache_map_hashed_uid(self, disc):
        disc_info_list = self.get_disc_info_list_for_hashed_uid(disc)
        hashed_uid = self.dm.generate_hashed_uid(disc_info_list)
        return hashed_uid

    def get_var_full_name(self, var_name, disc_dict):
        '''
        Get namespaced variable from namespace and var_name in disc_dict
        '''
        ns_reference = disc_dict[var_name][self.NS_REFERENCE]
        complete_var_name = disc_dict[var_name][self.VAR_NAME]
        var_f_name = self.ee.ns_manager.compose_ns(
            [ns_reference.value, complete_var_name])
        return var_f_name

    def get_input_var_full_name(self, var_name):
        '''
        Get namespaced input variable
        '''
        return self.get_var_full_name(var_name, self.get_data_in())

    def get_var_display_name(self, var_name, disc_dict):
        '''
        Get namespaced variable from display namespace and var_name in disc_dict
        '''
        ns_reference = disc_dict[var_name][self.NS_REFERENCE]
        complete_var_name = disc_dict[var_name][self.VAR_NAME]
        var_f_name = self.ee.ns_manager.compose_ns(
            [ns_reference.get_display_value(), complete_var_name])
        return var_f_name

    def ns_tuples_to_full_name_keys(self, in_dict):
        """
        Converts the keys of the input dictionary from tuples (var_short_name, id(ns_ref)) to strings var_full_name.

        Arguments:
            in_dict (dict[Any]): the input dictionary whose keys are tuples (var_short_name, id(ns_ref))

        Returns:
            dict[Any]: the dictionary with same values and full name keys
        """
        return {self.ee.ns_manager.ns_tuple_to_full_name(var_ns_tuple): value for var_ns_tuple, value in
                in_dict.items()}

    def update_from_dm(self):
        """
        Update all disciplines with datamanager information
        """

        self.__check_all_data_integrity()

        disc_in = self.get_data_in()
        for var_name in disc_in.keys():

            try:
                var_f_name = self.get_var_full_name(var_name, disc_in)
                default_val = self.dm.data_dict[self.dm.get_data_id(
                    var_f_name)][self.DEFAULT]
            except:
                var_f_name = self.get_var_full_name(var_name, disc_in)
            if self.dm.get_value(var_f_name) is None and default_val is not None:
                disc_in[var_name][self.VALUE] = default_val
            else:
                # update from dm for all proxy_disciplines to load all data
                disc_in[var_name][self.VALUE] = self.dm.get_value(
                    var_f_name)
        # -- update sub-disciplines
        for discipline in self.proxy_disciplines:
            discipline.update_from_dm()

    # -- Ids and namespace handling
    def get_disc_full_name(self):
        '''
        Return: (string) the discipline name with full namespace
        '''
        return self.ee.ns_manager.get_local_namespace_value(self)

    def get_disc_display_name(self, exec_display=False):
        '''
        Return: (string) the discipline name with either the display namespace or the exec namespace
        '''
        if exec_display:
            return self.ee.ns_manager.get_local_namespace_value(self)
        else:
            return self.ee.ns_manager.get_display_namespace_value(self)

    def get_disc_id_from_namespace(self):
        """
        Return: (string) the discipline id
        """
        return self.ee.dm.get_discipline_ids_list(self.get_disc_full_name())

    def get_single_data_io_string_for_disc_uid(self, disc):
        '''
        Return: (List[string]) of anonimated input and output keys for serialisation purpose
        '''

        input_list_anonimated = [key.split(
            self.ee.study_name, 1)[-1] for key in disc.get_input_data_names()]
        input_list_anonimated.sort()
        output_list_anonimated = [key.split(
            self.ee.study_name, 1)[-1] for key in disc.get_output_data_names()]
        output_list_anonimated.sort()
        input_list_anonimated.extend(output_list_anonimated)

        return ''.join(input_list_anonimated)

    def _convert_list_of_keys_to_namespace_name(self, keys, io_type):
        """
        Convert a list of keys to namespace name (see _convert_to_namespace_name).

        Arguments:
            keys (List[string]): list of keys to convert
            io_type (string): IO_TYPE_IN or IO_TYPE_OUT

        Return:
            variables (list[string]): the list of varaible namespace name
        """
        # Refactor  variables keys with namespace
        if isinstance(keys, list):
            variables = [self._convert_to_namespace_name(
                key, io_type) for key in keys]
        else:
            variables = [self._convert_to_namespace_name(
                keys, io_type)]
        return variables

    def _convert_to_namespace_name(self, key, io_type):
        ''' Convert to namespace with coupling_namespace management
            Using a key (variables name) and reference_data (yaml in or out),
            build the corresponding namespaced key using the visibility property

            Arguments:
                key (string): variable name

            Return:
                (string) the variable namespace name
        '''

        # Refactor  variables keys with namespace
        result = self.ee.ns_manager.get_namespaced_variable(
            self, key, io_type)

        return result

    # -- status handling section
    def _update_status_dm(self, status):
        """
        Update discipline _status and status in data manager.

        Arguments:
            status (string): the status to update
        """
        # Avoid unnecessary call to status property (which can trigger event in
        # case of change)
        if self._status != status:
            self._status = status
            if self.mdo_discipline_wrapp is not None and self.mdo_discipline_wrapp.mdo_discipline is not None:
                self.mdo_discipline_wrapp.mdo_discipline.status = status

        # Force update into discipline_dict (GEMS can change status but cannot update the
        # discipline_dict
        self.dm.disciplines_dict[self.disc_id]['status'] = status

    def _update_status_recursive(self, status):
        """
        Update discipline _status and status in data manager recursively for self and descendancy of sub proxies and in
        data manager.

        Arguments:
            status (string): the status to update
        """
        # keep reference branch status to 'REFERENCE'
        self._update_status_dm(status)
        for disc in self.proxy_disciplines:
            disc._update_status_recursive(status)

    def set_status_from_mdo_discipline(self):
        """
        Update status of self and children sub proxies by retreiving the status of the GEMSEO objects.

        """
        for proxy_discipline in self.proxy_disciplines:
            proxy_discipline.set_status_from_mdo_discipline()
        self.status = self.get_status_after_configure()

    def get_status_after_configure(self):
        if self.mdo_discipline_wrapp.mdo_discipline is not None:
            return self.mdo_discipline_wrapp.mdo_discipline.status
        else:
            return self._status

    def add_status_observer(self, observer):
        '''
        Observer has to be set before execution (and prepare_execution) and the mdo_discipline does not exist. 
        We store observers in self.status_observers and add it to the mdodiscipline when it ies instanciated in prepare_execution
        '''
        if self.mdo_discipline_wrapp is not None and self.mdo_discipline_wrapp.mdo_discipline is not None:
            self.mdo_discipline_wrapp.mdo_discipline.add_status_observer(
                observer)

        if observer not in self.status_observers:
            self.status_observers.append(observer)

    def remove_status_observer(self, observer):
        '''
        Remove the observer from the status_observers list
        And normally the mdodiscipline has already been instanciated and we can remove it. 
        If not the case the mdodiscipline does not exist such as the observer
        '''
        if observer in self.status_observers:
            self.status_observers.remove(observer)
        if self.mdo_discipline_wrapp is not None and self.mdo_discipline_wrapp.mdo_discipline is not None:
            self.mdo_discipline_wrapp.mdo_discipline.remove_status_observer(
                observer)

    # -- Maturity handling section
    def set_maturity(self, maturity, maturity_dict=False):
        """
        Maturity setter

        Arguments:
            maturity (string or dict or None): maturity to set
            maturity_dict (bool): whether the maturity is a dict
        """
        if maturity is None or maturity in self.possible_maturities or maturity_dict:
            self._maturity = maturity
        else:
            raise Exception(
                f'Unkown maturity {maturity} for discipline {self.sos_name}')

    def get_maturity(self):
        '''
        Get the maturity of the ProxyDiscipline (a discipline does not have any subdisciplines, only a coupling has)
        '''
        if hasattr(self, '_maturity'):
            return self._maturity
        elif hasattr(self.mdo_discipline_wrapp, 'wrapper'):
            if hasattr(self.mdo_discipline_wrapp.wrapper, '_maturity'):
                return self.mdo_discipline_wrapp.wrapper._maturity
            else:
                return ''
        return ''

    def _build_dynamic_DESC_IN(self):
        pass

    def get_chart_filter_list(self):
        """
        Return a list of ChartFilter instance base on the inherited class post processing filtering capabilities

        Returns: List[ChartFilter]
        """
        if self.mdo_discipline_wrapp is not None and self.mdo_discipline_wrapp.wrapper is not None:
            self.assign_proxy_to_wrapper()  # to allow for direct calls after run, without reconfiguration
            return self.mdo_discipline_wrapp.wrapper.get_chart_filter_list()
        else:
            return []

    def get_post_processing_list(self, filters=None):
        """
        Return a list of post processing instance using the ChartFilter list given as parameter

        Arguments:
            filters: filters to apply during post processing making

        Returns:
            post processing instance list
        """
        if self.mdo_discipline_wrapp is not None and self.mdo_discipline_wrapp.wrapper is not None:
            self.assign_proxy_to_wrapper()  # to allow for direct calls after run, without reconfiguration
            return self.mdo_discipline_wrapp.wrapper.get_post_processing_list(filters)
        else:
            return []

    def set_configure_status(self, is_configured):
        """
        Set boolean is_configured which indicates if the discipline has been configured
        to avoid several configuration in a multi-level process and save time
        """

        self._is_configured = is_configured

    def get_configure_status(self):
        """
        Get boolean is_configured which indicates if the discipline has been configured
        to avoid several configuration in a multi-level process and save time
        """

        if hasattr(self, '_is_configured'):
            return self._is_configured
        else:
            return ''

    def is_configured(self):
        '''
        Return False if discipline needs to be configured, True if not
        '''
        is_proxy_configured = self.get_configure_status() and not self.check_structuring_variables_changes() and self.check_configured_dependency_disciplines()

        # condition of wrapper configuration allows to redefine is_configured method for simple discs at wrapper level
        if hasattr(self.mdo_discipline_wrapp, 'wrapper') and hasattr(self.mdo_discipline_wrapp.wrapper,
                                                                     'is_configured'):
            is_wrapper_configured = self.mdo_discipline_wrapp.wrapper.is_configured()
        else:
            is_wrapper_configured = True

        return is_proxy_configured and is_wrapper_configured

    def check_configured_dependency_disciplines(self):
        '''
        Check if config_dependency_disciplines are configured to know if i am configured
        Be careful using this capability to avoid endless loop of configuration 
        '''
        return all([disc.is_configured() for disc in self.config_dependency_disciplines])

    def add_disc_to_config_dependency_disciplines(self, disc):
        '''
        Add a discipline to config_dependency_disciplines 
        Be careful to endless configuraiton loop (small loops are checked but not with more than two disciplines)
        Do not add twice the same dsicipline
        '''
        if disc == self:
            error_msg = f'Not possible to add self in the config_dependency_list for disc : {disc.get_disc_full_name()}'
            self.logger.error(error_msg)
            raise Exception(error_msg)

        if self in disc.config_dependency_disciplines:
            error_msg = f'The discipline {disc.get_disc_full_name()} has already {self.get_disc_full_name()} in its config_dependency_list, it is not possible to add the discipline in config_dependency_list of myself'
            self.logger.error(error_msg)
            raise Exception(error_msg)

        if disc not in self.__config_dependency_disciplines:
            self.__config_dependency_disciplines.append(disc)
            disc.add_dependent_disciplines(self)

    def delete_disc_in_config_dependency_disciplines(self, disc):

        self.__config_dependency_disciplines.remove(disc)

    def add_dependent_disciplines(self, disc):

        self.__config_dependent_disciplines.append(disc)

    def clean_config_dependency_disciplines_of_dependent_disciplines(self):

        for disc in self.__config_dependent_disciplines:
            disc.delete_disc_in_config_dependency_disciplines(self)

    def add_disc_list_to_config_dependency_disciplines(self, disc_list):
        '''
        Add a list to children_list 
        '''
        for disc in disc_list:
            self.add_disc_to_config_dependency_disciplines(disc)

    def add_new_shared_ns(self, shared_ns):
        self.ee.ns_manager.add_new_shared_ns_for_disc(self, shared_ns)

    @staticmethod
    def _get_disciplines_to_configure(disc_list):
        '''
        Get sub disciplines list to configure according to their is_configured method (coupling, eval, etc.) from a
        discipline list
        '''
        disc_to_configure = []
        for disc in disc_list:
            if not disc.is_configured():
                disc_to_configure.append(disc)
        return disc_to_configure

    def get_disciplines_to_configure(self):
        '''
        Get sub disciplines list to configure according to their is_configured method (coupling, eval, etc.)
        '''
        return self._get_disciplines_to_configure(self.proxy_disciplines)

    def check_structuring_variables_changes(self):
        '''
        Compare structuring variables stored in discipline with values in dm
        Return True if at least one structuring variable value has changed, False if not
        '''
        dict_values_dm = {key: self.get_sosdisc_inputs(
            key) for key in self._structuring_variables.keys()}
        try:
            return dict_values_dm != self._structuring_variables
        except:
            return not dict_are_equal(dict_values_dm,
                                      self._structuring_variables)

    def set_structuring_variables_values(self):
        '''
        Store structuring variables values from dm in self._structuring_variables
        '''
        disc_in = self.get_data_in()
        for struct_var in list(self._structuring_variables.keys()):
            if struct_var in disc_in:
                self._structuring_variables[struct_var] = deepcopy(
                    self.get_sosdisc_inputs(struct_var))

    # ----------------------------------------------------
    # ----------------------------------------------------
    #  METHODS TO DEBUG DISCIPLINE
    # ----------------------------------------------------
    # ----------------------------------------------------

    #     def check_jacobian(self, input_data=None, derr_approx=MDODiscipline.FINITE_DIFFERENCES,
    #                        step=1e-7, threshold=1e-8, linearization_mode='auto',
    #                        inputs=None, outputs=None, parallel=False,
    #                        n_processes=MDODiscipline.N_CPUS,
    #                        use_threading=False, wait_time_between_fork=0,
    #                        auto_set_step=False, plot_result=False,
    #                        file_path="jacobian_errors.pdf",
    #                        show=False, figsize_x=10, figsize_y=10, input_column=None, output_column=None,
    #                        dump_jac_path=None, load_jac_path=None):
    #         """
    #         Overload check jacobian to execute the init_execution
    #         """
    #
    #         # The init execution allows to check jacobian without an execute before the check
    #         # however if an execute was done, we do not want to restart the model
    #         # and potentially loose informations to compute gradients (some
    #         # gradients are computed with the model)
    #         if self.status != self.STATUS_DONE:
    #             self.init_execution()
    #
    #         # if dump_jac_path is provided, we trigger GEMSEO dump
    #         if dump_jac_path is not None:
    #             reference_jacobian_path = dump_jac_path
    #             save_reference_jacobian = True
    #         # if dump_jac_path is provided, we trigger GEMSEO dump
    #         elif load_jac_path is not None:
    #             reference_jacobian_path = load_jac_path
    #             save_reference_jacobian = False
    #         else:
    #             reference_jacobian_path = None
    #             save_reference_jacobian = False
    #
    #         approx = DisciplineJacApprox(
    #             self,
    #             derr_approx,
    #             step,
    #             parallel,
    #             n_processes,
    #             use_threading,
    #             wait_time_between_fork,
    #         )
    #         if inputs is None:
    #             inputs = self.get_input_data_names(filtered_inputs=True)
    #         if outputs is None:
    #             outputs = self.get_output_data_names(filtered_outputs=True)
    #
    #         if auto_set_step:
    #             approx.auto_set_step(outputs, inputs, print_errors=True)
    #
    #         # Differentiate analytically
    #         self.add_differentiated_inputs(inputs)
    #         self.add_differentiated_outputs(outputs)
    #         self.linearization_mode = linearization_mode
    #         self.reset_statuses_for_run()
    #         # Linearize performs execute() if needed
    #         self.linearize(input_data)
    #
    #         if input_column is None and output_column is None:
    #             indices = None
    #         else:
    #             indices = self._get_columns_indices(
    #                 inputs, outputs, input_column, output_column)
    #
    #         jac_arrays = {
    #             key_out: {key_in: value.toarray() if not isinstance(value, ndarray) else value for key_in, value in
    #                       subdict.items()}
    #             for key_out, subdict in self.jac.items()}
    #         o_k = approx.check_jacobian(
    #             jac_arrays,
    #             outputs,
    #             inputs,
    #             self,
    #             threshold,
    #             plot_result=plot_result,
    #             file_path=file_path,
    #             show=show,
    #             figsize_x=figsize_x,
    #             figsize_y=figsize_y,
    #             reference_jacobian_path=reference_jacobian_path,
    #             save_reference_jacobian=save_reference_jacobian,
    #             indices=indices,
    #         )
    #         return o_k

    def clean(self):
        """
        This method cleans a sos_discipline;
        In the case of a "simple" discipline, it removes the discipline from
        its father builder and from the factory sos_discipline. This is achieved
        by the method remove_sos_discipline of the factory
        """
        self.father_builder.remove_discipline(self)
        self.clean_dm_from_disc()
        self.ee.ns_manager.remove_dependencies_after_disc_deletion(
            self, self.disc_id)
        self.ee.factory.remove_sos_discipline(self)
        self.clean_config_dependency_disciplines_of_dependent_disciplines()

    def set_wrapper_attributes(self, wrapper):
        """
        set the attribute ".attributes" of wrapper which is used to provide the wrapper with information that is
        figured out at configuration time but needed at runtime. the input and output full name map allow the wrappers
        to work with short names whereas the GEMSEO objects use variable full names in their data structures.
        """
        input_full_name_map, output_full_name_map = self.create_io_full_name_map()
        wrapper.attributes = {
            'input_full_name_map': input_full_name_map,
            'output_full_name_map': output_full_name_map,
        }
        wrapper.inst_desc_in = self.inst_desc_in
        wrapper.inst_desc_out = self.inst_desc_out

    # def set_discipline_attributes(self, discipline):
    #     """ set the attribute attributes of mdo_discipline --> not needed if using SoSMDODisciplineDriver
    #     """
    #     pass

    def create_io_full_name_map(self):
        """
        Create an io_full_name_map as wel ass input_full_name_map and output_full_name_map for its sos_wrapp

        Return:
            input_full_name_map (Dict[Str]): dict whose keys are input short names and values are input full names
            output_full_name_map (Dict[Str]): dict whose keys are output short names and values are output full names
        """

        return {key: self.ee.ns_manager.ns_tuple_to_full_name((key, value)) for key, value in
                self._io_ns_map_in.items()}, \
            {key: self.ee.ns_manager.ns_tuple_to_full_name(
                (key, value)) for key, value in self._io_ns_map_out.items()}

    def get_module(self):
        '''
        Obtain the module of the wrapper if it exists. useful for postprocessing factory and treenode
        '''
        if self.mdo_discipline_wrapp is not None and self.mdo_discipline_wrapp.wrapper is not None:
            disc_module = self.mdo_discipline_wrapp.wrapper.__module__

        else:
            # for discipline not associated to wrapper (proxycoupling for
            # example)
            disc_module = self.__module__
        # return the replace sostrades_core just for documentation (linked
        # ontology is the one from integration)
        #         return disc_module.replace(
        #             'sostrades_core', 'sos_trades_core')
        return disc_module

    # useful for debugging

    def get_shared_ns_dict(self):

        return self.ee.ns_manager.get_associated_ns(self)

    def get_disc_label(self):
        '''
        Get the label of the discipline which will be displayed in the GUI
        '''

        disc_label = self.get_disc_full_name()

        return disc_label

    def get_disc_full_path(self):
        '''
        Get the discipline full path which is a combination of the module and the label of the discipline
        '''

        disc_full_path = f'{self.get_module()} : {self.get_disc_label()}'

        return disc_full_path

    def display_proxy_subtree(self, callback=None):
        proxy_subtree = []
        self.get_proxy_subtree_rec(proxy_subtree, 0, callback)
        return '\n'.join(proxy_subtree)

    def get_proxy_subtree_rec(self, proxy_subtree, indent=0, callback=None):
        callback_string = ' [' + str(callback(self)) + \
                          ']' if callback is not None else ''
        proxy_subtree.append('    ' * indent + '|_ ' + self.ee.ns_manager.get_local_namespace_value(self)
                             + '  (' + self.__class__.__name__ + ')' + callback_string)
        for disc in self.proxy_disciplines:
            disc.get_proxy_subtree_rec(proxy_subtree, indent + 1, callback)

    def get_inst_desc_in(self):
        return self.inst_desc_in

    def get_father_executor(self):
        return self.father_executor<|MERGE_RESOLUTION|>--- conflicted
+++ resolved
@@ -263,19 +263,13 @@
         '''
         # Enable not a number check in execution result and jacobian result
         # Be carreful that impact greatly calculation performances
-<<<<<<< HEAD
         self.mdo_discipline_wrapp: MDODisciplineWrapp = self.create_mdo_discipline_wrap(name=sos_name,
                                                                                         wrapper=cls_builder,
                                                                                         wrapping_mode='SoSTrades')
-        self._reload(sos_name, ee, associated_namespaces)
+        self._reload(sos_name, ee, associated_namespaces, database_id)
         self.logger: logging.Logger = get_sos_logger(f'{self.ee.logger.name}.Discipline')
-=======
-        self.mdo_discipline_wrapp = None
-        self.create_mdo_discipline_wrap(
-            name=sos_name, wrapper=cls_builder, wrapping_mode='SoSTrades')
-        self._reload(sos_name, ee, associated_namespaces, database_id)
-        self.logger = get_sos_logger(f'{self.ee.logger.name}.Discipline')
->>>>>>> 3f171227
+
+
         self.model = None
         self.__father_builder = None
         self.father_executor: Union["ProxyDiscipline", None] = None
@@ -297,11 +291,8 @@
         """
         pass
 
-<<<<<<< HEAD
-    def _reload(self, sos_name: str, ee: "ExecutionEngine", associated_namespaces: Union[list[str], None]  = None):
-=======
-    def _reload(self, sos_name, ee, associated_namespaces=None, database_id = None):
->>>>>>> 3f171227
+    def _reload(self, sos_name: str, ee: "ExecutionEngine", associated_namespaces: Union[list[str], None]  = None, database_id = None):
+
         """
         Reload ProxyDiscipline attributes and set is_sos_coupling.
 
