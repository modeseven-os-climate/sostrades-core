'''
Copyright 2022 Airbus SAS

Licensed under the Apache License, Version 2.0 (the "License");
you may not use this file except in compliance with the License.
You may obtain a copy of the License at

    http://www.apache.org/licenses/LICENSE-2.0

Unless required by applicable law or agreed to in writing, software
distributed under the License is distributed on an "AS IS" BASIS,
WITHOUT WARRANTIES OR CONDITIONS OF ANY KIND, either express or implied.
See the License for the specific language governing permissions and
limitations under the License.
'''
import copy
import re

import logging
import platform
from tqdm import tqdm
import time

from numpy import array, ndarray, delete, NaN

from gemseo.algos.design_space import DesignSpace
from gemseo.algos.doe.doe_factory import DOEFactory
from sostrades_core.execution_engine.proxy_coupling import ProxyCoupling
from gemseo.utils.compare_data_manager_tooling import dict_are_equal

'''
mode: python; py-indent-offset: 4; tab-width: 8; coding: utf-8
'''

from sostrades_core.execution_engine.sos_wrapp import SoSWrapp
from sostrades_core.execution_engine.sample_generators.simple_sample_generator import SimpleSampleGenerator
from sostrades_core.execution_engine.sample_generators.doe_sample_generator import DoeSampleGenerator
from sostrades_core.execution_engine.sample_generators.cartesian_product_sample_generator import \
    CartesianProductSampleGenerator
import pandas as pd
import numpy as np
from collections import ChainMap
from gemseo.api import get_available_doe_algorithms


class SampleGeneratorWrapper(SoSWrapp):
    '''
    Generic SampleGenerator class
    1) Strucrure of Desc_in/Desc_out:
        |_ DESC_IN
            |_ SAMPLING_METHOD (structuring)       
                |_ EVAL_INPUTS (namespace: 'ns_sampling', structuring, dynamic : SAMPLING_METHOD == self.DOE_ALGO) 
                        |_ DESIGN_SPACE (dynamic: SAMPLING_ALGO != None) NB: default DESIGN_SPACE depends on EVAL_INPUTS (Has to be "Not empty")            
                |_ SAMPLING_ALGO (structuring, dynamic : SAMPLING_METHOD == self.DOE_ALGO)
                        |_ ALGO_OPTIONS (structuring, dynamic: SAMPLING_ALGO != None)
                            |_ GENERATED_SAMPLES (namespace: 'ns_sampling', structuring,                                               
                                                 dynamic: EVAL_INPUTS_CP != None and ALGO_OPTIONS set 
                                                     and SAMPLING_GENERATION_MODE == 'at_configuration_time')                          
                |_ EVAL_INPUTS_CP (namespace: 'ns_sampling', structuring, dynamic : SAMPLING_METHOD == self.CARTESIAN_PRODUCT)
                        |_ GENERATED_SAMPLES (namespace: 'ns_sampling', structuring,                                               
                                               dynamic: EVAL_INPUTS_CP != None and SAMPLING_GENERATION_MODE == 'at_configuration_time')                 
            |_ SAMPLING_GENERATION_MODE ('editable': False)
        |_ DESC_OUT
            |_ SAMPLES_DF (namespace: 'ns_sampling')

   2) Description of DESC parameters:
        |_ DESC_IN
            |_ SAMPLING_METHOD   
                |_ EVAL_INPUTS
                        |_ DESIGN_SPACE 
                |_ SAMPLING_ALGO 
                        |_ ALGO_OPTIONS 
                            |_ GENERATED_SAMPLES                        
                |_ EVAL_INPUTS_CP 
                        |_ GENERATED_SAMPLES 
        |_ DESC_OUT
            |_ SAMPLES_DF

    '''

    _ontology_data = {
        'label': 'Sample_Generator wrapper',
        'type': 'Research',
        'source': 'SoSTrades Project',
        'validated': '',
        'validated_by': 'SoSTrades Project',
        'last_modification_date': '',
        'category': '',
        'definition': 'Sample_Generator wrapper that implements the genearotion of a samples from a DoE (Design of Experiment) algorithm or from a cross product.',
        # icon for sample generator from
        # https://fontawesome.com/icons/grid-4?s=regular&f=classic
        'icon': 'fas fa-grid-4 fa-fw',
        'version': ''
    }

    VARIABLES = "variable"
    VALUES = "value"
    POSSIBLE_VALUES = 'possible_values'
    TYPE = "type"

    NS_SEP = '.'
    INPUT_TYPE = ['float', 'array', 'int', 'string']

    DESIGN_SPACE = "design_space"
    UPPER_BOUND = "upper_bnd"
    LOWER_BOUND = "lower_bnd"
    DIMENSION = "dimension"
    _VARIABLES_NAMES = "variables_names"
    _VARIABLES_SIZES = "variables_sizes"

    ENABLE_VARIABLE_BOOL = "enable_variable"
    LIST_ACTIVATED_ELEM = "activated_elem"

    N_SAMPLES = "n_samples"
    ALGO = "sampling_algo"
    ALGO_OPTIONS = "algo_options"
    USER_GRAD = 'user'

    # To be defined in the heritage
    is_constraints = None
    INEQ_CONSTRAINTS = 'ineq_constraints'
    EQ_CONSTRAINTS = 'eq_constraints'
    # DESC_I/O
    PARALLEL_OPTIONS = 'parallel_options'

    SAMPLING_METHOD = 'sampling_method'
    SIMPLE_SAMPLING_METHOD = 'simple'
    DOE_ALGO = 'doe_algo'
    CARTESIAN_PRODUCT = 'cartesian_product'
    GRID_SEARCH = 'grid_search'
    FULLFACT = 'fullfact'
    available_sampling_methods = [SIMPLE_SAMPLING_METHOD, DOE_ALGO, CARTESIAN_PRODUCT, GRID_SEARCH]

    SAMPLE_GENERATOR_CLS = {
        SIMPLE_SAMPLING_METHOD: SimpleSampleGenerator,
        DOE_ALGO: DoeSampleGenerator,
        CARTESIAN_PRODUCT: CartesianProductSampleGenerator,
        GRID_SEARCH: CartesianProductSampleGenerator
    }

    SAMPLING_GENERATION_MODE = 'sampling_generation_mode'
    AT_CONFIGURATION_TIME = 'at_configuration_time'
    AT_RUN_TIME = 'at_run_time'
    available_sampling_generation_modes = [AT_CONFIGURATION_TIME, AT_RUN_TIME]

    EVAL_INPUTS_CP = 'eval_inputs_cp'
    GENERATED_SAMPLES = 'generated_samples'
    SAMPLES_DF = 'samples_df'
    SELECTED_SCENARIO = 'selected_scenario'
    SCENARIO_NAME = 'scenario_name'

    NS_DRIVER = 'ns_driver'
    NS_SAMPLING = 'ns_sampling'
    REFERENCE_SCENARIO_NAME = 'Reference Scenario'
    SAMPLES_DF_DESC = {
        SoSWrapp.TYPE: 'dataframe',
        SoSWrapp.DEFAULT: pd.DataFrame({SELECTED_SCENARIO: [True],
                                        SCENARIO_NAME: REFERENCE_SCENARIO_NAME}),
        # SoSWrapp.DEFAULT: pd.DataFrame(
        #     columns=[SELECTED_SCENARIO, SCENARIO_NAME]),
        SoSWrapp.DATAFRAME_DESCRIPTOR: {SELECTED_SCENARIO: ('bool', None, True),
                                        SCENARIO_NAME: ('string', None, True)},
        SoSWrapp.DYNAMIC_DATAFRAME_COLUMNS: True,
        SoSWrapp.DATAFRAME_EDITION_LOCKED: False,
        SoSWrapp.EDITABLE: True,
        SoSWrapp.STRUCTURING: True,
        SoSWrapp.VISIBILITY: SoSWrapp.SHARED_VISIBILITY,
        SoSWrapp.NAMESPACE: NS_DRIVER
    }

    DESC_IN = {SAMPLING_METHOD: {'type': 'string',
                                 'structuring': True,
                                 'possible_values': available_sampling_methods,
                                 'default': DOE_ALGO},
               SAMPLING_GENERATION_MODE: {'type': 'string',
                                          # TODO should be structuring and dynamic with AT_CONFIGURATION_TIME and read_only if BUILDER_MODE=MULTI_INSTANCE
                                          # 'structuring': True,
                                          'possible_values': available_sampling_generation_modes,
                                          'default': AT_RUN_TIME,
                                          'editable': False}
               }

    # DESC_OUT = {SAMPLES_DF: SAMPLES_DF_DESC}

    def __init__(self, sos_name, logger: logging.Logger):
        super().__init__(sos_name=sos_name, logger=logger)
        self.sampling_method = None
        self.sample_generator = None

        self.sampling_generation_mode = None

        # self.previous_algo_name = ""

        self.selected_inputs = []
        self.dict_desactivated_elem = {}

        self.previous_eval_inputs_cp = None
        self.eval_inputs_cp_has_changed = False
        self.eval_inputs_cp_filtered = None
        self.eval_inputs_cp_validity = True
        self.samples_gene_df = None

    def setup_sos_disciplines(self):
        '''
        Overload of setup_sos_disciplines to specify the specific dynamic inputs of sample generator
        '''

        disc_in = self.get_data_in()

        if len(disc_in) != 0:
            self.sampling_method = self.get_sosdisc_inputs(
                self.SAMPLING_METHOD)
            self.instantiate_sampling_tool()

            # Switch between doe_algo method or cartesian_product method

            # TODO: Here we start from scratch each time we switch from one method to the other
            #       ... but maybe we would like to keep selected eval_inputs or eval_inputs_cp ?

            if self.sampling_method == self.SIMPLE_SAMPLING_METHOD:
                # Reset parameters of the other method to initial values
                # (cleaning)
                # TODO: move all of these to the corresponding tools !
                self.previous_eval_inputs_cp = None
                self.eval_inputs_cp_filtered = None
                self.eval_inputs_cp_validity = True
                self.selected_inputs = []
                self.dict_desactivated_elem = {}

                # 0. force config time sampling
                self.sampling_generation_mode = self.AT_CONFIGURATION_TIME
                disc_in[self.SAMPLING_GENERATION_MODE][self.VALUE] = self.AT_CONFIGURATION_TIME

                # 1. handle dynamic inputs of the mode
                # TODO: a dedicated dynamic io method but Q: should be moved to the tool ?
                dynamic_inputs, dynamic_outputs = {}, {}
                dynamic_inputs.update({'eval_inputs':
<<<<<<< HEAD
                                           {self.TYPE: 'dataframe',
                                            self.DATAFRAME_DESCRIPTOR: {'selected_input': ('bool', None, True),
                                                                        'full_name': ('string', None, False)},
                                            self.DATAFRAME_EDITION_LOCKED: False,
                                            self.STRUCTURING: True,
                                            self.VISIBILITY: self.SHARED_VISIBILITY,
                                            self.NAMESPACE: self.NS_SAMPLING}
                                       })
=======
                                   {self.TYPE: 'dataframe',
                                    self.DATAFRAME_DESCRIPTOR: {'selected_input': ('bool', None, True),
                                                                'full_name': ('string', None, False)},
                                    self.DATAFRAME_EDITION_LOCKED: False,
                                    self.STRUCTURING: True,
                                    self.DEFAULT: pd.DataFrame(columns=['selected_input', 'full_name']),
                                    self.VISIBILITY: self.SHARED_VISIBILITY,
                                    self.NAMESPACE: self.NS_SAMPLING}
                               })
>>>>>>> 81c445b9
                dynamic_inputs.update({'scenario_names':
                                           {self.TYPE: 'list',
                                            self.SUBTYPE: {'list': 'string'},
                                            self.STRUCTURING: True,
                                            self.VISIBILITY: self.SHARED_VISIBILITY,
                                            self.NAMESPACE: self.NS_SAMPLING}
                                       })
                dynamic_inputs.update({self.GENERATED_SAMPLES: {self.TYPE: 'dataframe',
                                                                self.DATAFRAME_DESCRIPTOR: {},
                                                                self.DYNAMIC_DATAFRAME_COLUMNS: True,
                                                                self.DATAFRAME_EDITION_LOCKED: True,
                                                                self.STRUCTURING: True,
                                                                self.UNIT: None,
                                                                self.VISIBILITY: self.SHARED_VISIBILITY,
                                                                self.NAMESPACE: self.NS_SAMPLING,
                                                                self.DEFAULT: pd.DataFrame()}})
                # 2. retrieve input that configures the sampling tool
                if 'scenario_names' in disc_in:
                    scenario_names = self.get_sosdisc_inputs('scenario_names')
                    eval_inputs = self.get_sosdisc_inputs('eval_inputs')
                    if scenario_names and eval_inputs is not None:
                        selected_inputs = self.reformat_eval_inputs(eval_inputs).tolist()
                        # 3. if sampling at config.time set the generated samples
                        self.samples_gene_df = self.sample_generator.generate_samples(selected_inputs)
                        self.samples_gene_df = self.set_scenario_columns(self.samples_gene_df,
                                                                         scenario_names=scenario_names)
                        disc_in[self.GENERATED_SAMPLES][self.VALUE] = self.samples_gene_df

            elif self.sampling_method == self.DOE_ALGO:
                # TODO: consider refactoring this in object-oriented fashion before implementing the more complex modes
                # Reset parameters of the other method to initial values
                # (cleaning)
                self.previous_eval_inputs_cp = None
                self.eval_inputs_cp_filtered = None
                self.eval_inputs_cp_validity = True

                # setup_doe_algo_method
                # TODO: configuration-time sampling not implemented yet for doe and gridsearch
                self.sampling_generation_mode = self.AT_RUN_TIME
                disc_in[self.SAMPLING_GENERATION_MODE][self.VALUE] = self.AT_RUN_TIME

                # self.sampling_generation_mode = self.AT_CONFIGURATION_TIME #
                # It was tested that it also works

                dynamic_inputs, dynamic_outputs = self.setup_doe_algo_method()

            elif self.sampling_method == self.CARTESIAN_PRODUCT:
                # Reset parameters of the other method to initial values
                # (cleaning)
                self.selected_inputs = []
                self.dict_desactivated_elem = {}

                # setup_cp_method

                self.sampling_generation_mode = self.AT_CONFIGURATION_TIME
                disc_in[self.SAMPLING_GENERATION_MODE][self.VALUE] = self.AT_CONFIGURATION_TIME
                # self.sampling_generation_mode = self.AT_RUN_TIME # It was
                # tested that it also works

                dynamic_inputs, dynamic_outputs = self.setup_cp_method()

            elif self.sampling_method == self.GRID_SEARCH:
                # setup_cp_method
                # TODO: configuration-time sampling not implemented yet for doe and gridsearch
                self.sampling_generation_mode = self.AT_RUN_TIME
                disc_in[self.SAMPLING_GENERATION_MODE][self.VALUE] = self.AT_RUN_TIME
                # most setup is similar to doe_algo
                dynamic_inputs, dynamic_outputs = self.setup_doe_algo_method()

                self.setup_gs(dynamic_inputs)

            elif self.sampling_method is not None:
                raise Exception(
                    f"The selected sampling method {self.sampling_method} is not allowed in the sample generator. Please "
                    f"introduce one of the available methods from {self.available_sampling_methods}.")
            else:
                dynamic_inputs = {}
                dynamic_outputs = {}
        else:
            dynamic_inputs = {}
            dynamic_outputs = {}

        # 4. if sampling at run-time add the corresponding output
        if self.sampling_generation_mode == self.AT_RUN_TIME:
            dynamic_outputs[self.SAMPLES_DF] = self.SAMPLES_DF_DESC.copy()

        self.add_inputs(dynamic_inputs)
        self.add_outputs(dynamic_outputs)

    def run(self):
        '''
            Overloaded class method
            The generation of samples_df as run time
        '''
        if self.sampling_generation_mode == self.AT_RUN_TIME:
            samples_df = None

            if self.sampling_method == self.DOE_ALGO:
                samples_df = self.run_doe()
            elif self.sampling_method in [self.CARTESIAN_PRODUCT, self.GRID_SEARCH]:
                samples_df = self.run_cp()

            # Loop to raise an error in case the sampling has not been made.
            # If samples' type is dataframe, that means that the previous loop has
            # been entered.
            if isinstance(samples_df, pd.DataFrame):
                pass
            else:
                raise Exception(
                    f"Sampling has not been made")

            # Add the scenario names and selected scenario columns
            samples_df = self.set_scenario_columns(samples_df)
            self.store_sos_outputs_values({self.SAMPLES_DF: samples_df})

    def set_scenario_columns(self, samples_df, scenario_names=None):
        '''
        Add the columns SELECTED_SCENARIO and SCENARIO_NAME to the samples_df dataframe
        '''
        if self.SELECTED_SCENARIO not in samples_df:
            ordered_columns = [self.SELECTED_SCENARIO, self.SCENARIO_NAME] + samples_df.columns.tolist()
            if scenario_names is None:
                samples_df[self.SCENARIO_NAME] = [f'scenario_{i}' for i in range(1, len(samples_df) + 1)]
            else:
                samples_df[self.SCENARIO_NAME] = scenario_names
            samples_df[self.SELECTED_SCENARIO] = [True] * len(samples_df)
            samples_df = samples_df[ordered_columns]
        return samples_df

    def instantiate_sampling_tool(self):
        """
           Instantiate SampleGenerator only if needed
        """
        if self.sampling_method:
            sample_generator_cls = self.SAMPLE_GENERATOR_CLS[self.sampling_method]
            if self.sample_generator.__class__ != sample_generator_cls:
                self.sample_generator = sample_generator_cls(logger=self.logger.getChild(sample_generator_cls.__name__))

    def get_algo_default_options(self, algo_name):
        """
            This algo generate the default options to set for a given doe algorithm
        """

        # In get_options_and_default_values, it is already checked whether the algo_name belongs to the list of possible Gemseo
        # DoE algorithms
        if algo_name in get_available_doe_algorithms():
            algo_options_desc_in, algo_options_descr_dict = self.sample_generator.get_options_and_default_values(
                algo_name)
            return algo_options_desc_in
        else:
            raise Exception(
                f"A DoE algorithm which is not available in GEMSEO has been selected.")

    def create_design_space(self, selected_inputs, dspace_df):
        """
        create_design_space with variables names based on selected_inputs (if dspace_df is not None)

        Arguments:
            selected_inputs (list): list of selected variables (the true variables in eval_inputs Desc_in)
            dspace_df (dataframe): design space in Desc_in format     

        Returns:
             design_space (gemseo DesignSpace): gemseo Design Space with names of variables based on selected_inputs
        """

        design_space = None
        if dspace_df is not None:
            dspace_df_updated = self.update_design_space(
                selected_inputs, dspace_df)
            design_space = self.create_gemseo_dspace_from_dspace_df(
                dspace_df_updated)
        return design_space

    def update_design_space(self, selected_inputs, dspace_df):
        """
        update dspace_df (design space in Desc_in format)   

        Arguments:
            selected_inputs (list): list of selected variables (the true variables in eval_inputs Desc_in)
            dspace_df (dataframe): design space in Desc_in format     

        Returns:
             dspace_df_updated (dataframe): updated dspace_df        

        """
        lower_bounds = dspace_df[self.LOWER_BOUND].tolist()
        upper_bounds = dspace_df[self.UPPER_BOUND].tolist()
        values = lower_bounds
        enable_variables = [True for _ in selected_inputs]
        dspace_df_updated = pd.DataFrame({self.VARIABLES: selected_inputs,
                                          self.VALUES: values,
                                          self.LOWER_BOUND: lower_bounds,
                                          self.UPPER_BOUND: upper_bounds,
                                          self.ENABLE_VARIABLE_BOOL: enable_variables,
                                          self.LIST_ACTIVATED_ELEM: [[True] for _ in selected_inputs]})
        # TODO: Hardcoded as in EEV3, but not differenciating between array or not.
        return dspace_df_updated

    def create_gemseo_dspace_from_dspace_df(self, dspace_df):
        """
        Create gemseo dspace from sostrades updated dspace_df 
        It parses the dspace_df DataFrame to create the gemseo DesignSpace

        Arguments:
            dspace_df (dataframe): updated dspace_df     

        Returns:
            design_space (gemseo DesignSpace): gemseo Design Space with names of variables based on selected_inputs
        """
        names = list(dspace_df[self.VARIABLES])
        values = list(dspace_df[self.VALUES])
        l_bounds = list(dspace_df[self.LOWER_BOUND])
        u_bounds = list(dspace_df[self.UPPER_BOUND])
        enabled_variable = list(dspace_df[self.ENABLE_VARIABLE_BOOL])
        list_activated_elem = list(dspace_df[self.LIST_ACTIVATED_ELEM])
        design_space = DesignSpace()
        for dv, val, lb, ub, l_activated, enable_var in zip(names, values, l_bounds, u_bounds, list_activated_elem,
                                                            enabled_variable):

            # check if variable is enabled to add it or not in the design var
            if enable_var:

                self.dict_desactivated_elem[dv] = {}
                name = dv
                if type(val) != list and type(val) != ndarray:
                    size = 1
                    var_type = ['float']
                    l_b = array([lb])
                    u_b = array([ub])
                    value = array([val])
                else:
                    # check if there is any False in l_activated
                    if not all(l_activated):
                        index_false = l_activated.index(False)
                        self.dict_desactivated_elem[dv] = {
                            'value': val[index_false], 'position': index_false}

                        val = delete(val, index_false)
                        lb = delete(lb, index_false)
                        ub = delete(ub, index_false)

                    size = len(val)
                    var_type = ['float'] * size
                    l_b = array(lb)
                    u_b = array(ub)
                    value = array(val)
                design_space.add_variable(
                    name, size, var_type, l_b, u_b, value)
        return design_space

    def setup_doe_algo_method(self):
        """        
        Method that setup the doe_algo method
        """
        dynamic_inputs = {}
        dynamic_outputs = {}

        # Setup dynamic inputs in case of DOE_ALGO selection:
        # i.e. EVAL_INPUTS and SAMPLING_ALGO
        self.setup_dynamic_inputs_for_doe_generator_method(dynamic_inputs)
        # Setup dynamic inputs when EVAL_INPUTS/SAMPLING_ALGO are already set
        self.setup_dynamic_inputs_algo_options_design_space(dynamic_inputs)

        return dynamic_inputs, dynamic_outputs

    def setup_dynamic_inputs_for_doe_generator_method(self, dynamic_inputs):
        """
        Method that setup dynamic inputs in case of DOE_ALGO selection: i.e. EVAL_INPUTS and SAMPLING_ALGO
        Arguments:
            dynamic_inputs (dict): the dynamic input dict to be updated

        """
        if self.sampling_method == self.DOE_ALGO:
            # Get possible values for sampling algorithm name
            available_doe_algorithms = self.sample_generator.get_available_algo_names()
            dynamic_inputs.update({'sampling_algo':
                                       {self.TYPE: 'string',
                                        self.STRUCTURING: True,
                                        self.POSSIBLE_VALUES: available_doe_algorithms}
                                   })
        # elif self.sampling_method == self.GRID_SEARCH:
        #     dynamic_inputs.update({'sampling_algo':
        #                            {'type': 'string', 'structuring': True,
        #                             'default': self.FULLFACT,
        #                             'possible_values': [self.FULLFACT],
        #                             'editable': False,
        #                             'user_level': 99}
        #                            })

        dynamic_inputs.update({'eval_inputs':
                                   {self.TYPE: 'dataframe',
                                    self.DATAFRAME_DESCRIPTOR: {'selected_input': ('bool', None, True),
                                                                'full_name': ('string', None, False)},
                                    self.DATAFRAME_EDITION_LOCKED: False,
                                    self.STRUCTURING: True,
                                    self.VISIBILITY: self.SHARED_VISIBILITY,
                                    self.NAMESPACE: self.NS_SAMPLING}
                               })

    def setup_dynamic_inputs_algo_options_design_space(self, dynamic_inputs):
        """
            Setup dynamic inputs when EVAL_INPUTS/SAMPLING_ALGO are already set
            Create or update DESIGN_SPACE
            Create or update ALGO_OPTIONS
        """
        self.setup_design_space(dynamic_inputs)
        self.setup_algo_options(dynamic_inputs)
        # Setup GENERATED_SAMPLES for cartesian product
        if self.sampling_generation_mode == self.AT_CONFIGURATION_TIME:
            # TODO: manage config-time sample for grid search and test for DoE
            self.setup_generated_samples_for_doe(dynamic_inputs)

    def setup_algo_options(self, dynamic_inputs):
        """
            Method that setup 'algo_options'
            Arguments:
                dynamic_inputs (dict): the dynamic input dict to be updated
        """
        disc_in = self.get_data_in()
        # Dynamic input of algo_options
        if self.ALGO in disc_in:
            algo_name = self.get_sosdisc_inputs(self.ALGO)
            if algo_name is not None:  # and algo_name_has_changed:
                default_dict = self.get_algo_default_options(algo_name)
                algo_options_dict = {self.ALGO_OPTIONS: {self.TYPE: 'dict', self.DEFAULT: default_dict,
                                                         self.DATAFRAME_EDITION_LOCKED: False,
                                                         self.STRUCTURING: True,
                                                         self.DATAFRAME_DESCRIPTOR: {
                                                             self.VARIABLES: ('string', None, False),
                                                             self.VALUES: ('string', None, True)}}}
                dynamic_inputs.update(algo_options_dict)
                all_options = list(default_dict.keys())
                if self.ALGO_OPTIONS in disc_in and disc_in[self.ALGO_OPTIONS][self.VALUE] is not None and list(
                        disc_in[self.ALGO_OPTIONS][self.VALUE].keys()) != all_options:
                    options_map = ChainMap(
                        disc_in[self.ALGO_OPTIONS][self.VALUE], default_dict)
                    disc_in[self.ALGO_OPTIONS][self.VALUE] = {
                        key: options_map[key] for key in all_options}

    def setup_design_space(self, dynamic_inputs):
        """
        Method that setup 'design_space'
        Arguments:
            dynamic_inputs (dict): the dynamic input dict to be updated
        """
        selected_inputs_has_changed = False
        disc_in = self.get_data_in()
        # Dynamic input of default design space
        if 'eval_inputs' in disc_in:
            eval_inputs = self.get_sosdisc_inputs('eval_inputs')

            if eval_inputs is not None:

                # selected_inputs = eval_inputs[eval_inputs['selected_input']
                #                               == True]['full_name']
                selected_inputs = self.reformat_eval_inputs(
                    eval_inputs).tolist()

                if set(selected_inputs) != set(self.selected_inputs):
                    selected_inputs_has_changed = True
                    self.selected_inputs = selected_inputs

                default_design_space = pd.DataFrame()
                design_space_dataframe_descriptor = {
                    self.VARIABLES: ('string', None, False),
                    self.VALUES: ('multiple', None, True),
                    self.LOWER_BOUND: ('multiple', None, True),
                    self.UPPER_BOUND: ('multiple', None, True),
                    self.ENABLE_VARIABLE_BOOL: (
                        'bool', None, True),
                    self.LIST_ACTIVATED_ELEM: (
                        'list', None, True), }

                if self.sampling_method == self.DOE_ALGO:
                    default_design_space = pd.DataFrame({self.VARIABLES: self.selected_inputs,
                                                         self.LOWER_BOUND: [None] * len(self.selected_inputs),
                                                         self.UPPER_BOUND: [None] * len(self.selected_inputs)
                                                         })
                elif self.sampling_method == self.GRID_SEARCH:
                    default_design_space = pd.DataFrame({self.VARIABLES: self.selected_inputs,
                                                         self.LOWER_BOUND: [0.0] * len(self.selected_inputs),
                                                         self.UPPER_BOUND: [100.0] * len(self.selected_inputs),
                                                         'nb_points': [2] * len(self.selected_inputs)
                                                         })
                    design_space_dataframe_descriptor.update({'nb_points': ('int', None, True)})
                dynamic_inputs.update({'design_space': {self.TYPE: 'dataframe',
                                                        self.DEFAULT: default_design_space,
                                                        self.STRUCTURING: True,
                                                        self.DATAFRAME_DESCRIPTOR: design_space_dataframe_descriptor}})

                # Next lines of code treat the case in which eval inputs change with a previously defined design space,
                # so that the bound are kept instead of set to default None.
                if 'design_space' in disc_in:
                    disc_in['design_space'][self.DEFAULT] = default_design_space
                    disc_in['design_space'][self.DATAFRAME_DESCRIPTOR] = design_space_dataframe_descriptor
                    if selected_inputs_has_changed:
                        from_design_space = list(
                            disc_in['design_space'][self.VALUE]['variable'])
                        from_eval_inputs = self.selected_inputs

                        df_cols = ['variable', 'lower_bnd', 'upper_bnd'] + (
                            ['nb_points'] if self.sampling_method == self.GRID_SEARCH else [])
                        final_dataframe = pd.DataFrame(
                            None, columns=df_cols)

                        for element in from_eval_inputs:
                            if element in from_design_space:
                                final_dataframe = final_dataframe.append(disc_in['design_space'][self.VALUE]
                                                                         [disc_in['design_space'][self.VALUE][
                                                                              'variable'] == element])
                            else:
                                elem_dict = {'variable': element, 'lower_bnd': None, 'upper_bnd': None}
                                if self.sampling_method == self.GRID_SEARCH:
                                    elem_dict['lower_bnd'] = 0.0
                                    elem_dict['upper_bnd'] = 100.0
                                    elem_dict['nb_points'] = 2
                                final_dataframe = final_dataframe.append(
                                    elem_dict, ignore_index=True)
                        disc_in['design_space'][self.VALUE] = final_dataframe

    def filter_eval_inputs_types_to_float(self, eval_inputs):
        allowed_types = ['float']
        driverevaluator_ns = self.get_var_full_name('eval_inputs', self.get_data_in()).split('.eval_inputs')[
            0]  # pylint: disable-msg=E1121
        to_filter = []
        for var in eval_inputs['full_name']:
            var_f_name = '.'.join([driverevaluator_ns, var])
            if var_f_name in self.dm.data_id_map and self.dm.get_data(var_f_name, self.TYPE) not in allowed_types:
                to_filter.append(False)
            else:
                to_filter.append(True)
        return eval_inputs[to_filter]

    def reformat_eval_inputs(self, eval_inputs):
        """
        Method that reformat eval_input depending on user's selection
        Arguments:
            eval_inputs (dataframe):
        Returns:
            eval_inputs_filtered (dataframe) :

        """
        logic_1 = eval_inputs['selected_input'] == True
        eval_inputs_filtered = eval_inputs[logic_1]
        eval_inputs_filtered = eval_inputs_filtered['full_name']
        return eval_inputs_filtered

    def setup_generated_samples_for_doe(self, dynamic_inputs):
        """
         Method that setup GENERATED_SAMPLES for doe_algo at configuration time
         Arguments:
             dynamic_inputs (dict): the dynamic input dict to be updated
         """
        # if self.eval_inputs_validity:
        #    if self.eval_inputs_has_changed:
        disc_in = self.get_data_in()
        if self.ALGO in disc_in and self.ALGO_OPTIONS in disc_in and self.DESIGN_SPACE in disc_in and self.selected_inputs is not None:
            algo_name = self.get_sosdisc_inputs(self.ALGO)
            algo_options = self.get_sosdisc_inputs(self.ALGO_OPTIONS)
            dspace_df = self.get_sosdisc_inputs(self.DESIGN_SPACE)

            self.samples_gene_df = self.generate_sample_for_doe(
                algo_name, algo_options, dspace_df)
            self.samples_gene_df = self.set_scenario_columns(self.samples_gene_df)

            dynamic_inputs.update({self.GENERATED_SAMPLES: {self.TYPE: 'dataframe',
                                                            self.DATAFRAME_DESCRIPTOR: {},
                                                            self.DYNAMIC_DATAFRAME_COLUMNS: True,
                                                            self.DATAFRAME_EDITION_LOCKED: True,
                                                            self.STRUCTURING: True,
                                                            self.UNIT: None,
                                                            self.VISIBILITY: self.SHARED_VISIBILITY,
                                                            self.NAMESPACE: self.NS_SAMPLING,
                                                            self.DEFAULT: self.samples_gene_df}})

        # Set or update GENERATED_SAMPLES in line with selected
        # eval_inputs_cp
        disc_in = self.get_data_in()
        if self.GENERATED_SAMPLES in disc_in:
            disc_in[self.GENERATED_SAMPLES][self.VALUE] = self.samples_gene_df

    def generate_sample_for_doe(self, algo_name, algo_options, dspace_df):
        """
        Outputs:
            samples_gene_df (dataframe) : prepared samples for evaluation
        """
        # Dynamic input of default design space
        design_space = self.create_design_space(
            self.selected_inputs, dspace_df)

        samples_gene_df = self.sample_generator.generate_samples(
            algo_name, algo_options, design_space)
        return samples_gene_df

    def run_doe(self):
        """
        Method that generates the desc_out self.SAMPLES_DF from desc_in self.ALGO, self.ALGO_OPTIONS and self.DESIGN_SPACE

        Inputs:
            self.GENERATED_SAMPLES (dataframe) : generated samples from sampling method
        Outputs:
            self.SAMPLES_DF (dataframe) : prepared samples for evaluation
        """
        if self.sampling_generation_mode == self.AT_RUN_TIME:
            algo_name = self.get_sosdisc_inputs(self.ALGO)
            algo_options = self.get_sosdisc_inputs(self.ALGO_OPTIONS)
            dspace_df = self.get_sosdisc_inputs(self.DESIGN_SPACE)
            samples_df = self.generate_sample_for_doe(
                algo_name, algo_options, dspace_df)
        elif self.sampling_generation_mode == self.AT_CONFIGURATION_TIME:
            generated_samples = self.get_sosdisc_inputs(self.GENERATED_SAMPLES)
            samples_df = generated_samples

        return samples_df

    def setup_cp_method(self):
        """
        Method that setup the cp method
        """
        dynamic_inputs = {}
        dynamic_outputs = {}
        # Setup dynamic inputs for CARTESIAN_PRODUCT method: i.e.
        # EVAL_INPUTS_CP
        self.setup_dynamic_inputs_for_cp_generator_method(dynamic_inputs)
        # Setup dynamic inputs which depend on EVAL_INPUTS_CP setting or
        # update: i.e. GENERATED_SAMPLES
        self.setup_dynamic_inputs_which_depend_on_eval_input_cp(dynamic_inputs)

        return dynamic_inputs, dynamic_outputs

    def setup_dynamic_inputs_for_cp_generator_method(self, dynamic_inputs):
        """
        Method that setup dynamic inputs in case of CARTESIAN_PRODUCT selection: i.e. EVAL_INPUTS_CP

        Arguments:
            dynamic_inputs (dict): the dynamic input dict to be updated

        """
        # TODO :  the i/o methods should belong to the generator for modularity
        default_in_eval_input_cp = pd.DataFrame({'selected_input': [False],
                                                 'full_name': [''],
                                                 'list_of_values': [[]]})
        dynamic_inputs.update({self.EVAL_INPUTS_CP: {self.TYPE: 'dataframe',
                                                     self.DATAFRAME_DESCRIPTOR: {'selected_input': ('bool', None, True),
                                                                                 'full_name': ('string', None, True),
                                                                                 'list_of_values': (
                                                                                     'list', None, True)},
                                                     self.DATAFRAME_EDITION_LOCKED: False,
                                                     self.STRUCTURING: True,
                                                     self.VISIBILITY: self.SHARED_VISIBILITY,
                                                     self.NAMESPACE: self.NS_SAMPLING,
                                                     self.DEFAULT: default_in_eval_input_cp}})

    def setup_gs(self, dynamic_inputs):
        """
        Method that setup dynamic inputs which depend on EVAL_INPUTS_CP setting or update: i.e. GENERATED_SAMPLES
        with specificities for the GridSearch sampling method.
        Arguments:
            dynamic_inputs (dict): the dynamic input dict to be updated
        """
        disc_in = self.get_data_in()
        self.eval_inputs_cp_has_changed = False
        if self.DESIGN_SPACE in disc_in:
            eval_inputs = self.get_sosdisc_inputs('eval_inputs')
            design_space = self.get_sosdisc_inputs(self.DESIGN_SPACE)
            # link doe-like inputs to cp attributes in the framework of GridSearch
            eval_inputs_cp = self.get_eval_inputs_cp_for_gs(eval_inputs, design_space)
            self.setup_eval_inputs_cp_and_generated_samples(dynamic_inputs, eval_inputs_cp)

    def setup_eval_inputs_cp_and_generated_samples(self, dynamic_inputs, eval_inputs_cp):
        """
        Method that setup dynamic inputs which depend on EVAL_INPUTS_CP setting or update: i.e. GENERATED_SAMPLES
        Arguments:
            dynamic_inputs (dict): the dynamic input dict to be updated
            eval_inputs_cp (dataframe): the variables and possible values for the sample
        """
        # 1. Manage update status of EVAL_INPUTS_CP
        # if not (eval_inputs_cp.equals(self.previous_eval_inputs_cp)):
        if not dict_are_equal(eval_inputs_cp, self.previous_eval_inputs_cp):
            self.eval_inputs_cp_has_changed = True
            self.previous_eval_inputs_cp = eval_inputs_cp
        # 2. Manage selection in EVAL_INPUTS_CP
        if eval_inputs_cp is not None:
            # reformat eval_inputs_cp to take into account only useful
            # informations
            self.eval_inputs_cp_filtered = self.reformat_eval_inputs_cp(
                eval_inputs_cp)
            # Check selected input cp validity
            self.eval_inputs_cp_validity = self.check_eval_inputs_cp(
                self.eval_inputs_cp_filtered)
            # Setup GENERATED_SAMPLES for cartesian product
            if self.sampling_generation_mode == self.AT_CONFIGURATION_TIME:
                self.setup_generated_samples_for_cp(dynamic_inputs)

    def get_eval_inputs_cp_for_gs(self, eval_inputs, design_space):
        """
        Method that modifies Doe-type eval_inputs into eval_inputs_cp to use CartesianProduct for GridSearch.

        Arguments:
            eval_inputs(dataframe): Doe-like eval_inputs.
            design_space(dataframe): GridSearch design space with nb_points.
        Returns:
            eval_inputs_cp(dataframe): with extra column with the values for CartesianProduct SampleGenerator.
        """
        if eval_inputs is not None and design_space is not None:
            lists_of_values = []
            for idx, var_row in eval_inputs.iterrows():
                if var_row['selected_input'] is True and var_row['full_name'] in design_space['variable'].tolist():
                    dspace_row = design_space[design_space['variable'] == var_row['full_name']].iloc[0]
                    lb = dspace_row['lower_bnd']
                    ub = dspace_row['upper_bnd']
                    nb_points = dspace_row['nb_points']
                    lists_of_values.append(np.linspace(lb, ub, nb_points).tolist())
                else:
                    lists_of_values.append([])

            eval_inputs_cp = eval_inputs.assign(list_of_values=lists_of_values)
            return eval_inputs_cp

    def setup_dynamic_inputs_which_depend_on_eval_input_cp(self, dynamic_inputs):
        """
        Method that setup dynamic inputs which depend on EVAL_INPUTS_CP setting or update: i.e. GENERATED_SAMPLES
        Arguments:
            dynamic_inputs (dict): the dynamic input dict to be updated
        """
        # TODO : why is it more complex as in doe_algo ?
        self.eval_inputs_cp_has_changed = False
        disc_in = self.get_data_in()
        if self.EVAL_INPUTS_CP in disc_in:
            eval_inputs_cp = self.get_sosdisc_inputs(self.EVAL_INPUTS_CP)
            self.setup_eval_inputs_cp_and_generated_samples(dynamic_inputs, eval_inputs_cp)

    def setup_generated_samples_for_cp(self, dynamic_inputs):
        """
        Method that setup GENERATED_SAMPLES for cartesian product at configuration time
        Arguments:
            dynamic_inputs (dict): the dynamic input dict to be updated
        """
        generated_samples_data_description = {self.TYPE: 'dataframe',
                                              self.DATAFRAME_EDITION_LOCKED: True,
                                              self.DATAFRAME_DESCRIPTOR: {},
                                              self.DYNAMIC_DATAFRAME_COLUMNS: True,
                                              self.STRUCTURING: True,
                                              self.UNIT: None,
                                              self.VISIBILITY: self.SHARED_VISIBILITY,
                                              self.NAMESPACE: self.NS_SAMPLING}
        if self.eval_inputs_cp_validity:
            if self.eval_inputs_cp_has_changed:
                self.samples_gene_df = self.generate_sample_for_cp()
            df_descriptor = {self.SELECTED_SCENARIO: ('bool', None, False),
                             self.SCENARIO_NAME: ('string', None, False)}
            df_descriptor.update(
                {row['full_name']: (type(row['list_of_values'][0]).__name__, None, False) for index, row in
                 self.eval_inputs_cp_filtered.iterrows()})
            generated_samples_data_description.update({self.DATAFRAME_DESCRIPTOR: df_descriptor,
                                                       self.DYNAMIC_DATAFRAME_COLUMNS: False})
        else:
            # if self.eval_inputs_cp_has_changed:
            self.samples_gene_df = pd.DataFrame()

        self.samples_gene_df = self.set_scenario_columns(self.samples_gene_df)
        generated_samples_data_description.update({self.DEFAULT: self.samples_gene_df})
        dynamic_inputs.update({self.GENERATED_SAMPLES: generated_samples_data_description})

        # Set or update GENERATED_SAMPLES in line with selected
        # eval_inputs_cp
        disc_in = self.get_data_in()
        if self.GENERATED_SAMPLES in disc_in and self.samples_gene_df is not None:
            disc_in[self.GENERATED_SAMPLES][self.VALUE] = self.samples_gene_df

    def generate_sample_for_cp(self):
        """
        Outputs:
            samples_gene_df (dataframe) : prepared samples for evaluation
        """
        dict_of_list_values = self.eval_inputs_cp_filtered.set_index(
            'full_name').T.to_dict('records')[0]
        samples_gene_df = self.sample_generator.generate_samples(
            dict_of_list_values)
        return samples_gene_df

    def reformat_eval_inputs_cp(self, eval_inputs_cp):
        """
        Method that reformat eval_input_cp depending on user's selection

        Arguments:
            eval_inputs_cp (dataframe):

        Returns:
            eval_inputs_cp_filtered (dataframe) :

        """
        logic_1 = eval_inputs_cp['selected_input'] == True
        logic_2 = eval_inputs_cp['list_of_values'].isin([[]])
        logic_3 = eval_inputs_cp['full_name'] is None
        logic_4 = eval_inputs_cp['full_name'] == ''
        eval_inputs_cp_filtered = eval_inputs_cp[logic_1 &
                                                 ~logic_2 & ~logic_3 & ~logic_4]
        eval_inputs_cp_filtered = eval_inputs_cp_filtered[[
            'full_name', 'list_of_values']]
        return eval_inputs_cp_filtered

    def check_eval_inputs_cp(self, eval_inputs_cp_filtered):
        """
        Method that reformat eval_input_cp depending on user's selection

        Arguments:
            eval_inputs_cp (dataframe):

        Returns:
            validity (boolean) :

        """
        is_valid = True
        selected_inputs_cp = list(eval_inputs_cp_filtered['full_name'])
        # n_min = 2
        n_min = 1
        if len(selected_inputs_cp) < n_min:
            self.logger.warning(
                f'Selected_inputs must have at least {n_min} variables to do a cartesian product')
            is_valid = False
        return is_valid

    def run_cp(self):
        """
        Method that generates the desc_out self.SAMPLES_DF from desc_in self.GENERATED_SAMPLES
        Here no modification of the samples: but we can imagine that we may remove raws.
        Maybe we do not need a run method here.

        Inputs:
            self.GENERATED_SAMPLES (dataframe) : generated samples from sampling method
        Outputs:
            self.SAMPLES_DF (dataframe) : prepared samples for evaluation
        """

        if self.sampling_generation_mode == self.AT_CONFIGURATION_TIME:
            generated_samples = self.get_sosdisc_inputs(self.GENERATED_SAMPLES)
            samples_df = generated_samples
        elif self.sampling_generation_mode == self.AT_RUN_TIME:
            if self.eval_inputs_cp_validity:
                if self.eval_inputs_cp_has_changed:
                    samples_df = self.generate_sample_for_cp()
        return samples_df<|MERGE_RESOLUTION|>--- conflicted
+++ resolved
@@ -235,26 +235,17 @@
                 # TODO: a dedicated dynamic io method but Q: should be moved to the tool ?
                 dynamic_inputs, dynamic_outputs = {}, {}
                 dynamic_inputs.update({'eval_inputs':
-<<<<<<< HEAD
+
                                            {self.TYPE: 'dataframe',
                                             self.DATAFRAME_DESCRIPTOR: {'selected_input': ('bool', None, True),
                                                                         'full_name': ('string', None, False)},
                                             self.DATAFRAME_EDITION_LOCKED: False,
                                             self.STRUCTURING: True,
+                                            self.DEFAULT: pd.DataFrame(columns=['selected_input', 'full_name']),
                                             self.VISIBILITY: self.SHARED_VISIBILITY,
                                             self.NAMESPACE: self.NS_SAMPLING}
                                        })
-=======
-                                   {self.TYPE: 'dataframe',
-                                    self.DATAFRAME_DESCRIPTOR: {'selected_input': ('bool', None, True),
-                                                                'full_name': ('string', None, False)},
-                                    self.DATAFRAME_EDITION_LOCKED: False,
-                                    self.STRUCTURING: True,
-                                    self.DEFAULT: pd.DataFrame(columns=['selected_input', 'full_name']),
-                                    self.VISIBILITY: self.SHARED_VISIBILITY,
-                                    self.NAMESPACE: self.NS_SAMPLING}
-                               })
->>>>>>> 81c445b9
+
                 dynamic_inputs.update({'scenario_names':
                                            {self.TYPE: 'list',
                                             self.SUBTYPE: {'list': 'string'},
