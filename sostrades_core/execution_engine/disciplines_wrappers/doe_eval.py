'''
Copyright 2022 Airbus SAS

Licensed under the Apache License, Version 2.0 (the "License");
you may not use this file except in compliance with the License.
You may obtain a copy of the License at

    http://www.apache.org/licenses/LICENSE-2.0

Unless required by applicable law or agreed to in writing, software
distributed under the License is distributed on an "AS IS" BASIS,
WITHOUT WARRANTIES OR CONDITIONS OF ANY KIND, either express or implied.
See the License for the specific language governing permissions and
limitations under the License.
'''
import copy
import re

import platform
from tqdm import tqdm
import time

from numpy import array, ndarray, delete, NaN

from gemseo.algos.design_space import DesignSpace
from gemseo.algos.doe.doe_factory import DOEFactory
from sostrades_core.execution_engine.proxy_coupling import ProxyCoupling
from sostrades_core.execution_engine.disciplines_wrappers.eval_wrapper import EvalWrapper

'''
mode: python; py-indent-offset: 4; tab-width: 8; coding: utf-8
'''

from sostrades_core.api import get_sos_logger
from sostrades_core.execution_engine.sos_wrapp import SoSWrapp
from sostrades_core.execution_engine.disciplines_wrappers.doe_wrapper import DoeWrapper
import pandas as pd
from collections import ChainMap

from sostrades_core.execution_engine.sample_generators.doe_sample_generator import DoeSampleGenerator

# get module logger not sos logger
import logging
LOGGER = logging.getLogger(__name__)


class DoeEval(EvalWrapper):
    '''
    Generic DOE evaluation class
    '''

    # Design space dataframe headers
    VARIABLES = "variable"
    VALUES = "value"
    UPPER_BOUND = "upper_bnd"
    LOWER_BOUND = "lower_bnd"
    TYPE = "type"
    ENABLE_VARIABLE_BOOL = "enable_variable"
    LIST_ACTIVATED_ELEM = "activated_elem"
    POSSIBLE_VALUES = 'possible_values'
    N_SAMPLES = "n_samples"
    DESIGN_SPACE = "design_space"

    ALGO = "sampling_algo"
    ALGO_OPTIONS = "algo_options"
    USER_GRAD = 'user'

    # To be defined in the heritage
    is_constraints = None
    INEQ_CONSTRAINTS = 'ineq_constraints'
    EQ_CONSTRAINTS = 'eq_constraints'
    # DESC_I/O
    PARALLEL_OPTIONS = 'parallel_options'

    DIMENSION = "dimension"
    _VARIABLES_NAMES = "variables_names"
    _VARIABLES_SIZES = "variables_sizes"
    NS_SEP = '.'
    INPUT_TYPE = ['float', 'array', 'int', 'string']
    # INPUT_MULTIPLIER_TYPE = []

    # TODO: refactor as DESC_IN = copy.deepcopy(EvalWrapp.DESC_IN).update(DoeWrapp.DESC_IN) or similar,
    #  when DoeWrapp and EvalWrapp are fixed
    DESC_IN = {'sampling_algo': {'type': 'string', 'structuring': True},
               'eval_inputs': {'type': 'dataframe',
                               'dataframe_descriptor': {'selected_input': ('bool', None, True),
                                                        'full_name': ('string', None, False)},
                               'dataframe_edition_locked': False,
                               'structuring': True,
                               'visibility': SoSWrapp.SHARED_VISIBILITY,
                               'namespace': 'ns_doe_eval'},
               'eval_outputs': {'type': 'dataframe',
                                'dataframe_descriptor': {'selected_output': ('bool', None, True),
                                                         'full_name': ('string', None, False)},
                                'dataframe_edition_locked': False,
                                'structuring': True, 'visibility': SoSWrapp.SHARED_VISIBILITY,
                                'namespace': 'ns_doe_eval'},
               'n_processes': {'type': 'int', 'numerical': True, 'default': 1},
               'wait_time_between_fork': {'type': 'float', 'numerical': True, 'default': 0.0},
               }

    DESC_OUT = {
        'samples_inputs_df': {'type': 'dataframe', 'unit': None, 'visibility': SoSWrapp.SHARED_VISIBILITY,
                              'namespace': 'ns_doe_eval'}
    }

    def __init__(self, sos_name):
        super().__init__(sos_name)
        self.sample_generator = None

    def take_samples(self):
        algo_name = self.get_sosdisc_inputs(self.ALGO)
        if algo_name == 'CustomDOE':
            return super().take_samples()
        else:
            algo_options = self.get_sosdisc_inputs(self.ALGO_OPTIONS)
            eval_in_list = self.attributes['eval_in_list']

            design_space = self.create_design_space()
            self.design_space = design_space

            # algo_options keys are dependent on algo_name and values set by
            # user

            generator_name = 'doe_generator'
<<<<<<< HEAD
            sample_generator = DoeSampleGenerator(generator_name)

            # Not needed here: to be put in config to set the desc_in instead
            # of the hard coded default dicts of EEV3...
            algo_options_desc_in, algo_options_descr_dict = sample_generator.get_options_desc_in(
                algo_name)

            print(algo_name)
            print(algo_options)
            print(eval_in_list)
            print(design_space)

            samples = sample_generator.generate_samples(
                algo_name, algo_options, eval_in_list, design_space)
=======
            if self.sample_generator == None:
                self.sample_generator = DoeSampleGenerator('doe_generator')
            else:
                pass

            print(list(self.sample_generator.get_options(algo_name).keys()))
            # https://gemseo.readthedocs.io/en/stable/algorithms/doe_algos.html#fullfact

            samples = self.sample_generator.generate_samples(
                algo_name, algo_options, n_processes, wait_time_between_fork, eval_in_list, design_space)

            # samples = self.generate_samples(
            # algo_name, algo_options, n_processes, wait_time_between_fork,
            # eval_in_list, design_space)

            prepared_samples = self.sample_generator.prepare_samples_for_evaluation(
                samples, eval_in_list, design_space)
>>>>>>> 3414e336

            return samples
            # DoeWrapper(self.sos_name).generate_samples_from_doe_factory(algo_name)

###############

    def create_design_space(self):
        """
        create_design_space
        """
        dspace_df = self.get_sosdisc_inputs(self.DESIGN_SPACE)
        design_space = None
        if dspace_df is not None:
            design_space = self.set_design_space(dspace_df)

        return design_space

    def set_design_space(self, dspace_df):
        """
        reads design space (set_design_space)
        """

        #dspace_df = self.get_sosdisc_inputs(self.DESIGN_SPACE)
        # variables = self.attributes['eval_in_list']

        if 'full_name' in dspace_df:
            variables = dspace_df['full_name'].tolist()
            variables = [
                f'{self.attributes["study_name"]}.{var_to_eval}' for var_to_eval in variables]
        else:
            variables = self.attributes['eval_in_list']

        lower_bounds = dspace_df[self.LOWER_BOUND].tolist()
        upper_bounds = dspace_df[self.UPPER_BOUND].tolist()
        values = lower_bounds
        enable_variables = [True for _ in self.attributes['eval_in_list']]
        dspace_dict_updated = pd.DataFrame({self.VARIABLES: variables,
                                            self.VALUES: values,
                                            self.LOWER_BOUND: lower_bounds,
                                            self.UPPER_BOUND: upper_bounds,
                                            self.ENABLE_VARIABLE_BOOL: enable_variables,
                                            self.LIST_ACTIVATED_ELEM: self.attributes['activated_elems_dspace_df']})

        design_space = self.read_from_dataframe(dspace_dict_updated)

        return design_space

    def read_from_dataframe(self, df):
        """Parses a DataFrame to read the DesignSpace

        :param df : design space df
        :returns:  the design space
        """
        names = list(df[self.VARIABLES])
        values = list(df[self.VALUES])
        l_bounds = list(df[self.LOWER_BOUND])
        u_bounds = list(df[self.UPPER_BOUND])
        enabled_variable = list(df[self.ENABLE_VARIABLE_BOOL])
        list_activated_elem = list(df[self.LIST_ACTIVATED_ELEM])
        design_space = DesignSpace()
        for dv, val, lb, ub, l_activated, enable_var in zip(names, values, l_bounds, u_bounds, list_activated_elem,
                                                            enabled_variable):

            # check if variable is enabled to add it or not in the design var
            if enable_var:
                self.attributes['dict_desactivated_elem'][dv] = {}

                if [type(val), type(lb), type(ub)] == [str] * 3:
                    val = val
                    lb = lb
                    ub = ub
                name = dv
                if type(val) != list and type(val) != ndarray:
                    size = 1
                    var_type = ['float']
                    l_b = array([lb])
                    u_b = array([ub])
                    value = array([val])
                else:
                    # check if there is any False in l_activated
                    if not all(l_activated):
                        index_false = l_activated.index(False)
                        self.attributes['dict_desactivated_elem'][dv] = {
                            'value': val[index_false], 'position': index_false}

                        val = delete(val, index_false)
                        lb = delete(lb, index_false)
                        ub = delete(ub, index_false)

                    size = len(val)
                    var_type = ['float'] * size
                    l_b = array(lb)
                    u_b = array(ub)
                    value = array(val)
                design_space.add_variable(
                    name, size, var_type, l_b, u_b, value)
        return design_space


##################################
    # def create_samples_from_custom_df(self):
    #     """Generation of the samples in case of a customed DOE
    #     """
    #     self.customed_samples = self.get_sosdisc_inputs('doe_df').copy()
    #     self.check_customed_samples()
    #     samples_custom = []
    #     for index, rows in self.customed_samples.iterrows():
    #         ordered_sample = []
    #         for col in rows:
    #             ordered_sample.append(col)
    #         samples_custom.append(ordered_sample)
    #     return samples_custom

    # def run(self):
    #     '''
    #         Overloaded SoSEval method
    #         The execution of the doe
    #     '''
    #     # upadte default inputs of children with dm values
    #     # TODO: Ask whether it is necessary to update default values.
    #     # self.update_default_inputs(self.attributes['sub_mdo_disciplines'])
    #
    #     dict_sample = {}
    #     dict_output = {}
    #
    #     # We first begin by sample generation
    #     self.samples = self.take_samples()
    #
    #     # Then add the reference scenario (initial point ) to the generated
    #     # samples
    #     self.samples.append(self.attributes['reference_scenario'])
    #     reference_scenario_id = len(self.samples)
    #     eval_in_with_multiplied_var = None
    #     # if self.INPUT_MULTIPLIER_TYPE != []:
    #     #     origin_vars_to_update_dict = self.create_origin_vars_to_update_dict()
    #     #     multipliers_samples = copy.deepcopy(self.samples)
    #     #     self.add_multiplied_var_to_samples(
    #     #         multipliers_samples, origin_vars_to_update_dict)
    #     #     eval_in_with_multiplied_var = self.attributes['eval_in_list'] + \
    #     #         list(origin_vars_to_update_dict.keys())
    #
    #     # evaluation of the samples through a call to samples_evaluation
    #     evaluation_outputs = self.samples_evaluation(
    #         self.samples, convert_to_array=False, completed_eval_in_list=eval_in_with_multiplied_var)
    #
    #     # we loop through the samples evaluated to build dictionnaries needed
    #     # for output generation
    #     reference_scenario = f'scenario_{reference_scenario_id}'
    #
    #     for (scenario_name, evaluated_samples) in evaluation_outputs.items():
    #
    #         # generation of the dictionnary of samples used
    #         dict_one_sample = {}
    #         current_sample = evaluated_samples[0]
    #         scenario_naming = scenario_name if scenario_name != reference_scenario else 'reference'
    #         for idx, f_name in enumerate(self.attributes['eval_in_list']):
    #             dict_one_sample[f_name] = current_sample[idx]
    #         dict_sample[scenario_naming] = dict_one_sample
    #
    #         # generation of the dictionnary of outputs
    #         dict_one_output = {}
    #         current_output = evaluated_samples[1]
    #         for idx, values in enumerate(current_output):
    #             dict_one_output[self.attributes['eval_out_list'][idx]] = values
    #         dict_output[scenario_naming] = dict_one_output
    #
    #     # construction of a dataframe of generated samples
    #     # columns are selected inputs
    #     columns = ['scenario']
    #     columns.extend(self.attributes['selected_inputs'])
    #     samples_all_row = []
    #     for (scenario, scenario_sample) in dict_sample.items():
    #         samples_row = [scenario]
    #         for generated_input in scenario_sample.values():
    #             samples_row.append(generated_input)
    #         samples_all_row.append(samples_row)
    #     samples_dataframe = pd.DataFrame(samples_all_row, columns=columns)
    #
    #     # construction of a dictionnary of dynamic outputs
    #     # The key is the output name and the value a dictionnary of results
    #     # with scenarii as keys
    #     global_dict_output = {key: {} for key in self.attributes['eval_out_list']}
    #     for (scenario, scenario_output) in dict_output.items():
    #         for full_name_out in scenario_output.keys():
    #             global_dict_output[full_name_out][scenario] = scenario_output[full_name_out]
    #
    #     #save data of last execution i.e. reference values #FIXME: do this better in refacto doe
    #     subprocess_ref_outputs = {key:self.attributes['sub_mdo_disciplines'][0].local_data[key]
    #                               for key in self.attributes['sub_mdo_disciplines'][0].output_grammar.get_data_names()}
    #     self.store_sos_outputs_values(subprocess_ref_outputs, full_name_keys=True)
    #     #save doeeval outputs
    #     self.store_sos_outputs_values(
    #         {'samples_inputs_df': samples_dataframe})
    #     for dynamic_output in self.attributes['eval_out_list']:
    #         self.store_sos_outputs_values({
    #             # f'{dynamic_output.split(".")[-1]}_dict':
    #             #     global_dict_output[dynamic_output]})
    #             f'{dynamic_output.split(self.attributes["study_name"] + ".",1)[1]}_dict':
    #                 global_dict_output[dynamic_output]})<|MERGE_RESOLUTION|>--- conflicted
+++ resolved
@@ -123,40 +123,19 @@
             # user
 
             generator_name = 'doe_generator'
-<<<<<<< HEAD
-            sample_generator = DoeSampleGenerator(generator_name)
+
+            if self.sample_generator == None:
+                self.sample_generator = DoeSampleGenerator(generator_name)
+            else:
+                pass
 
             # Not needed here: to be put in config to set the desc_in instead
             # of the hard coded default dicts of EEV3...
-            algo_options_desc_in, algo_options_descr_dict = sample_generator.get_options_desc_in(
+            algo_options_desc_in, algo_options_descr_dict = self.sample_generator.get_options_desc_in(
                 algo_name)
 
-            print(algo_name)
-            print(algo_options)
-            print(eval_in_list)
-            print(design_space)
-
-            samples = sample_generator.generate_samples(
+            samples = self.sample_generator.generate_samples(
                 algo_name, algo_options, eval_in_list, design_space)
-=======
-            if self.sample_generator == None:
-                self.sample_generator = DoeSampleGenerator('doe_generator')
-            else:
-                pass
-
-            print(list(self.sample_generator.get_options(algo_name).keys()))
-            # https://gemseo.readthedocs.io/en/stable/algorithms/doe_algos.html#fullfact
-
-            samples = self.sample_generator.generate_samples(
-                algo_name, algo_options, n_processes, wait_time_between_fork, eval_in_list, design_space)
-
-            # samples = self.generate_samples(
-            # algo_name, algo_options, n_processes, wait_time_between_fork,
-            # eval_in_list, design_space)
-
-            prepared_samples = self.sample_generator.prepare_samples_for_evaluation(
-                samples, eval_in_list, design_space)
->>>>>>> 3414e336
 
             return samples
             # DoeWrapper(self.sos_name).generate_samples_from_doe_factory(algo_name)
