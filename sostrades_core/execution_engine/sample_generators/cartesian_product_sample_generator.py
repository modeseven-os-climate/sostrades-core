--- conflicted
+++ resolved
@@ -48,18 +48,9 @@
     _VARIABLES_NAMES = "variables_names"
     _VARIABLES_SIZES = "variables_sizes"
     N_PROCESSES = 'n_processes'
-<<<<<<< HEAD
     WAIT_TIME_BETWEEN_SAMPLES = 'wait_time_between_samples'
 
     N_SAMPLES = "n_samples"
-
-    def __init__(self):
-        '''
-        Constructor
-        '''
-        super().__init__(self.GENERATOR_NAME)
-=======
->>>>>>> 69a1c728
 
     def __init__(self):
         '''
