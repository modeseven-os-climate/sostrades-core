--- conflicted
+++ resolved
@@ -155,7 +155,6 @@
         self.input_grammar.data_converter.reduced_dm = self.reduced_dm
         self.output_grammar.data_converter.reduced_dm = self.reduced_dm
 
-
     def clear_jacobian(self):
         return SoSMDODiscipline.clear_jacobian(self)  # should rather be double inheritance
 
@@ -243,19 +242,11 @@
                     # get the disciplines from self.disciplines
                     # order the MDA disciplines the same way as the
                     # original disciplines
-<<<<<<< HEAD
-                    sub_mda_disciplines = []
-                    for disc in self._disciplines:
-                        if disc in coupled_disciplines:
-                            sub_mda_disciplines.append(disc)
-=======
                     sub_mda_disciplines = [
                         disc
                         for disc in self.disciplines
                         if disc in coupled_disciplines
                     ]
-
->>>>>>> a4696ed9
                     # submda disciplines are not ordered in a correct exec
                     # sequence...
                     # Need to execute ready disciplines one by one until all
